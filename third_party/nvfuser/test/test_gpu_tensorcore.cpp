--- conflicted
+++ resolved
@@ -2996,8 +2996,6 @@
   }
 }
 
-<<<<<<< HEAD
-=======
 // Tile layout check for symmetric 4-warp recipes
 TEST_F(NVFuserTest, FusionAmpereMatmulTileCheck4warp_CUDA) {
   REQUIRE_DEVICE_SMEM_SIZE(98384, 0);
@@ -3184,7 +3182,6 @@
   }
 }
 
->>>>>>> e3e86c88
 // Matmul test on Ampere using ldmatrix.x4 to load operands
 TEST_F(NVFuserTest, FusionAmpereMatmulLargeLoadLargeK_CUDA) {
   // Keep multiples of 8 to keep vectorizable.
@@ -3238,39 +3235,6 @@
   }
 }
 
-<<<<<<< HEAD
-// Small repro for the replay fix needed for non-affine
-//  swizzle support.
-TEST_F(NVFuserTest, FusionSwizzleReplayFixRepro_CUDA) {
-  Fusion fusion;
-  FusionGuard fg(&fusion);
-  auto tv0 = makeConcreteTensor({32, 32});
-
-  fusion.addInput(tv0);
-  auto tv1 = set(tv0);
-  auto tv2 = set(tv1);
-  fusion.addOutput(tv2);
-
-  tv1->swizzle(Swizzle2DType::XOR, 0, 1);
-  tv2->split(0, 16);
-
-  auto replayed_domain = TransformReplay::replayPasC(tv1, tv2, -1).first;
-
-  auto id_ops = DependencyCheck::getAllExprsBetween(
-      {replayed_domain->getRootDomain().begin(),
-       replayed_domain->getRootDomain().end()},
-      {replayed_domain->domain().begin(), replayed_domain->domain().end()});
-
-  TORCH_INTERNAL_ASSERT(
-      std::none_of(
-          id_ops.begin(),
-          id_ops.end(),
-          [](Expr* expr) { return expr->isA<Swizzle2D>(); }),
-      "Swizzle op should be removed by backward replay.");
-}
-
-=======
->>>>>>> e3e86c88
 #undef NVFUSER_TEST_CUDA_ARCH_GUARD
 
 } // namespace nvfuser