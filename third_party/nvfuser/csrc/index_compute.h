--- conflicted
+++ resolved
@@ -425,7 +425,6 @@
       kir::ForLoop* unswitch_or_vec_loop,
       bool padding_predicate);
 
-<<<<<<< HEAD
   //! Generates the tensor index that accesses the pre-computed
   //!  base address stored in address tv.
   //! Eg.
@@ -451,12 +450,8 @@
       TensorView* consumer_tv,
       const std::vector<kir::ForLoop*>& loops);
 
-  //! Compute the result for arange
-  static Val* arange(
-=======
   //! Compute the result for iota
   static Val* iota(
->>>>>>> b14abd5a
       TensorView* consumer_tv,
       const std::vector<kir::ForLoop*>& loops,
       Val* start,
