#include <lower2device.h>

#include <ATen/cuda/CUDAContext.h>
#include <expr_simplifier.h>
#include <fusion.h>
#include <instrumentation.h>
#include <ir_iostream.h>
#include <ir_utils.h>
#include <lower_alias_memory.h>
#include <lower_allocation.h>
#include <lower_divisible_split.h>
#include <lower_double_buffer.h>
#include <lower_expr_sort.h>
#include <lower_fusion_simplifier.h>
#include <lower_index.h>
#include <lower_insert_syncs.h>
#include <lower_instrument.h>
#include <lower_interleaved_loop.h>
#include <lower_loops.h>
#include <lower_magic_zero.h>
#include <lower_misaligned_vectorization.h>
#include <lower_predicate.h>
#include <lower_predicate_peeling.h>
#include <lower_replace_size.h>
#include <lower_shift.h>
#include <lower_unroll.h>
#include <lower_utils.h>
#include <lower_validation.h>
#include <lower_vectorize_welford.h>
#include <lower_warp_reduce.h>

#include <list>
#include <unordered_map>
#include <unordered_set>

namespace nvfuser {

thread_local GpuLower* active_gpu_lower = nullptr; // NOLINT
namespace {

class KIRCleaner : public OptOutDispatch {
 public:
  //! Remove nop IR nodes
  static std::vector<Expr*> cleanUp(const std::vector<Expr*>& loop_nests) {
    KIRCleaner cleaner;
    std::vector<Expr*> out_loop_nests;
    for (auto loop_nest : loop_nests) {
      cleaner.handle(loop_nest);
      // No need to keep the loop nest if it's determined to be nop
      if (!cleaner.is_nop_) {
        out_loop_nests.push_back(loop_nest);
      }
    }
    return out_loop_nests;
  }

 private:
  using OptOutDispatch::handle;
  void handle(Expr* expr) final {
    if (expr->isA<kir::ForLoop>() || expr->isA<kir::IfThenElse>()) {
      OptOutDispatch::handle(expr);
    } else {
      // Any non-scoping expr is not considered nop
      is_nop_ = false;
    }
  }

  void handle(kir::ForLoop* fl) final {
    auto exprs = fl->body().exprs();
    fl->body().clear();
    for (auto expr : exprs) {
      handle(expr);
      // Add the expr to the loop body only when the expr is not nop
      if (!is_nop_) {
        fl->body().push_back(expr);
      }
    }
    // The loop is nop when no expr exists in the body
    is_nop_ = fl->body().empty();
  }

  void handle(kir::IfThenElse* ite) final {
    const auto conditional = ite->predicate()->value();

    // Visit the then block
    auto then_exprs = ite->thenBody().exprs();
    ite->thenBody().clear();
    if (!conditional->isConst() || conditional->value().value()) {
      for (auto expr : then_exprs) {
        handle(expr);
        if (!is_nop_) {
          ite->thenBody().push_back(expr);
        }
      }
    }

    const bool then_nop = ite->thenBody().empty();

    // Visit the else block
    auto else_exprs = ite->elseBody().exprs();
    ite->elseBody().clear();
    if (!conditional->isConst() || !conditional->value().value()) {
      for (auto expr : else_exprs) {
        handle(expr);
        if (!is_nop_) {
          ite->elseBody().push_back(expr);
        }
      }
    }

    const bool else_nop = ite->elseBody().empty();

    // If the then block is nop but the else is not, invert the
    // conditional and move the exprs in the else block to the then
    // block.
    if (then_nop && !else_nop) {
      Bool* pred = ite->predicate()->value();
      Bool* not_pred = SimplifyingIrBuilder::notExpr(pred)->as<Bool>();
      ite->predicate()->setValue(not_pred);
      for (auto expr : ite->elseBody().exprs()) {
        ite->thenBody().push_back(expr);
      }
      ite->elseBody().clear();
    }

    // This IfThenElse is nop if both the then and else blocks are nop
    is_nop_ = then_nop && else_nop;
  }

 private:
  //! True if the last visited expr is nop
  bool is_nop_ = false;
};

<<<<<<< HEAD
=======
// Convert bar sync to __syncthreads()
>>>>>>> e3e86c88
class ConvertAlignedBlockSync : kir::IrVisitor {
 public:
  static std::vector<Expr*> run(std::vector<Expr*> exprs) {
    ConvertAlignedBlockSync converter;
    converter.handle(exprs);
    return exprs;
  }

 private:
  using kir::IrVisitor::handle;

  void handle(kir::BlockSync* sync) final {
    // Inspect all the scope expressions
    for (auto expr : scope_exprs_) {
<<<<<<< HEAD
      // All predicates we have today are thread
      //  dependent so avoid this in general.
      if (expr->isA<kir::IfThenElse>()) {
=======
      // If predicates are thread dependent, can not use aligned sync.
      if (auto ite = dynamic_cast<kir::IfThenElse*>(expr)) {
        if (ite->predicate()->hasValue() &&
            getRegisterType(ite->predicate()->value()) ==
                RegisterType::GeneralPurpose) {
          return;
        }
>>>>>>> e3e86c88
        return;
      } else if (auto fl = dynamic_cast<kir::ForLoop*>(expr)) {
        // If the start, stop, step are not thread dependent
        //  then this for loop should be thread independent.
<<<<<<< HEAD
        if (lower_utils::dependsOnThreadNamedScalars(fl->start()) ||
            lower_utils::dependsOnThreadNamedScalars(fl->stop()) ||
            lower_utils::dependsOnThreadNamedScalars(fl->step())) {
=======
        if (getRegisterType(fl->start()) == RegisterType::GeneralPurpose ||
            getRegisterType(fl->stop()) == RegisterType::GeneralPurpose ||
            getRegisterType(fl->step()) == RegisterType::GeneralPurpose) {
>>>>>>> e3e86c88
          return;
        }
      }
    }

    // If all the checks above pass, convert this sync
    //  to aligned sync.
    sync->convertToAligned();
  }
};

std::vector<Expr*> convertAlignedBlockSync(std::vector<Expr*> exprs) {
  return ConvertAlignedBlockSync::run(exprs);
}

} // namespace

void GpuLower::collectPaddedParallelDims() {
  bool can_be_single_warp = true;

  auto warp_size = at::cuda::warp_size();

  auto used_vals = fusion_->usedMathVals();
  for (auto tv : ir_utils::filterByType<TensorView>(used_vals)) {
    for (auto id : tv->domain()->domain()) {
      if (tv->definition()) {
        // TODO: Support GroupedReductionOp
        if (auto reduction = dynamic_cast<ReductionOp*>(tv->definition())) {
          if (ir_utils::getMaybeWarpReductionDim(
                  reduction->out(), reduction->in())
                  .has_value()) {
            warp_pad_info_.has_warp_reduction = true;
          }
        }
      }

      // Check ifi TIDx is padded in this kernel
      if (id->hasPaddingToMultipleOfWarp()) {
        TORCH_INTERNAL_ASSERT(
            id->getParallelType() == ParallelType::TIDx,
            "Padded types supported only on TIDx");
        warp_pad_info_.is_tidx_padded = true;
      }

      // Check all possible bindings of TIDx to see
      //  if TIDx will eventually be bound to a single warp.
      if (id->getParallelType() == ParallelType::TIDx) {
        auto size_after_padding = id->getMaybeSizeAfterPadding();
        bool padding_to_single_warp = size_after_padding.has_value() &&
            size_after_padding.value() == warp_size;

        if (id->extent()->isConstInt() &&
            id->extent()->evaluateInt() > warp_size &&
            !padding_to_single_warp) {
          // If we see any other TIDx binding that's larger than
          //  a warp or unknown, we shouldn't lower warp reduce
          //  to a single warp type.
          can_be_single_warp = false;
          warp_pad_info_.is_tidx_single_warp = false;
        } else if (can_be_single_warp) {
          if (padding_to_single_warp ||
              (id->extent()->isConstInt() &&
               id->extent()->evaluateInt() == warp_size)) {
            warp_pad_info_.is_tidx_single_warp = true;
          }
        }
      }
    }
  }
}

void assignRNGOffset(Fusion* fusion) {
  int counter = 0;
  for (auto expr : fusion->exprs()) {
    if (expr->isA<RNGOp>()) {
      auto rop = expr->as<RNGOp>();
      rop->setRNGOffset(counter++);
    }
  }
}

// Dump expr string if enable lower_verbose
void dumpExprsIfEnabled(
    const std::vector<Expr*>& exprs,
    std::string pass_name,
    bool force_enable = false) {
  auto enabled_by_env = [&pass_name]() {
    if (!isDebugDumpEnabled(DebugDumpOption::LowerVerbose)) {
      return false;
    }
    const auto& args = getDebugDumpArguments(DebugDumpOption::LowerVerbose);
    return (
        args.empty() ||
        std::find(args.begin(), args.end(), pass_name) != args.end());
  };
  if (force_enable || enabled_by_env()) {
    std::cout << "After " << pass_name << ":" << std::endl;
    for (auto exp : exprs) {
      std::cout << exp->toString() << std::endl;
    }
  }
}

void GpuLower::lower(Fusion* fusion) {
  FUSER_PERF_SCOPE("GpuLower::lower");
  TORCH_INTERNAL_ASSERT(fusion != nullptr);
  TORCH_INTERNAL_ASSERT(
      active_gpu_lower == nullptr, "Nested lowering passes are not supported");

  struct LowerGuard {
    LowerGuard(GpuLower* gpu_lower) {
      active_gpu_lower = gpu_lower;
    }
    ~LowerGuard() {
      active_gpu_lower = nullptr;
    }
  } lower_guard(this);
  // Copy fusion into a new kernel for processing
  kernel_ = std::make_unique<kir::Kernel>(fusion, cparams_.index_type);
  // Alias the fusion kernel caries around as a view of itself.
  fusion_ = kernel_.get();

  // Convert tensor views of DataType::Index type to either Int or Int32
  for (auto tv : ir_utils::allTvs(fusion_)) {
    if (tv->dtype() == DataType::Index) {
      tv->resolveIndexDtype();
    }
  }
  assignRNGOffset(fusion_);

  FusionGuard fg(fusion_);
  dumpExprsIfEnabled(fusion_->exprs(), "initialize lowering");

  // prepare for lowering
  validateIr(fusion_);
  dumpExprsIfEnabled(fusion_->exprs(), "validateIr");

  // Checks if any TIDx dim is marked as padded to a warp. Also checks if we can
  // determine the padding is explicitly a single warp.
  collectPaddedParallelDims();
  dumpExprsIfEnabled(fusion_->exprs(), "collectPaddedParallelDims");

  // Replaces integers that are tensor sizes by named scalars as "T0.size[0]"
  replaceSymbolicSizes(fusion_);
  dumpExprsIfEnabled(fusion_->exprs(), "replaceSymbolicSizes");

  // Build what's refered to as the compute at map. This map contains the
  // mappings of all iteration domains across the fusion. There are three types
  // of mappings Permissive, Exact, and Loop, see compute_at_map.h/cpp for more
  // information.
  compute_at_map_ = std::make_shared<ComputeAtMap>(fusion_);

  resolveComputeWith(fusion_);
  dumpExprsIfEnabled(fusion_->exprs(), "resolveComputeWith");

  if (isDebugDumpEnabled(DebugDumpOption::ComputeAtMap)) {
    std::cout << compute_at_map_->toString() << std::endl;
  }
  compute_at_map_->validateAndPropagatePType();
  dumpExprsIfEnabled(fusion_->exprs(), "validateAndPropagatePType");

  // Uses compute_at_map, find all splits that are enforced to be divisible
  divisible_splits_ = getAllDivisibleSplits(fusion_, compute_at_map_.get());
  dumpExprsIfEnabled(fusion_->exprs(), "getAllDivisibleSplits");

  // Used in parallel dimension map
  concretized_broadcast_domains_ =
      std::make_shared<const ConcretizedBroadcastDomains>(fusion_);
  dumpExprsIfEnabled(fusion_->exprs(), "build ConcretizedBroadcastDomains");

  parallelDimensionMap().build(fusion_);
  if (isDebugDumpEnabled(DebugDumpOption::ParallelDimensions)) {
    std::cout << "Parallel dimension map:" << std::endl;
    std::cout << parallel_dimension_map_.toString() << std::endl;
  }
  dumpExprsIfEnabled(fusion_->exprs(), "build parallelDimensionMap");

  // Validate mma data format and compatibility if any on the fusion.
  validateMma(fusion_);
  dumpExprsIfEnabled(fusion_->exprs(), "validateMma");

  // Validate swizzle usage on the fusion schedule.
  validateSwizzle(fusion_);
  dumpExprsIfEnabled(fusion_->exprs(), "validateSwizzle");

  // Compute thread predicates. Depends on parallel_dimension_map_
  thread_pred_map_.build(fusion_);
  dumpExprsIfEnabled(fusion_->exprs(), "build thread_pred_map_");

  // Fuse cetain patterns of reductions, such as a grid reduction
  // followed by a grid broadcast. Only depends on parallelization and
  // thread predicate map.
  fuseReductionsAndBroadcasts(fusion_);
  dumpExprsIfEnabled(fusion_->exprs(), "fuseReductionsAndBroadcasts");

  // Scan the whole fusion and build mappings about halo extensions of
  // all IterDomains
  halo_info_ = std::make_shared<HaloInfo>(fusion_, compute_at_map_);
  dumpExprsIfEnabled(fusion_->exprs(), "build HaloInfo");

  // Want to run this after parallel map and halo info map are
  // created. vectorized_accesses_ and vectorized_set_info_ are filled.
  validateAndCollectVectorizeInfo(fusion_);
  dumpExprsIfEnabled(fusion_->exprs(), "validateAndCollectVectorizeInfo");

  // Depends on ComputeAtMap and HaloInfo.
  validateAndConvertIterDomainGrouping(fusion_);
  dumpExprsIfEnabled(fusion_->exprs(), "validateAndConvertIterDomainGrouping");

  // Assumes all grouped reductions are convered to
  // GroupedReductionOp, which is done by
  // validateAndConvertIterDomainGrouping
  validateGroupedReductions(fusion_);
  dumpExprsIfEnabled(fusion_->exprs(), "validateGroupedReductions");

  // all of the lookup TVs are fusion inputs
  validateLookupTV(fusion_);
  dumpExprsIfEnabled(fusion_->exprs(), "validateLookupTV");

  // Depends on thread_pred_map_, validates parallelization collects which
  // tensor views need WAR or RAW syncs
  sync_map_ = std::make_shared<const SyncMap>(fusion_);
  if (isDebugDumpEnabled(DebugDumpOption::SyncMap)) {
    std::cout << sync_map_->toString() << std::endl;
  }
  dumpExprsIfEnabled(fusion_->exprs(), "SyncMap");

  partialSplitMap().build(fusion_);
  dumpExprsIfEnabled(fusion_->exprs(), "build partialSplitMap");

  validatePartialSplit(fusion_);
  dumpExprsIfEnabled(fusion_->exprs(), "validatePartialSplit");

  nonDivisibleSplitInfo().build(fusion_);
  dumpExprsIfEnabled(fusion_->exprs(), "build nonDivisibleSplitInfo");

  // Detects all exprssions that don't need predicates. Depends on
  // nonDivisibleSplitInfo.
  pred_elimination_ = std::make_unique<PredicateElimination>(fusion_);
  dumpExprsIfEnabled(fusion_->exprs(), "build predicateElimination");

  doubleBufferInfo().build(fusion_);
  dumpExprsIfEnabled(fusion_->exprs(), "build doubleBufferInfo");

  interleavedLoopInfo().build(fusion_);

  compute_at_map_->allocateIndexVariables();
  dumpExprsIfEnabled(fusion_->exprs(), "allocateIndexVariables");

  addressComputeInfo().build(fusion_);
  predicatePeelingInfo().build(fusion_);

  // Run our passes keeping the lowered expressions and forwarding
  // them

  // Reorder expressions for loop-nest generation respecting computeAt
  // relationships
  const auto exprs_sorted = reorderExprsForComputeAt();
  dumpExprsIfEnabled(exprs_sorted, "reorderExprsForComputeAt");

  // Generate loop-nests and place each expression at its
  // corresponding loop
  const auto exprs_lowered = LoopNestGenerator::loweredExprs(exprs_sorted);
  dumpExprsIfEnabled(exprs_lowered, "LoopNestGenerator");

  // Replace squeezes, Transpose, Shift, Gather, and View ops with
  // unary ops since they're not separately processed in lowering.
  const auto exprs_unary_replaced = unarySetOpInserter(exprs_lowered);
  dumpExprsIfEnabled(exprs_unary_replaced, "unarySetOpInserter");

  // Insert allocations
  const auto exprs_alloced = insertAllocations(exprs_unary_replaced);
  dumpExprsIfEnabled(exprs_alloced, "insertAllocations");

  // Insert read after write smem syncs
  const auto exprs_raw_sync = insertRawThreadSynchronization(exprs_alloced);
  dumpExprsIfEnabled(exprs_raw_sync, "insertRawThreadSynchronization");

  // Reuse memory locations
  const auto exprs_reuse_mem = reuseMemoryAllocations(exprs_raw_sync);
  dumpExprsIfEnabled(exprs_reuse_mem, "reuseMemoryAllocations");

  // Insert SyncThreads at end of for-loop to avoid WAR race condition
  const auto exprs_war_sync = insertWarThreadSynchronization(exprs_reuse_mem);
  dumpExprsIfEnabled(exprs_war_sync, "insertWarThreadSynchronization");

  // Generate address pre-computation if applicable.
  const auto exprs_with_precompute_address =
      preComputeLiftedAddress(exprs_war_sync);

  const auto exprs_double_buffered =
      DoubleBufferPass::run(exprs_with_precompute_address);
  dumpExprsIfEnabled(exprs_double_buffered, "DoubleBufferPass");

  const auto predicate_peeled =
      PredicatePeeling::peelPredicatedLoop(exprs_double_buffered);

  const auto exprs_interleaved =
      interLeaveDoubleBufferUnrolledLoops(predicate_peeled);

  // This pass inserts predicates as well as branches in the code. Up until now
  // the code is explicitly single shot for loop based. Need to be careful in
  // later passes when doing any kind of insertions in loop nest structure as
  // insertions could be on if then or else instead of directly on a for loop.
  const auto exprs_unrolled_loops =
      UnrollPass::runPass(fusion_, exprs_interleaved);
  dumpExprsIfEnabled(exprs_unrolled_loops, "UnrollPass");

  commonScalarMap().initialize(exprs_unrolled_loops);

  const auto exprs_unrolled_mv_loops =
      processMisalignedVectorization(exprs_unrolled_loops);
  dumpExprsIfEnabled(exprs_unrolled_mv_loops, "processMisalignedVectorization");

  const auto exprs_indexed_loops =
      IndexLowering::getIndexedExprs(exprs_unrolled_mv_loops);
  dumpExprsIfEnabled(exprs_indexed_loops, "IndexLowering");

  // TODO: It seems this type of optimization would be far easier to implement
  // on fusion ir than kernel ir. We should likely refactor this to at least run
  // before allocation insertion.
  const auto exprs_with_fused_broadcast = fuseWarpReduce(exprs_indexed_loops);
  dumpExprsIfEnabled(exprs_with_fused_broadcast, "fuseWarpReduce");

  const auto exprs_conditional_loops =
      generateConditionalFromPredicate(exprs_with_fused_broadcast);
  dumpExprsIfEnabled(
      exprs_conditional_loops, "generateConditionalFromPredicate");

  const auto exprs_common_index_allocated =
      allocateCommonScalars(exprs_conditional_loops);
  dumpExprsIfEnabled(exprs_common_index_allocated, "allocateCommonScalars");

  std::vector<Expr*> exprs_welford_vectorized;
  if (!isOptionDisabled(DisableOption::WelfordVectorization)) {
    exprs_welford_vectorized = vectorizeWelford(exprs_common_index_allocated);
    dumpExprsIfEnabled(exprs_welford_vectorized, "vectorizeWelford");
  } else {
    exprs_welford_vectorized = exprs_common_index_allocated;
  }

  std::vector<Expr*> exprs_register_adjusted;
  if (isNvFuserZeroEnabled()) {
    // Insert fake zero updates to make sure nvrtc doesn't blow out register use
    // on index and predicate reuse
    exprs_register_adjusted = insertMagicZero(exprs_welford_vectorized);
    dumpExprsIfEnabled(exprs_register_adjusted, "insertMagicZero");
  } else {
    exprs_register_adjusted = exprs_welford_vectorized;
  }

  const auto exprs_cleaned_up_loops =
      KIRCleaner::cleanUp(exprs_register_adjusted);
  dumpExprsIfEnabled(exprs_cleaned_up_loops, "KIRCleaner");

  const auto exprs_instrumented = instrumentKernel(exprs_cleaned_up_loops);
  dumpExprsIfEnabled(exprs_instrumented, "instrumentKernel");

  const auto exprs_sync_aligned = convertAlignedBlockSync(exprs_instrumented);
<<<<<<< HEAD
=======
  dumpExprsIfEnabled(exprs_sync_aligned, "convertAlignedBlockSync");
>>>>>>> e3e86c88

  // We now have the lowered expressions, finalize the kernel IR. This function
  // will also copy over some relevant information for code generation from
  // GpuLower.
  kernel_->finalize(exprs_sync_aligned);
}

kir::Kernel* GpuLower::kernel() const {
  TORCH_CHECK(kernel_);
  return kernel_.get();
}

GpuLower* GpuLower::current() {
  TORCH_INTERNAL_ASSERT(
      active_gpu_lower != nullptr, "No active GpuLower available");
  return active_gpu_lower;
}

bool GpuLower::hasCurrent() {
  return active_gpu_lower != nullptr;
}

void GpuLower::propagateExprInfo(const Expr* old_expr, const Expr* new_expr) {
  predicateElimination().propagateRemovalInfo(old_expr, new_expr);
  if (old_expr->isA<kir::Allocate>()) {
    auto alloc_info_it =
        localAllocationInfoMap().find(old_expr->as<kir::Allocate>());
    if (alloc_info_it != localAllocationInfoMap().end()) {
      auto alloc_info =
          std::make_unique<LocalAllocationInfo>(*(alloc_info_it->second));
      localAllocationInfoMap().emplace(
          new_expr->as<kir::Allocate>(), std::move(alloc_info));
    }
  }
}

bool GpuLower::resolveComputeWith(Fusion* fusion) {
  std::vector<Expr*> exprs_sorted;

  bool updated = false;
  for (auto val : fusion->usedMathVals()) {
    auto tv = dynamic_cast<TensorView*>(val);
    if (tv == nullptr) {
      continue;
    }
    if (tv->hasComputeWith()) {
      if (exprs_sorted.empty()) {
        exprs_sorted = reorderExprsForComputeAt();
      }
      if (tv->resolveComputeWith(exprs_sorted)) {
        updated = true;
        compute_at_map_->updateComputeWith(tv);
      }
    }
  }

  return updated;
}

} // namespace nvfuser<|MERGE_RESOLUTION|>--- conflicted
+++ resolved
@@ -132,10 +132,7 @@
   bool is_nop_ = false;
 };
 
-<<<<<<< HEAD
-=======
 // Convert bar sync to __syncthreads()
->>>>>>> e3e86c88
 class ConvertAlignedBlockSync : kir::IrVisitor {
  public:
   static std::vector<Expr*> run(std::vector<Expr*> exprs) {
@@ -150,11 +147,6 @@
   void handle(kir::BlockSync* sync) final {
     // Inspect all the scope expressions
     for (auto expr : scope_exprs_) {
-<<<<<<< HEAD
-      // All predicates we have today are thread
-      //  dependent so avoid this in general.
-      if (expr->isA<kir::IfThenElse>()) {
-=======
       // If predicates are thread dependent, can not use aligned sync.
       if (auto ite = dynamic_cast<kir::IfThenElse*>(expr)) {
         if (ite->predicate()->hasValue() &&
@@ -162,20 +154,13 @@
                 RegisterType::GeneralPurpose) {
           return;
         }
->>>>>>> e3e86c88
         return;
       } else if (auto fl = dynamic_cast<kir::ForLoop*>(expr)) {
         // If the start, stop, step are not thread dependent
         //  then this for loop should be thread independent.
-<<<<<<< HEAD
-        if (lower_utils::dependsOnThreadNamedScalars(fl->start()) ||
-            lower_utils::dependsOnThreadNamedScalars(fl->stop()) ||
-            lower_utils::dependsOnThreadNamedScalars(fl->step())) {
-=======
         if (getRegisterType(fl->start()) == RegisterType::GeneralPurpose ||
             getRegisterType(fl->stop()) == RegisterType::GeneralPurpose ||
             getRegisterType(fl->step()) == RegisterType::GeneralPurpose) {
->>>>>>> e3e86c88
           return;
         }
       }
@@ -535,10 +520,7 @@
   dumpExprsIfEnabled(exprs_instrumented, "instrumentKernel");
 
   const auto exprs_sync_aligned = convertAlignedBlockSync(exprs_instrumented);
-<<<<<<< HEAD
-=======
   dumpExprsIfEnabled(exprs_sync_aligned, "convertAlignedBlockSync");
->>>>>>> e3e86c88
 
   // We now have the lowered expressions, finalize the kernel IR. This function
   // will also copy over some relevant information for code generation from
