--- conflicted
+++ resolved
@@ -54,25 +54,6 @@
     TORCH_INTERNAL_ASSERT(written == cubin.size(), err);
     fclose(cubin_fp);
 
-<<<<<<< HEAD
-    // read disassembly result
-    int ch;
-    std::string result;
-    result.reserve(cubin.size());
-    while ((ch = fgetc(disasm_fp)) != EOF) {
-      result.push_back(ch);
-    }
-    fclose(disasm_fp);
-
-    // read error message
-    std::string error;
-    while ((ch = fgetc(err_fp)) != EOF) {
-      error.push_back(ch);
-    }
-    fclose(err_fp);
-    TORCH_CHECK(error.size() == 0, error);
-
-=======
     int ch;
 
     // read disassembly result
@@ -91,7 +72,6 @@
     fclose(err_fp);
     TORCH_CHECK(error.size() == 0, error);
 
->>>>>>> 08dc16d7
     return result;
   } else { // I am the child
     // For easier understanding, we can consider the fileno as a smart pointer
