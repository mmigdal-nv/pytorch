--- conflicted
+++ resolved
@@ -573,7 +573,6 @@
 
     if (ldst->predicate() == nullptr) {
       // Out of line predicate variant
-<<<<<<< HEAD
       code_ << "<" << dtype << "," << vec_size << ">("
             << genMaybeHoistedPointer(ldst->out()) << ","
             << genMaybeHoistedPointer(ldst->in()) << ");\n";
@@ -583,17 +582,6 @@
             << genMaybeHoistedPointer(ldst->out()) << ","
             << genMaybeHoistedPointer(ldst->in()) << ","
             << genInline(ldst->predicate()) << ");\n";
-=======
-      indent() << "Ampere::cpAsync<" << dtype << ", " << vec_size << ">("
-               << genInline(ldst->out()->as<kir::TensorIndex>()->index()) << ","
-               << genVectorPointer(ldst->in(), dtype, vec_size) << ");\n";
-    } else {
-      // Inline predicate variant
-      indent() << "Ampere::cpAsync<" << dtype << ", " << vec_size << ">("
-               << genInline(ldst->out()->as<kir::TensorIndex>()->index()) << ","
-               << genVectorPointer(ldst->in(), dtype, vec_size) << ","
-               << genInline(ldst->predicate()) << ");\n";
->>>>>>> 7e8c0355
     }
   }
 
@@ -605,11 +593,7 @@
     }
     code_ << " (";
     code_ << "*" << genVectorPointer(ldst->out(), dtype, vector_word_size)
-<<<<<<< HEAD
           << "," << genMaybeHoistedPointer(ldst->in()) << ");\n";
-=======
-          << "," << genInline(ldst->in()->as<kir::TensorIndex>()->index())
-          << ");\n";
   }
 
   void handle(const kir::SMemAddress* sop) final {
@@ -620,7 +604,6 @@
     if (!print_inline_) {
       code_ << ";\n";
     }
->>>>>>> 7e8c0355
   }
 
   void handle(const UnaryOp* uop) final {
