#include <expr_simplifier.h>
#include <iter_visitor.h>
#include <kernel_ir_dispatch.h>
#include <lower2device.h>
#include <lower_magic_zero.h>

#include <lower_scalar_hoist.h>

namespace torch {
namespace jit {
namespace fuser {
namespace cuda {

namespace {

// Get the position of the innermost non-trivial loop
int64_t getInnermostNonTrivialLoop(const std::vector<kir::ForLoop*>& loops) {
  int64_t position = -1;
  for (auto i : c10::irange(loops.size())) {
    if (!loops.at(i)->isTrivial()) {
      position = i;
    }
  }
  return position;
}

// Find the outer-most loop nest that contains all the dependencies of `value`.
int64_t findOutermostPosWithSatisfiedDependency(
    Val* value,
    const std::vector<kir::ForLoop*>& loops) {
  // We don't recursively look into tensor indexing to find its dependency.
  // Instead, we always assume tensor indices to have dependency on all loop
  // variables and prefer to put it at the innermost loop.
  if (value->isA<kir::TensorIndex>()) {
    return getInnermostNonTrivialLoop(loops);
  }
  // For TensorView, we must find its allocation to determine which loop it
  // belongs to. TensorView is handled differently from TensorIndex because
  // TensorIndex is a tensor data access, but TensorView only contains meta data
  // access like `T1.data`, or `toSmem(T1)`.
  if (TensorView* tv = dynamic_cast<TensorView*>(value)) {
    // In getAllocInformation, position i means before the ith loop, in this
    // function, i means after the ith loop, so we need to -1 here.
    return lower_utils::getAllocInformation(tv, loops).alloc_pos - 1;
  }

  auto def = value->definition();

  // If `value` is not computed from other values, then it must either be a loop
  // variable or something like named scalar or constant
  if (def == nullptr) {
    // Check if `value` is a loop variable
    for (auto i : c10::irange(loops.size())) {
      auto loop = loops.at(i);
      // We skip trivial loop here because it is never materialized, so its loop
      // variable is accessible everywhere. For example, if the trivial loop is
      // a un-concretized broadcast, the its loop variable is a constant 0. If
      // the trivial loop is thread parallelized, then its loop variable will be
      // threadIdx.x, which is also accessible on all scopes.
      if (loop->isTrivial()) {
        continue;
      }
      if (loop->index()->sameAs(value)) {
        return i;
      }
    }
    // If no loop found, then `value` would could only depend on constants and
    // trivial loop variables, for example:
    // value = blockIdx.x * 256 + threadIdx.x
    // For this case, return -1, which indicates that the computation of this
    // value should be placed at top-level exprs.
    return -1;
  }

  int64_t pos = -1;

  for (auto v : def->inputs()) {
    pos = std::max(pos, findOutermostPosWithSatisfiedDependency(v, loops));
  }

  return pos;
}

// Get the key for `common_scalar_map_`
kir::ForLoop* getLoopAtPos(
    const std::vector<kir::ForLoop*>& loops,
    int64_t position) {
  // position < 0 refers to the top level exprs (no corresponding loop)
  if (position < 0) {
    return nullptr;
  }
  return loops.at(position);
}

// Check if in the definition of from, there is a subexpression equivalent to
// reference. If found, then return this subexpression.
Val* findRefAsSubexprOf(Val* from, Val* reference, bool exact) {
  if (exact) {
    if (from == reference) {
      return from;
    }
  } else {
    if (from->sameAs(reference)) {
      return from;
    }
  }
  if (from->isOneOf<TensorView, kir::TensorIndex>()) {
    return nullptr;
  }
  auto def = from->definition();
  if (def != nullptr) {
    for (auto input : def->inputs()) {
      auto common_subexpr = findRefAsSubexprOf(input, reference, exact);
      if (common_subexpr != nullptr) {
        return common_subexpr;
      }
    }
  }
  return nullptr;
}

} // namespace

std::pair<Val*, bool> CommonScalarMap::hoistScalarImpl(
    Val* value,
    const std::vector<kir::ForLoop*>& loops,
    std::vector<Val*>& seen_subexprs,
    int64_t parent_pos,
    bool is_given) {
  if (value->isA<kir::TensorIndex>()) {
    // Current implementation of value hoisting does not have advanced data flow
    // analysis to handle tensor index. Unlike scalar, the computation of tensor
    // index might be hidden behind a predicate, making its analysis very
    // complicated. For this case we just return a true for the second return
    // value which will help us to make sure that we don't insert it into
    // `common_scalar_map_` so that we won't consider it as a reusing
    // opportunity.
    // Note that although we are unable to handle TensorIndex, we can handle
    // TensorView correctly. A scalar that depends on TensorView is usually
    // something like below: toSmem(T1), or, (char*)(T1.data). These expressions
    // just access the meta data of the tensor, instead of accessing its
    // elements. So we are fine about hoisting it because we can just find its
    // allocation and make sure that our allocation is after it.
    return {value, true};
  } else if (value->isA<TensorView>()) {
    return {value, false};
  }

  auto def = value->definition();
  if (def == nullptr || value->isConstScalar()) {
    return {value, false};
  }

  auto my_pos = findOutermostPosWithSatisfiedDependency(value, loops);
  auto my_loop = getLoopAtPos(loops, my_pos);

  // Check if `value` is already computed. If yes, just reuse it and return.
  if (auto existing_subexpr = reuseScalarIfAlreadyComputed(value, my_loop)) {
    return {existing_subexpr, false};
  }
  for (auto existing_subexpr : seen_subexprs) {
    if (value->sameAs(existing_subexpr)) {
      common_scalar_map_[my_loop].emplace_back(existing_subexpr);
      hoisted_or_reused_.emplace(existing_subexpr);
      return {existing_subexpr, false};
    }
  }

  // Recursively hoist all the producers of `value`
  bool changed = false; // if any of the inputs is replaced by an existing val
  bool has_tensor_index_dependency = false;
  std::vector<Val*> inputs;
  for (auto input : def->inputs()) {
    auto hoist = hoistScalarImpl(input, loops, seen_subexprs, my_pos);
    inputs.emplace_back(hoist.first);
    if (hoist.second) {
      has_tensor_index_dependency = true;
    }
    if (inputs.back() != input) {
      changed = true;
    }
  }

  // If any of the inputs is replaced, then create a new expression whose inputs
  // are replaced with hoisted input
  if (changed) {
    value = IrBuilder::newScalar(*value->getDataType());
    TORCH_INTERNAL_ASSERT(def->outputs().size() == 1);
    auto create_fn = def->newObjectFunc();
    create_fn(value->container(), inputs, {value}, def->attributes());
  }

  // hoist subexpression to outer loop. If `value` depends on a tensor, then we
  // should never insert it into `common_scalar_map_`, because we can not
  // allocate it at the beginning of the loop. If `value` is the given value to
  // the public `hoistScalar`, then we should always insert it into
  // `common_scalar_map_` so that future `value` could consider reusing it. If
  // `value` is a subexpression of the given value, then we insert it into
  // `common_scalar_map_` only if it can be hoisted to outer loops.
  if (!has_tensor_index_dependency && (is_given || my_pos < parent_pos)) {
    common_scalar_map_[my_loop].emplace_back(value);
    if (my_pos < parent_pos) {
      hoisted_or_reused_.emplace(value);
    }
  }
  seen_subexprs.emplace_back(value);
  return {value, has_tensor_index_dependency};
}

namespace {

std::list<VarInfo> getLoopIndices(const std::vector<kir::ForLoop*>& loops) {
  std::list<VarInfo> variables;
  for (auto loop : loops) {
    if (loop->isTrivial()) {
      if (loop->iter_domain()->isThread()) {
        variables.push_front({loop->index()});
      }
    } else {
      variables.push_back(
          {loop->index(),
           loop->start(),
           loop->simplifiedStop(),
           loop->step(),
           loop->isUnrolled()});
    }
  }
  return variables;
}

} // namespace

Val* CommonScalarMap::hoistScalar(
    Val* value,
    const std::vector<kir::ForLoop*>& loops) {
<<<<<<< HEAD
  if (value == nullptr) {
    return nullptr;
  }
=======
  value = simplifyExpr(value, getLoopIndices(loops));
>>>>>>> 6659183a
  if (isOptionDisabled(DisableOption::IndexHoist)) {
    return value;
  }
  std::vector<Val*> seen_subexprs;
  return hoistScalarImpl(
             value,
             loops,
             seen_subexprs,
             getInnermostNonTrivialLoop(loops),
             true)
      .first;
}

Val* CommonScalarMap::reuseScalarIfAlreadyComputed(
    Val* value,
    kir::ForLoop* loop) {
  // Find if loop already contain `value`.
  auto it = common_scalar_map_.find(loop);
  if (it != common_scalar_map_.end()) {
    auto& indices = it->second;
    for (auto it = indices.begin(); it != indices.end(); it++) {
      auto idx = *it;
      auto common_subexpr = findRefAsSubexprOf(idx, value, false);
      if (common_subexpr != nullptr) {
        if (common_subexpr != idx) {
          // If the reuse is a subexpression instead of the complete
          // expression, we split this subexpression out and allocate it
          // separately.
          indices.insert(it, common_subexpr);
        }
        hoisted_or_reused_.emplace(common_subexpr);
        return common_subexpr;
      }
    }
  }
  return nullptr;
}

std::vector<Val*> CommonScalarMap::getHoistedScalars(kir::ForLoop* loop) const {
  // In codegen, parallel type group may not be generated as a for loop, so
  // don't allocate in this loop
  if (loop != nullptr && loop->isGroup()) {
    return {};
  }
  std::vector<Val*> result;
  auto it = common_scalar_map_.find(loop);
  if (it != common_scalar_map_.end()) {
    for (auto v : it->second) {
      if (hoisted_or_reused_.count(v) > 0) {
        result.emplace_back(v);
      }
    }
  }
  return result;
}

void CommonScalarMap::initialize(const std::vector<Expr*> exprs) {
  // We only hoist scalars not depending on tensors. In lowered expressions, all
  // these scalars are computed in top level scope.
  TORCH_INTERNAL_ASSERT(
      common_scalar_map_.empty(),
      "CommonScalarMap used before initialization.");
  for (auto expr : exprs) {
    if (lower_utils::isScalarExpr(expr) && expr->outputs().size() == 1) {
      common_scalar_map_[nullptr].emplace_back(expr->output(0));
    } else if (ir_utils::isTvOp(expr)) {
      // We only try to reuse scalar expressions placed at the beginning of the
      // top level scope. For example, if I have
      // i1 = i0 + 1
      // i2 = T0.size[0] * T0.size[1]
      // i3 = address(T0)
      // i4 = i3 + 1
      // ....
      // Then we only consider `i1 = i0 + 1` and `i2 = T0.size[0] * T0.size[1]`
      // as valid reuse-opportunity. The barrier between valid and invalid is
      // the first tensor operation. The reason why we have this barrier is
      // because the `reorderExprsForComputeAt` always place scalar expressions
      // at the beginning if possible. If a scalar expression is placed after a
      // tensor expression, then this scalar operation must have dependency on
      // some tensor. For this case, we just giveup reusing because this helps
      // us to keep the analysis simple.
      break;
    }
  }
}

namespace {

// Check if the given `value` is already allocated (and computed in full) or
// computed partially. If yes, then return the position of the existing
// computation for the first return value, else return -1 for the first return
// value. The second return value is a boolean indicating if the given `value`
// is already fully computed.
std::pair<int64_t, bool> findAllocPointFromDataDependency(
    const std::vector<Expr*>& exprs, // ordered expressions in the scope where
                                     // the hoisted value should be inserted
    Val* value) {
  int64_t pos = -1;
  for (auto i : c10::irange(exprs.size())) {
    auto expr = exprs[i];
    if (auto alloc = dynamic_cast<kir::Allocate*>(expr)) {
      // Currently this branch is only to handle shared memory address. For
      // shared memory address, we generate code like `toSmem(T7)`, this does
      // not need the shared memory tensor to be computed, but it does require
      // T7 to be allocated.
      auto buffer = alloc->buffer();
      if (buffer == value ||
          findRefAsSubexprOf(value, buffer, true) != nullptr) {
        pos = i;
      }
    }
    for (auto o : expr->outputs()) {
      if (value == o) {
        return {i, true};
      }
      auto subexpr = findRefAsSubexprOf(value, o, true);
      if (subexpr != nullptr) {
        pos = i;
      }
    }
  }
  return {pos, false};
}

// Inserts allocations of hoisted indices
class CommonIndexInserter : private kir::ExprMutator {
 public:
  static std::vector<Expr*> run(
      const std::vector<Expr*>& exprs,
      const CommonScalarMap& common_indices) {
    CommonIndexInserter inserter(exprs, common_indices);
    return std::move(inserter.exprs_);
  }

 private:
  CommonIndexInserter(
      const std::vector<Expr*>& exprs,
      const CommonScalarMap& common_scalar_map)
      : common_scalar_map_(common_scalar_map) {
    IrVisitor::handle(exprs);
    maybeInsertAllocation(nullptr);
    mutate();
  }

  void maybeInsertAllocation(kir::ForLoop* loop) {
    kir::Scope* scope = nullptr;
    if (loop != nullptr) {
      scope = &loop->body();
    }
    const auto& exprs = (scope == nullptr ? exprs_ : scope->exprs());
    int64_t alloc_point = -1;
    Expr* insert_ref = nullptr;
    for (auto value : common_scalar_map_.getHoistedScalars(loop)) {
      auto existing_alloc_info = findAllocPointFromDataDependency(exprs, value);
      // If this value has already been fully computed, then don't insert
      // duplicate allocation and computation.
      if (existing_alloc_info.second) {
        continue;
      }
      // If a partial computation is found, then move the allocation point to
      // after the partial computation, so that the result of this partial
      // computation can be used.
      if (existing_alloc_info.first > alloc_point) {
        alloc_point = existing_alloc_info.first;
        insert_ref = exprs[alloc_point];
      }
      // Make the type of the hoisted value be the value type of the
      // kernel, which can be either int64_t or int. Not very clean,
      // but this seems to be the quickest way to use the value type
      // as we don't have a scalar IR node for the value type.
      auto dtype = *value->getDataType();
      if (isIntegralType(dtype) && dtype != DataType::SMemAddress) {
        value->resolveIndexDtype();
      }

      auto alloc = IrBuilder::create<kir::Allocate>(
          value, MemoryType::Local, GpuLower::current()->kernel()->oneVal());
      const auto def = value->definition();
      TORCH_INTERNAL_ASSERT(
          def != nullptr,
          "Hoisted value must have a definition. ",
          value->toString());
      if (insert_ref == nullptr) {
        registerInsertBefore(exprs.at(0), alloc, scope);
      } else {
        registerInsertAfter(insert_ref, alloc, scope);
      }
      registerInsertAfter(alloc, def, scope);
      insert_ref = def;
    }
  }

  using kir::ExprMutator::handle;

  void handle(kir::ForLoop* loop) final {
    maybeInsertAllocation(loop);
    kir::ExprMutator::handle(loop);
  }

 private:
  const CommonScalarMap& common_scalar_map_;
};

} // namespace

std::vector<Expr*> allocateCommonScalars(const std::vector<Expr*>& exprs) {
  return CommonIndexInserter::run(
      exprs, GpuLower::current()->commonScalarMap());
}

} // namespace cuda
} // namespace fuser
} // namespace jit
} // namespace torch<|MERGE_RESOLUTION|>--- conflicted
+++ resolved
@@ -233,13 +233,10 @@
 Val* CommonScalarMap::hoistScalar(
     Val* value,
     const std::vector<kir::ForLoop*>& loops) {
-<<<<<<< HEAD
   if (value == nullptr) {
     return nullptr;
   }
-=======
   value = simplifyExpr(value, getLoopIndices(loops));
->>>>>>> 6659183a
   if (isOptionDisabled(DisableOption::IndexHoist)) {
     return value;
   }
