#include <index_compute.h>

#include <arith.h>
#include <c10/util/Exception.h>
#include <c10/util/irange.h>
#include <contiguity.h>
#include <instrumentation.h>
#include <ir_all_nodes.h>
#include <ir_iostream.h>
#include <ir_utils.h>
#include <lower2device.h>
#include <lower_double_buffer.h>
#include <lower_index_compute.h>
#include <lower_magic_zero.h>
#include <lower_shift.h>
#include <lower_unroll.h>
#include <lower_utils.h>
#include <lower_validation.h>
#include <root_domain_map.h>
#include <swizzle.h>
#include <transform_iter.h>
#include <transform_replay.h>

namespace torch {
namespace jit {
namespace fuser {
namespace cuda {

namespace {

//! Offset of an index of a producer axis with respect to its
//! corresponding consumer index
int getProducerHaloOffset(
    const TensorView* producer_tv,
    size_t producer_axis,
    const TensorView* consumer_tv) {
  // For indexing, having same extents is not required for root
  // domains
  auto p2c =
      PairwiseRootDomainMap(producer_tv, consumer_tv, false, false)
          .mapProducerToConsumer(producer_tv->domain(), consumer_tv->domain());

  auto producer_id = producer_tv->getMaybeRFactorDomain()[producer_axis];

  auto it = p2c.find(producer_id);
  // p2c should always have a mapping for producer_id. The only case
  // where no mapping exists for a producer axis is when it is a
  // reduction axis. Since this function is only used for indexing
  // producer tensors, where reduction axes are skipped, producer_id
  // should never be a reduction axis.
  TORCH_INTERNAL_ASSERT(it != p2c.end());
  IterDomain* consumer_id = it->second;

  const auto& halo_map = GpuLower::current()->haloInfo();
  const auto p_pad = halo_map->getRootAxisInfo(producer_id).width(0);
  const auto c_pad = halo_map->getRootAxisInfo(consumer_id).width(0);

  auto offset = p_pad - c_pad;

  // If the consumer is a result of shifting the producer, adjust the
  // producer index per the offsets argument of the shift op.
  if (auto shift_op = dynamic_cast<const ShiftOp*>(consumer_tv->definition())) {
    offset -= shift_op->offset(producer_axis);
  }

  return offset;
}

//! Offset producer index when necessary
Val* getProducerIndexWithHalo(
    const TensorView* producer_tv,
    size_t producer_axis,
    Val* producer_index,
    const TensorView* consumer_tv,
    bool is_overriden_index) {
  const auto offset = is_overriden_index
      ? 0
      : getProducerHaloOffset(producer_tv, producer_axis, consumer_tv);

  if (offset == 0) {
    return producer_index;
  }

  producer_index = SimplifyingIrBuilder::addExpr(producer_index, offset);

  return producer_index;
}

//! Create a producer offset based off a consumer index
//!
//! \param consumer_root_axis Position of corresponding consumer axis
//! \param consumer_tv Consumer TensorView
//! \param index_map Mappings from consumer or reference to indices
//! \param use_reference_map True when index_map maps reference domains
//! \param concrete_to_ref_map Mappings from concrete to reference domains
Val* getProducerOffsetWithGather(
    size_t consumer_root_axis,
    const TensorView* consumer_tv,
    const std::unordered_map<IterDomain*, Val*>& index_map,
    bool use_reference_map = false,
    const std::unordered_map<IterDomain*, IterDomain*>& concrete_to_ref_map =
        {}) {
  const auto gpu_lower = GpuLower::current();

  const auto gather_expr = dynamic_cast<GatherOp*>(consumer_tv->definition());

  if (gather_expr == nullptr) {
    return gpu_lower->kernel()->zeroVal();
  }

  // If the window extent is one, no specific offsetting
  // is necessary
  if (consumer_root_axis >= gather_expr->windowShape().size() ||
      gather_expr->windowShape()[consumer_root_axis] == 1) {
    return gpu_lower->kernel()->zeroVal();
  }

  // Basically, the goal is to build an expression of producer_index +
  // window_index, so we first need to locate the index expression
  // that corresponds to the window axis of this producer axis.

  const auto window_axis = gather_expr->gatherAxis(consumer_root_axis);
  auto window_id = consumer_tv->getRootDomain().at(window_axis);

  // When index_map maps a reference tensor, find the corresponding
  // reference ID of window_id.
  if (use_reference_map) {
    auto concrete_window_id = gpu_lower->caMap()->getConcreteMappedID(
        window_id, IdMappingMode::EXACT);
    auto concrete_2_ref_it = concrete_to_ref_map.find(concrete_window_id);
    TORCH_INTERNAL_ASSERT(concrete_2_ref_it != concrete_to_ref_map.end());
    window_id = concrete_2_ref_it->second;
  }

  auto window_idx = index_map.at(window_id);

  // Positive padding at offset zero means the indexing shifted to the
  // negative direction.
  auto pad_width = gather_expr->padWidth()[consumer_root_axis][0];

  // producer offset: window_index - padding
  auto producer_offset = SimplifyingIrBuilder::subExpr(
      window_idx, SimplifyingIrBuilder::create<Int>(pad_width));
  return producer_offset;
}

//! Create a producer offset based off a consumer index
//!
//! \param consumer_root_axis Position of corresponding consumer axis
//! \param consumer_tv Consumer TensorView
//! \param index_map Mappings from consumer or reference to indices
//! \param use_reference_map True when index_map maps reference domains
//! \param concrete_to_ref_map Mappings from concrete to reference domains
Val* getConcreteProducerOffsetWithGather(
    size_t consumer_root_axis,
    const TensorView* consumer_tv,
    const std::unordered_map<IterDomain*, Val*>& index_map,
    bool use_concrete_map = false) {
  const auto gpu_lower = GpuLower::current();

  const auto gather_expr = dynamic_cast<GatherOp*>(consumer_tv->definition());

  if (gather_expr == nullptr) {
    return gpu_lower->kernel()->zeroVal();
  }

  // If the window extent is one, no specific offsetting
  // is necessary
  if (consumer_root_axis >= gather_expr->windowShape().size() ||
      gather_expr->windowShape()[consumer_root_axis] == 1) {
    return gpu_lower->kernel()->zeroVal();
  }

  // Basically, the goal is to build an expression of producer_index +
  // window_index, so we first need to locate the index expression
  // that corresponds to the window axis of this producer axis.

  const auto window_axis = gather_expr->gatherAxis(consumer_root_axis);
  auto window_id = consumer_tv->getRootDomain().at(window_axis);

  Val* window_idx = nullptr;

  if (use_concrete_map) {
    window_idx = index_map.at(GpuLower::current()->caMap()->getConcreteMappedID(
        window_id, IdMappingMode::EXACT));
  } else {
    window_idx = index_map.at(window_id);
  }

  // Positive padding at offset zero means the indexing shifted to the
  // negative direction.
  auto pad_width = gather_expr->padWidth()[consumer_root_axis][0];

  // producer offset: window_index - padding
  auto producer_offset = SimplifyingIrBuilder::subExpr(
      window_idx, SimplifyingIrBuilder::create<Int>(pad_width));
  return producer_offset;
}

//! Offset a producer index of a gather expression
//!
//! Given an index of a producer root axis, build a new index
//! expression that accesses a window position that the current loop
//! structure refers to. Use getGatherProducerOffset to create an
//! offset Val.
Val* getProducerIndexWithGather(
    Val* producer_index,
    size_t producer_root_axis,
    const TensorView* producer_tv,
    const TensorView* consumer_tv,
    const std::unordered_map<IterDomain*, Val*>& concrete_index_map) {
  auto gather_op = dynamic_cast<const GatherOp*>(consumer_tv->definition());

  // Just return the producer index as is if this is not a gather
  if (gather_op == nullptr) {
    return producer_index;
  }

  // Consumer axis that corresponds to the producer axis
  int consumer_axis = -1;
  for (const auto i : c10::irange(producer_root_axis + 1)) {
    if (producer_tv->getMaybeRFactorDomain()[i]->isReduction() ||
        producer_tv->getMaybeRFactorDomain()[i]->isStride()) {
      continue;
    }
    ++consumer_axis;
  }

  TORCH_INTERNAL_ASSERT(
      consumer_axis >= 0 &&
          consumer_axis < (int)gather_op->windowShape().size(),
      "Invalid consumer axis",
      consumer_axis,
      ", producer_axis: ",
      producer_root_axis);

  auto offset = getConcreteProducerOffsetWithGather(
      consumer_axis, consumer_tv, concrete_index_map, true);
  return SimplifyingIrBuilder::addExpr(producer_index, offset);
}

// Adjusts a global consumer index when its root domain is partially
// split. Note that non-global consumer indices don't need any
// adjustment.
Val* getGlobalConsumerOffsetWithPartialSplit(IterDomain* root_id) {
  auto offset = GpuLower::current()->partialSplitMap().getStartOffset(root_id);
  if (offset == nullptr) {
    return GpuLower::current()->kernel()->zeroVal();
  } else {
    return offset;
  }
}

// Adjusts a global producer index when its root domain and
// corresponding consumer root domain have non-matching split
// offsets. Specifically, since producer_index is calcualted based on
// the consumer, if the consumer has a non-zero offset,
// it needs to be added to the index. Also, when the producer itself
// also has a non-zero split offset, that needs to be subtracted from
// the index.
Val* getProducerIndexWithPartialSplit(
    Val* producer_index,
    IterDomain* producer_root_id,
    const TensorView* producer_tv,
    const TensorView* consumer_tv) {
  const auto gpu_lower = GpuLower::current();

  auto p2c =
      PairwiseRootDomainMap(producer_tv, consumer_tv)
          .mapProducerToConsumer(producer_tv->domain(), consumer_tv->domain());

  auto it = p2c.find(producer_root_id);
  if (it == p2c.end()) {
    return producer_index;
  }

  auto consumer_root_id = it->second;

  auto consumer_offset =
      gpu_lower->partialSplitMap().getStartOffset(consumer_root_id);
  consumer_offset = consumer_offset == nullptr ? gpu_lower->kernel()->zeroVal()
                                               : consumer_offset;

  auto producer_offset =
      gpu_lower->partialSplitMap().getStartOffset(producer_root_id);
  producer_offset = producer_offset == nullptr ? gpu_lower->kernel()->zeroVal()
                                               : producer_offset;

  // If the producer is on global memory, it's always allocated
  // without trimming the out-of-bounds region, so the consumer offset
  // should be added to the index.
  if (producer_tv->getMemoryType() == MemoryType::Global) {
    if (consumer_offset->isZeroInt()) {
      return producer_index;
    } else {
      return SimplifyingIrBuilder::addExpr(producer_index, consumer_offset);
    }
  }

  // Non-global case. Difference of the split offsets must be
  // accounted.

  auto diff = SimplifyingIrBuilder::subExpr(consumer_offset, producer_offset);
  // We currently only allow constant offsetting
  TORCH_INTERNAL_ASSERT(
      diff->isConstScalar(),
      "Invalid partial split, must be a constant value.");

  if (diff->evaluateInt() == 0) {
    return producer_index;
  }

  return SimplifyingIrBuilder::addExpr(
      producer_index, SimplifyingIrBuilder::create<Int>(diff->evaluateInt()));
}

//! See [Note on memory index lifting] in lower_mem_index.cpp:
//!  Returns true if there is a lifted component of this index computation
//! that was pre-computed earlier on the same kernel.
//!
//! \param data_tv: the tensor holding the data that the indexing math is
//!   indexing into.
//! \param reference_tv: the tensorview supplying the loop information for
//!   indexing purpose, i.e. consumer_tv if data_tv is producer, or data_tv
//!   it self in the case of consumer indexing.
//! \param loops: The current loop nest that the indexing math is operating at.
bool shouldUseLiftedAddress(
    const TensorView* data_tv,
    const TensorView* reference_tv,
    const std::vector<kir::ForLoop*>& loops) {
  // Check if there's any record in gpu lower signifying this index
  //  math has been lifted.
  auto maybe_address_record =
      GpuLower::current()->addressComputeInfo().getMaybeLiftedAddress(
          data_tv, reference_tv);
  if (maybe_address_record.has_value()) {
    auto serial_id = maybe_address_record.value()->getConcreteSerialLoopId();
    return std::any_of(loops.begin(), loops.end(), [serial_id](auto loop) {
      // 1. We should not use the lifted index math in the case of base index
      //  loop, which is the place where we are pre-computing the lifted
      //  components.
      // 2. The serial id on the index record is essential in the index lifitng
      // pass
      //  and the lifted component is valid only if we are indexing an
      //  expression within the serial loop, or a loop that's mapped with the
      //  serial loop.
      return !loop->isBaseIndexLoop() &&
          GpuLower::current()->caMap()->areMapped(
              loop->iter_domain(), serial_id, IdMappingMode::LOOP);
    });
  }

  return false;
}

} // namespace

void IndexCompute::handle(Split* split) {
  auto in_id = maybeGetExactMapConcreteID(split->in()->as<IterDomain>());
  auto outer_id = maybeGetExactMapConcreteID(split->outer()->as<IterDomain>());
  auto inner_id = maybeGetExactMapConcreteID(split->inner()->as<IterDomain>());

  auto outer_it = index_map_.find(outer_id);
  auto inner_it = index_map_.find(inner_id);
  if (outer_it == index_map_.end() || inner_it == index_map_.end()) {
    return;
  }

  const auto outer_ind = outer_it->second;
  const auto inner_ind = inner_it->second;

  const bool outer_zero = isZero(outer_id);
  const bool inner_zero = isZero(inner_id);

  // We want to mark as zero merged in if we're working with shared or local
  // memory, and the dimension we're working with is not part of the allocation,
  // as we have special propagation rules for that scenario.

  // Maybe clear in_id as it could have been mapped over from another
  // IndexCompute. Uncertain if this is needed but seems to be safe.
  bool zero_merged_in = hasZeroMerged(in_id) || hasZeroMerged(inner_id) ||
      hasZeroMerged(outer_id);

  // If both are zero, the split input is also zero
  if (inner_zero && outer_zero) {
    zero_domains_.emplace(in_id);
  }

  if (zero_merged_in) {
    zero_merged_in_.emplace(in_id);
  }

  if (isZero(in_id)) {
    index_map_[in_id] = GpuLower::current()->kernel()->zeroVal();
    extent_map_[in_id] = GpuLower::current()->kernel()->zeroVal();
  } else if (zero_merged_in && outer_zero) {
    index_map_[in_id] = inner_ind;
    extent_map_[in_id] = getExtent(inner_id);
  } else if (zero_merged_in && inner_zero) {
    index_map_[in_id] = outer_ind;
    extent_map_[in_id] = getExtent(outer_id);
  } else {
    index_map_[in_id] = SimplifyingIrBuilder::addExpr(
        SimplifyingIrBuilder::mulExpr(outer_ind, getExtent(inner_id)),
        inner_ind);
    // The extent should be updated only when its allocation is
    // partial, i.e., zero_merged_in is true. See PR #1270.
    if (zero_merged_in) {
      extent_map_[in_id] = SimplifyingIrBuilder::mulExpr(
          getExtent(outer_id), getExtent(inner_id));
    }
  }
}

void IndexCompute::handle(Merge* merge) {
  auto out_id = maybeGetExactMapConcreteID(merge->out());
  auto outer_id = maybeGetExactMapConcreteID(merge->outer());
  auto inner_id = maybeGetExactMapConcreteID(merge->inner());

  auto out_it = index_map_.find(out_id);
  if (out_it == index_map_.end()) {
    return;
  }
  auto out_ind = out_it->second;

  auto zero = GpuLower::current()->kernel()->zeroVal();

  if (isZero(out_id)) {
    index_map_[outer_id] = zero;
    index_map_[inner_id] = zero;
    // TODO: Why do we set extent_map_ to zero? This has to be protected by zero
    // merged in, but seems logical to me the extent would still be one.
    extent_map_[outer_id] = zero;
    extent_map_[inner_id] = zero;
    zero_domains_.emplace(outer_id);
    zero_domains_.emplace(inner_id);
    return;
  }

  if (!hasZeroMerged(out_id) && contig_ids_.find(out_id) != contig_ids_.end()) {
    // Contiguous indexing path
    auto input_ids = ir_utils::iterDomainInputsOfOrderedAs(
        {merge->out()}, td_->getMaybeRFactorDomain());

    // Shouldn't hit this, but don't want to segfault if somehow we do.
    TORCH_INTERNAL_ASSERT(!input_ids.empty());

    // Try to find the last non broadcast entry to put the index in if it's a
    // contiguous merge. This isn't strictly necessary but there's implicit
    // assumptions in the indexing logic that assume broadcasted root domains
    // can be ignored. This logic is just to try and match that logic.
    // Initialize everything to zero.
    for (auto root_id : input_ids) {
      index_map_[root_id] = zero;
    }

    // If all are broadcast we can just send the index to the last entry.
    if (std::all_of(input_ids.begin(), input_ids.end(), [](IterDomain* id) {
          // I don't think reductions can be in here, but strictly matching the
          // logic in the indexing functions like
          // getNonGlobalConsumerStridedIndices
          return id->isBroadcast() || id->isReduction() || id->isStride();
        })) {
      index_map_[*(input_ids.end() - 1)] = out_ind;
    } else {
      for (auto id_it = input_ids.rbegin(); id_it != input_ids.rend();
           id_it++) {
        auto id = *id_it;
        if (id->isBroadcast() || id->isReduction() || id->isStride()) {
          continue;
        } else {
          index_map_[id] = out_ind;
          break;
        }
      }
    }

    return;
  }

  Val* inner_extent = getExtent(inner_id);

  // When the reference has halo extent for inner_id, that extent needs to
  // be used to un-merge
  if (halo_extent_map_.find(inner_id) != halo_extent_map_.end()) {
    inner_extent = halo_extent_map_[inner_id];
  }

  const auto outer_extent = getExtent(outer_id);

  if (inner_id->isBroadcast() && inner_extent->isOneInt()) {
    // Propagate away from broadcast dims
    index_map_[outer_id] = out_ind;
    index_map_[inner_id] = zero;

    extent_map_[outer_id] = getExtent(out_id);
    if (hasZeroMerged(out_id)) {
      zero_merged_in_.insert(outer_id);
    }
  } else if (outer_id->isBroadcast() && outer_extent->isOneInt()) {
    // Propagate away from broadcast dims
    index_map_[outer_id] = zero;
    index_map_[inner_id] = out_ind;

    extent_map_[inner_id] = getExtent(out_id);
    if (hasZeroMerged(out_id)) {
      zero_merged_in_.insert(inner_id);
    }
  } else if (hasZeroMerged(out_id)) {
    // Don't propagate to inner id if it's comprised of only broadcast root
    // domains, unless outer is also all broadcast domains. Index shouldn't be
    // anything but zero if both inner and outer are all broadcast domains, but
    // didn't add a hard check for this. See Indexing5 test.
    if (!inner_id->isBroadcast() && !outer_id->isBroadcast()) {
      // If neither dimension is a broadcast (should be true for reference
      // indexing) pick the preferred path or the inner path.
      if (preferred_paths_.find(outer_id) != preferred_paths_.end() &&
          preferred_paths_.find(inner_id) == preferred_paths_.end()) {
        // Marked that we should prop through outer, not inner.
        index_map_[outer_id] = out_ind;
        extent_map_[outer_id] = getExtent(out_id);
        index_map_[inner_id] = zero;
        extent_map_[inner_id] = zero;
        zero_domains_.emplace(inner_id);
      } else {
        // Prop through inner
        index_map_[inner_id] = out_ind;
        extent_map_[inner_id] = getExtent(out_id);
        index_map_[outer_id] = zero;
        extent_map_[outer_id] = zero;
        zero_domains_.emplace(outer_id);
      }
    } else if (inner_id->isBroadcast() && !outer_id->isBroadcast()) {
      // Inner is broadcast and outer isn't, prop through outer
      index_map_[outer_id] = out_ind;
      extent_map_[outer_id] = getExtent(out_id);
      index_map_[inner_id] = zero;
      extent_map_[inner_id] = zero;
      zero_domains_.emplace(inner_id);
    } else {
      // Default to propagating through inner
      index_map_[inner_id] = out_ind;
      extent_map_[inner_id] = getExtent(out_id);
      index_map_[outer_id] = zero;
      extent_map_[outer_id] = zero;
      zero_domains_.emplace(outer_id);
    }
    zero_merged_in_.emplace(inner_id);
    zero_merged_in_.emplace(outer_id);
  } else {
    index_map_[outer_id] = SimplifyingIrBuilder::divExpr(out_ind, inner_extent);
    index_map_[inner_id] = SimplifyingIrBuilder::modExpr(out_ind, inner_extent);
  }
}

void IndexCompute::handle(Swizzle2D* swizzle_2d) {
  auto out_x_id = maybeGetExactMapConcreteID(swizzle_2d->outX());
  auto out_y_id = maybeGetExactMapConcreteID(swizzle_2d->outY());
  auto in_x_id = maybeGetExactMapConcreteID(swizzle_2d->inX());
  auto in_y_id = maybeGetExactMapConcreteID(swizzle_2d->inY());

  auto out_x_it = index_map_.find(out_x_id);
  auto out_y_it = index_map_.find(out_y_id);

  if (out_x_it == index_map_.end() || out_y_it == index_map_.end()) {
    return;
  }

  const auto out_x_ind = out_x_it->second;
  const auto out_y_ind = out_y_it->second;

  if (swizzle_mode_ == SwizzleMode::NoSwizzle ||
      swizzle_mode_ != swizzle_2d->swizzleMode()) {
    // Handle inactive swizzles by just passing through index
    //  and extend information.

    TORCH_INTERNAL_ASSERT(
        index_map_.count(in_x_id) == index_map_.count(in_y_id),
        "input index should be either both defined or both undefined");
    if (index_map_.count(in_x_id)) {
      // Only propagate original index through if
      //  the input index hasn't been computed.
      // TODO:
      //  This part should be cleaner once we remove the
      // second index traversal pass.
      return;
    }
    index_map_[in_x_id] = out_x_ind;
    index_map_[in_y_id] = out_y_ind;
    extent_map_[in_y_id] = getExtent(out_y_id);
    extent_map_[in_x_id] = getExtent(out_x_id);
  } else {
    // Generate integer swizzle math if the
    //  swizzle is activated. See also
    //  [Note on swizzle mode].
    std::pair<Val*, Val*> swizzled_index = dispatchSwizzle(
        swizzle_2d->swizzleType(),
        out_x_ind,
        out_y_ind,
        getExtent(out_x_id),
        getExtent(out_y_id));
    index_map_[in_x_id] = swizzled_index.first;
    index_map_[in_y_id] = swizzled_index.second;
  }
}

void IndexCompute::handle(Expr* e) {
  auto is_expected_type = e->isOneOf<Split, Merge, Swizzle2D>();
  TORCH_INTERNAL_ASSERT(
      is_expected_type, "Invalid expr type found in transform traversal.");
  BackwardVisitor::handle(e);
}

IndexCompute::IndexCompute(
    const TensorDomain* _td,
    std::unordered_map<IterDomain*, Val*> initial_index_map,
    std::unordered_map<IterDomain*, Val*> extent_map,
    std::unordered_set<IterDomain*> zero_domains,
    std::unordered_set<IterDomain*> zero_merged_in,
    std::unordered_set<IterDomain*> preferred_paths,
    std::unordered_map<IterDomain*, Val*> halo_extent_map)
    : IndexCompute(
          _td,
          std::move(initial_index_map),
          std::move(extent_map),
          std::move(zero_domains),
          std::move(zero_merged_in),
          ContigIDs::getNonContigIDs(),
          std::move(preferred_paths),
          std::move(halo_extent_map)) {}

IndexCompute::IndexCompute(
    const TensorDomain* _td,
    std::unordered_map<IterDomain*, Val*> initial_index_map,
    std::unordered_map<IterDomain*, Val*> extent_map,
    std::unordered_set<IterDomain*> zero_domains,
    std::unordered_set<IterDomain*> zero_merged_in,
    const ContigIDs& contig_finder,
    std::unordered_set<IterDomain*> preferred_paths,
    std::unordered_map<IterDomain*, Val*> halo_extent_map)
    : td_(_td),
      index_map_(std::move(initial_index_map)),
      extent_map_(std::move(extent_map)),
      zero_domains_(std::move(zero_domains)),
      zero_merged_in_(std::move(zero_merged_in)),
      preferred_paths_(std::move(preferred_paths)),
      halo_extent_map_(std::move(halo_extent_map)) {
  FUSER_PERF_SCOPE("GpuLower::Lower::IndexCompute::IndexCompute");

  // Make sure we recompute any indices we can that map to a contiguous access
  // in physical memory.
  contig_ids_ = contig_finder.contigIDs();
  root_to_indexed_id_ = contig_finder.rootToIndexedID();
  const auto& within_contig = contig_finder.withinContigIDs();
  for (auto contig_id : contig_ids_) {
    if (index_map_.find(contig_id) != index_map_.end()) {
      TORCH_INTERNAL_ASSERT(
          within_contig.find(contig_id) != within_contig.end());
      for (auto id : within_contig.at(contig_id)) {
        index_map_.erase(id);
      }
    }
  }
}

IndexCompute::IndexCompute(
    std::unordered_map<IterDomain*, Val*> initial_index_map,
    std::unordered_set<IterDomain*> zero_domains,
    std::unordered_set<IterDomain*> preferred_paths,
    std::unordered_map<IterDomain*, Val*> halo_extent_map)
    : index_map_(std::move(initial_index_map)),
      zero_domains_(std::move(zero_domains)),
      preferred_paths_(std::move(preferred_paths)),
      halo_extent_map_(std::move(halo_extent_map)) {
  FUSER_PERF_SCOPE("GpuLower::Lower::IndexCompute::IndexCompute");
  concrete_id_pass_ = true;
  swizzle_mode_ = SwizzleMode::Loop;
}

void IndexCompute::run(const LoopIndexing& loop_indexing) {
  TORCH_INTERNAL_ASSERT(
      concrete_id_pass_, "concrete pass only for this option");
  // Apply loop swizzles if there are any that outputs to
  //  the loop domains.
  // Currently only support loop swizzles that directly output
  //  to concrete loop domains and these are validated in
  //  validate swizzle pass.
  // TODO:
  //  will gradually enable replaying and mapping of loop
  // swizzles in the IR infrastructure and once that's piped
  // through this part of logic will be removed.
  std::unordered_set<Expr*> visited;
  for (auto loop_id : loop_indexing.loopDomains()) {
    auto loop_id_def = loop_id->definition();
    if (loop_id_def != nullptr && loop_id_def->isA<Swizzle2D>()) {
      if (visited.insert(loop_id_def).second) {
        handle(loop_id_def);
      }
    }
  }

  // Resolve the index vals that could be resolved with only
  //  the loops that consumer_tv doesn't share with any of its
  //  consumers, i.e. the not-inlined loops that define consumer_tv
  //  values.
  collectIndexIntoPermissiveMap(loop_indexing);

  // Run through the loop indexing expressions and generate
  //  the indexing integer math for the concrete ids.
  for (auto expr : loop_indexing.getBackwardExprList()) {
    // Resolve missing values from permissive map.
    updateIndexMapFromPermissiveMap(expr);

    handle(expr);
  }
}

void IndexCompute::collectIndexIntoPermissiveMap(
    const LoopIndexing& loop_indexing) {
  // Visit the expressions that only produces un-inlined iterdomains,
  //  in reverse topological order.
  for (auto expr : loop_indexing.getBackwardOutOfLineExprList()) {
    // Compute indexing vals for the expression inputs.
    //
    // This stage should run before any indexing computation so it could be
    //  made sure that all index values computed at this stage are
    //  the ones that can be resolved only with the not-inlined
    //  iterdomains.
    //
    auto id_outputs = ir_utils::filterByType<IterDomain>(expr->outputs());
    if (std::all_of(
            id_outputs.begin(), id_outputs.end(), [this](IterDomain* id) {
              return index_map_.count(
                  GpuLower::current()->caMap()->getConcreteMappedID(
                      id, IdMappingMode::EXACT));
            })) {
      // Visit this expression:
      // LoopIndexingAnalysis::traverseFromDomainVals made sure that each
      //  concrete index is bound exactly once so computing these expressions
      //  early should still be consistent.
      handle(expr);

      auto id_inputs = ir_utils::filterByType<IterDomain>(expr->inputs());
      for (auto id : id_inputs) {
        // Collect backward pass results from this expression if they are
        //  made available in by this expression.
        auto idx_it =
            index_map_.find(GpuLower::current()->caMap()->getConcreteMappedID(
                id, IdMappingMode::EXACT));

        if (idx_it != index_map_.end()) {
          permissive_index_map_
              [GpuLower::current()->caMap()->getConcreteMappedID(
                  id, IdMappingMode::PERMISSIVE)] = idx_it->second;
        }
      }
    }
  }
}

void IndexCompute::updateIndexMapFromPermissiveMap(const Expr* id_expr) {
  auto id_outputs = ir_utils::filterByType<IterDomain>(id_expr->outputs());
  for (auto id : id_outputs) {
    auto concrete_id = GpuLower::current()->caMap()->getConcreteMappedID(
        id, IdMappingMode::EXACT);
    // Only try to copy index val from permissive map when
    //  the index is missing.
    if (!index_map_.count(concrete_id)) {
      auto permissive_id = GpuLower::current()->caMap()->getConcreteMappedID(
          id, IdMappingMode::PERMISSIVE);
      // Write the permissive index val into index_map_ if the
      //  missing value is found here.
      auto permissive_it = permissive_index_map_.find(permissive_id);
      if (permissive_it != permissive_index_map_.end()) {
        index_map_[concrete_id] = permissive_it->second;
      }
    }
  }
}

void IndexCompute::run() {
  const std::vector<Val*> domain_vals(
      td_->domain().begin(), td_->domain().end());

  traverseTo(td_->fusion(), domain_vals, false);
}

IterDomain* IndexCompute::maybeGetExactMapConcreteID(IterDomain* id) {
  if (concrete_id_pass_) {
    return GpuLower::current()->caMap()->getConcreteMappedID(
        id, IdMappingMode::EXACT);
  }
  return id;
}

Val* IndexCompute::getExtent(IterDomain* id) const {
  // Pick from extent_map_ if available. Previously parallel
  // dimensions were ued (e.g., blockDim.x), however, it would result
  // in out-of-bounds errors when the extent of IterDomain is smaller
  // than the threading dimension.
  if (extent_map_.find(id) != extent_map_.end()) {
    return extent_map_.at(id);
  } else {
    return id->extent();
  }
}

bool IndexCompute::hasZeroMerged(IterDomain* id) const {
  return zero_merged_in_.find(id) != zero_merged_in_.end() || isZero(id);
}

bool IndexCompute::isZero(IterDomain* id) const {
  return zero_domains_.find(id) != zero_domains_.end();
}

IndexCompute IndexCompute::updateIndexCompute(
    const TensorDomain* new_td,
    const std::unordered_map<IterDomain*, VectorOfUniqueEntries<IterDomain*>>&
        id_map,
    const ContigIDs& contig_finder) const {
  FUSER_PERF_SCOPE("GpuLower::Lower::updateIndexCompute");

  std::unordered_map<IterDomain*, Val*> updated_index_map;
  std::unordered_map<IterDomain*, Val*> updated_extent_map;
  std::unordered_set<IterDomain*> updated_zero_domains;
  std::unordered_set<IterDomain*> updated_zero_merged_in;
  std::unordered_map<IterDomain*, Val*> updated_halo_extent_map;

  // Multile IDs can map to the same ID, so loop over the mappings in
  // a deterministic order to have deterministic indexing results
  for (auto prev_id : getSortedKeys(id_map, Statement::lessThan)) {
    const auto& new_ids = id_map.at(prev_id);
    for (auto new_id : new_ids.vector()) {
      if (index_map_.find(prev_id) != index_map_.end()) {
        updated_index_map[new_id] = index_map_.at(prev_id);
      }

      if (extent_map_.find(prev_id) != extent_map_.end()) {
        updated_extent_map[new_id] = getExtent(prev_id);
      }

      if (zero_domains_.find(prev_id) != zero_domains_.end()) {
        updated_zero_domains.emplace(new_id);
      }

      if (zero_merged_in_.find(prev_id) != zero_merged_in_.end()) {
        updated_zero_merged_in.emplace(new_id);
      }

      auto halo_extent_it = halo_extent_map_.find(prev_id);
      if (halo_extent_it != halo_extent_map_.end()) {
        updated_halo_extent_map[new_id] = halo_extent_it->second;
      }
    }
  }

  IndexCompute updated_index_compute(
      new_td,
      updated_index_map,
      updated_extent_map,
      updated_zero_domains,
      updated_zero_merged_in,
      contig_finder,
      {},
      updated_halo_extent_map);

  updated_index_compute.run();

  return updated_index_compute;
}

namespace {
// Map indices down to the leaf domains for applying swizzle
class UpdateLeafIndices : public IterVisitor {
 public:
  UpdateLeafIndices(
      const TensorDomain* td,
      std::unordered_map<IterDomain*, Val*> initial_index_map,
      std::unordered_map<IterDomain*, Val*> extent_map)
      : td_(td),
        index_map_(std::move(initial_index_map)),
        extent_map_(std::move(extent_map)) {
    const std::vector<Val*> domain_vals(
        td_->domain().begin(), td_->domain().end());

    traverseTo(td_->fusion(), domain_vals, false);
  }

  const std::unordered_map<IterDomain*, Val*>& indexMap() const {
    return index_map_;
  }

  const std::unordered_map<IterDomain*, Val*>& extentMap() const {
    return extent_map_;
  }

 private:
  using IterVisitor::handle;

  void handle(Split* split) override {
    auto in_id = split->in();
    auto outer_id = split->outer();
    auto inner_id = split->inner();

    // Nothing need to be done when mappings for the output axes
    // already exist.
    if (index_map_.find(outer_id) != index_map_.end()) {
      TORCH_INTERNAL_ASSERT(
          index_map_.find(inner_id) != index_map_.end(),
          "Outer exists but inner not found");
      return;
    }

    if (!index_map_.count(in_id)) {
      // Reduction axes on producer side could be visited on forward
      //  propagation pass and current implementation does not yet
      //  support reduciton on swizzled iterdomains, so un-indexed
      //  reduction iterdomains are just ignored for now.
      TORCH_INTERNAL_ASSERT(
          in_id->isReduction(), "Undefined index for ", in_id->toString());
      return;
    }

    auto factor = split->factor();
    index_map_[inner_id] =
        SimplifyingIrBuilder::modExpr(index_map_[in_id], factor);
    extent_map_[inner_id] = factor;
    index_map_[outer_id] =
        SimplifyingIrBuilder::divExpr(index_map_[in_id], factor);
    extent_map_[outer_id] =
        SimplifyingIrBuilder::ceilDivExpr(getExtent(in_id), factor);
  }

  void handle(Merge* merge) override {
    auto out_id = merge->out();
    auto outer_id = merge->outer();
    auto inner_id = merge->inner();

    if (!index_map_.count(outer_id) || !index_map_.count(inner_id)) {
      // Reduction axes on producer side could be visited on forward
      //  propagation pass and current implementation does not yet
      //  support reduciton on swizzled iterdomains, so un-indexed
      //  reduction iterdomains are just ignored for now.
      TORCH_INTERNAL_ASSERT(
          outer_id->isReduction() && inner_id->isReduction(),
          "Undefined index for ",
          outer_id->toString(),
          " and ",
          inner_id->toString());
      return;
    }

    // Nothing need to be done when mappings for the output axes
    // already exist.
    if (index_map_.find(out_id) != index_map_.end()) {
      return;
    }

    TORCH_INTERNAL_ASSERT(
        index_map_.find(outer_id) != index_map_.end(), "Outer ID not found");
    TORCH_INTERNAL_ASSERT(
        index_map_.find(inner_id) != index_map_.end(), "Inner ID not found");

    index_map_[out_id] = SimplifyingIrBuilder::addExpr(
        index_map_[inner_id],
        SimplifyingIrBuilder::mulExpr(
            index_map_[outer_id], getExtent(inner_id)));

    extent_map_[out_id] =
        SimplifyingIrBuilder::mulExpr(getExtent(outer_id), getExtent(inner_id));
  }

  void handle(Swizzle2D* swizzle_2d) override {
    auto in_x = swizzle_2d->inX();
    auto in_y = swizzle_2d->inY();
    auto out_x = swizzle_2d->outX();
    auto out_y = swizzle_2d->outY();

    // Forward propagation pass still just forward
    //  through the indices and the actual swizzle
    //  will be applied on the backward pass in
    //  IndexSwizzle class implementation.
    index_map_[out_x] = index_map_.at(in_x);
    extent_map_[out_x] = getExtent(in_x);
    index_map_[out_y] = index_map_.at(in_y);
    extent_map_[out_y] = getExtent(in_y);
  }

  // return extent_map_[id] if exists, else return id->extent()
  Val* getExtent(IterDomain* id) {
    if (extent_map_.find(id) != extent_map_.end()) {
      return extent_map_.at(id);
    } else {
      return id->extent();
    }
  }

 private:
  const TensorDomain* td_;
  std::unordered_map<IterDomain*, Val*> index_map_;
  std::unordered_map<IterDomain*, Val*> extent_map_;
};

// Returns halo-extended extent if id has halo. Otherwise, just
// returns id->extent.
Val* getHaloExtentOfRootAxis(IterDomain* id, Val* normal_extent = nullptr) {
  if (normal_extent == nullptr) {
    normal_extent = id->extent();
  }

  const auto& halo = GpuLower::current()->haloInfo()->getRootAxisInfo(id);
  if (halo.hasHalo()) {
    auto halo_extent = SimplifyingIrBuilder::addExpr(
        normal_extent, SimplifyingIrBuilder::create<Int>(halo.width()));
    return halo_extent;
  } else {
    return normal_extent;
  }
}

} // namespace

IndexSwizzle::IndexSwizzle(
    const TensorView* tv,
    std::unordered_map<IterDomain*, Val*> initial_index_map,
    std::unordered_map<IterDomain*, Val*> extent_map,
    std::unordered_set<IterDomain*> zero_domains,
    std::unordered_set<IterDomain*> zero_merged_in)
    : IndexCompute(
          tv->domain(),
          std::move(initial_index_map),
          std::move(extent_map),
          std::move(zero_domains),
          std::move(zero_merged_in)),
      tv_(tv) {}

IndexSwizzle::IndexSwizzle(
    const TensorView* tv,
    const TensorDomain* domain,
    std::unordered_map<IterDomain*, Val*> initial_index_map,
    std::unordered_map<IterDomain*, Val*> extent_map,
    std::unordered_set<IterDomain*> zero_domains,
    std::unordered_set<IterDomain*> zero_merged_in)
    : IndexCompute(
          domain,
          std::move(initial_index_map),
          std::move(extent_map),
          std::move(zero_domains),
          std::move(zero_merged_in)),
      tv_(tv) {}

void IndexSwizzle::run() {
  if (tv_->hasSwizzleOp()) {
    // Propagate backward for the annotated swizzle path.
    // TODO:
    //  eventually will unify the two swizzling implementation
    //  code path in a follow up. Currently just focusing on
    //  getting the necessary implementation of the swizzle
    //  operator ready.
    //
    // At this intermediate state, the legacy swizzle implementation
    //  takes precedence, i.e. whenever swizzle_type_ is not NoSwizzle,
    //  the new swizzle op pass is disabled.
    UpdateLeafIndices update_leaves(td_, indexMap(), extentMap());
    index_map_ = update_leaves.indexMap();
    extent_map_ = update_leaves.extentMap();
    IndexCompute::swizzle_mode_ = SwizzleMode::Data;
    IndexCompute::run();
  }
}

void IndexSwizzle::handle(Expr* e) {
  auto out_ids = ir_utils::filterByType<IterDomain>(e->outputs());
  bool needs_update =
      std::any_of(
          out_ids.begin(),
          out_ids.end(),
          [this](IterDomain* id) {
            return swizzled_ids_.find(id) != swizzled_ids_.end();
          }) ||
      (e->isA<Swizzle2D>() &&
       e->as<Swizzle2D>()->swizzleType() != Swizzle2DType::NoSwizzle &&
       e->as<Swizzle2D>()->swizzleMode() == SwizzleMode::Data);
  if (!needs_update) {
    return;
  }

  IndexCompute::handle(e);
  for (auto input : ir_utils::filterByType<IterDomain>(e->inputs())) {
    swizzled_ids_.insert(input);
  }
}

void IndexSwizzle::handle(Swizzle2D* swizzle_2d) {
  auto out_x_id = swizzle_2d->outX();
  auto out_y_id = swizzle_2d->outY();

  auto out_x_it = index_map_.find(out_x_id);
  auto out_y_it = index_map_.find(out_y_id);

  TORCH_INTERNAL_ASSERT(
      out_x_it != index_map_.end() && out_y_it != index_map_.end(),
      "Swizzle output indices were not propagated through");

  IndexCompute::handle(swizzle_2d);
}

namespace {

//! Check if the index of a parallel loop should be subsituted with
//! zero.
//!
//! Zero substitution only happens with the BID parallel types with
//! Local Or Shared tensors or the TID parallel types with Local
//! tensors.
//!
//! This check is straightforward for consumers, but for producers
//! the substitution is only done when the producer uses the same
//! parallel type as the loop parallel type.
//!
//! If there's a mapped producer IterDoamin and that ID is
//! parallelized, there are a couple of cases depending on the
//! parallel type and the producer memory type:
//!
//! Loop PT, producer PT, producer mem -> index
//! - BID, TID/Serial, Shared / Local -> use BID
//! - BID, BID, Shared / Local -> use zero when loop PT == producer PT
//! - BID, BID, Shared / Local -> invalid when loop PT != producer PT
//! - TID, Serial, Local -> use TID
//! - TID, TID, Local -> use zero when loop PT == producer PT
//! - TID, TID, Local -> invalid when loop PT != producer PT
//!
//! The invalid cases should not happen here as they should be already
//! detected as invalid parallelization. Thus, we just need to find if
//! the producer has a mapped IterDomain that has the same parallel
//! type as the loop IterDomain.
bool isParallelLoopIndexSubstitutedAsZero(
    const TensorView* tv,
    IterDomain* loop_id,
    bool as_consumer,
    bool within_mma_loops) {
  const auto ca_map = GpuLower::current()->caMap();

  // MMA operands are currently indexed in units of "fragments",
  //  so each mma tensor domain would be zero-ed and the tensor index
  //  calculated here would be the fragment index.
  // TODO: This is a quick WAR to enable iterating over a register array
  //  of MMA fragments, so we could generate unrolled mma loops.
  //  Eventually we still want IdGraph to be able to analyze the
  //  in-register layout of mma fragments for more unified indexing math
  //  as well as more flexibility in swizzling loops.
  if (loop_id->isMma() && !as_consumer) {
    return true;
  }

  const bool is_shared = tv->getMemoryType() == MemoryType::Shared;
  const bool is_local = tv->getMemoryType() == MemoryType::Local;

  if (!((loop_id->isBlockDim() && (is_shared || is_local)) ||
        (loop_id->isThread() && is_local))) {
    return false;
  }

  // If this is for a consumer, the above check is sufficient
  if (as_consumer) {
    return true;
  }

  // Note && TODO:
  // mma swizzled lane_id does not map naturally from producer
  // to consumer but they should still be detected as same
  // parallel type. In a follow up may want to extend
  // find_matching_parallel_domain to cover this case.
  if (within_mma_loops && loop_id->getParallelType() == ParallelType::TIDx) {
    return true;
  }

  // When indexing a producer, additional checks are required as
  // mentioned above
  auto producer_tv = tv;
  auto it = std::find_if(
      tv->domain()->domain().begin(),
      tv->domain()->domain().end(),
      [&](IterDomain* tv_id) {
        // Matching is done using the index and loop maps. See
        // validateParallelize as well.
        return ca_map->areMapped(loop_id, tv_id, IdMappingMode::EXACT) ||
            ca_map->areMapped(loop_id, tv_id, IdMappingMode::PERMISSIVE);
      });

  // There's no mapped producer ID. Zero substitution shouldn't be
  // done.
  if (it == tv->domain()->domain().end()) {
    return false;
  }

  // Producer ID that corresponds to the loop ID
  IterDomain* producer_id = *it;

  // If the loop PT and producer PT are the same, the producer ID can
  // be indexed as just zero. Otherwise, it must use the loop parallel
  // type as its index.

  // Sanity check when not substituted, i.e., when the producer ID
  // uses a different as the loop PT. Not necessary as these
  // conditions are already validated, but just double checking.

  if (loop_id->getParallelType() != producer_id->getParallelType()) {
    TORCH_INTERNAL_ASSERT(
        (loop_id->isBlockDim() && !producer_id->isBlockDim()) ||
            (loop_id->isThreadDim() && !producer_id->isThread()),
        "Found invalid parallelization that should have been detected by the parallel validation: loop ID: ",
        loop_id->toString(),
        ", producer: ",
        producer_tv->toString());
  }

  return producer_id->getParallelType() == loop_id->getParallelType();
}

} // namespace

// Used for local and shared index mapping. Returns a map from loops
// to loop indices as well as a set of loops that do not contribute to
// indexing.
std::pair<
    std::unordered_map<kir::ForLoop*, Val*>,
    std::unordered_set<kir::ForLoop*>>
indexMapFromTV(
    const TensorView* tv,
    const std::vector<kir::ForLoop*>& loops,
    kir::ForLoop* alloc_loop,
    bool as_consumer,
    kir::ForLoop* double_buffer_loop) {
  bool within_alloc = false;
  if (alloc_loop == nullptr) {
    within_alloc = true;
  }

  const bool is_global = tv->getMemoryType() == MemoryType::Global;
  const bool is_shared = tv->getMemoryType() == MemoryType::Shared;

  std::unordered_map<kir::ForLoop*, Val*> loop_to_ind_map;

  // Check if the current op has an implicit loop implemented
  //  within an mma instruction.
  bool within_mma_loops =
      std::any_of(loops.begin(), loops.end(), [](kir::ForLoop* fl) {
        return fl->iter_domain()->isMma();
      });

  // Track domains that do not contibute to the resulting
  // index. Previously, index->isZeroInt() was used to detect such
  // domains, but that's not a reliable method as we may set an
  // initial index to zero for unswitch.
  std::unordered_set<kir::ForLoop*> zero_loops;

  for (auto loop : loops) {
    Val* idx = nullptr;
    // See also LoopNestGenerator::pushAlloc.
    // NOLINTNEXTLINE(bugprone-branch-clone)
    if (!within_alloc) {
      if ((loop->iter_domain()->isThreadDim() && is_shared) ||
          (loop->iter_domain()->isThread() && is_global)) {
        idx = loop->index();
      } else {
        idx = GpuLower::current()->kernel()->zeroVal();
        zero_loops.insert(loop);
      }
    } else if (isParallelLoopIndexSubstitutedAsZero(
                   tv, loop->iter_domain(), as_consumer, within_mma_loops)) {
      idx = GpuLower::current()->kernel()->zeroVal();
      zero_loops.insert(loop);
    } else {
      idx = loop->index();
    }

    // If the loop is trivial, the loop index can only be the loop
    // start value.
    if (idx == loop->index() && loop->isTrivial()) {
      idx = loop->start();
    }

    if (loop == double_buffer_loop) {
      auto stage_depth =
          GpuLower::current()->doubleBufferInfo().getStageDepthFor(
              loop->iter_domain());
      idx = SimplifyingIrBuilder::addExpr(
          idx, SimplifyingIrBuilder::create<Int>(stage_depth - 1));
    }

    loop_to_ind_map[loop] = idx;

    if (!within_alloc && loop == alloc_loop) {
      within_alloc = true;
    }
  }
  // NOLINTNEXTLINE(clang-analyzer-cplusplus.NewDeleteLeaks)
  return {loop_to_ind_map, zero_loops};
}

//! Set "pragma unroll" required for loops that indexing of Local
//! tensors depends on.
//!
//! \param tv Indexed tensor
//! \param alloc_loop Allocation loop of tv
//! \param loops The current loop structure
//! \param id_map Producer-to-consumer map in case of indexing as producer
void ensureStaticIndexing(
    const TensorView* tv,
    kir::ForLoop* alloc_loop,
    const std::vector<kir::ForLoop*>& loops,
    const std::unordered_map<IterDomain*, IterDomain*>& id_map) {
  if (tv->getMemoryType() != MemoryType::Local) {
    return;
  }

  bool within_alloc = false;
  if (alloc_loop == nullptr) {
    within_alloc = true;
  }

  for (auto loop : loops) {
    if (!within_alloc) {
      if (loop == alloc_loop) {
        within_alloc = true;
      }
      continue;
    }
    IterDomain* loop_id = loop->iter_domain();
    if (loop->vectorize() || loop_id->isThread()) {
      continue;
    }
    // Look for a domain that is mapped with the loop. If mapped in
    // the loop map, the loop index should be used for indexing of the
    // tensor, except for broadcast and reduction domains.
    auto it = std::find_if(
        tv->domain()->domain().begin(),
        tv->domain()->domain().end(),
        [loop_id, &id_map](IterDomain* id) {
          if (id->isBroadcast() || id->isReduction() || id->isStride()) {
            return false;
          }
          auto id_replacement = id_map.find(id);
          if (id_replacement != id_map.end()) {
            id = id_replacement->second;
          }
          return GpuLower::current()->caMap()->areMapped(
              loop_id, id, IdMappingMode::PERMISSIVE);
        });
    if (it != tv->domain()->domain().end()) {
      loop->requireUnroll();
    }
  }
}

namespace {

std::unordered_map<IterDomain*, IterDomain*> invertOneToOneMap(
    const std::unordered_map<IterDomain*, IterDomain*>& map) {
  std::unordered_map<IterDomain*, IterDomain*> inverted;
  for (const auto& kv : map) {
    bool inserted = inverted.emplace(kv.second, kv.first).second;
    TORCH_INTERNAL_ASSERT(
        inserted,
        "Multiple mappings to the same value detected: ",
        kv.second->toString());
  }
  return inverted;
}

} // namespace

std::vector<Val*> Index::getGlobalProducerStridedIndices(
    TensorView* producer_tv,
    const TensorView* consumer_tv,
    const std::vector<kir::ForLoop*>& loops,
    const std::unordered_map<IterDomain*, Val*>& override_index) {
  FUSER_PERF_SCOPE("GpuLower::Lower::getGlobalProducerIndex");

  // Replay producer to look like consumer so we can index on producer since
  // our loop nests look like consumer
  auto pairwise_map = PairwiseRootDomainMap(producer_tv, consumer_tv, false);

  TensorDomain* producerAsC =
      TransformReplay::replayPasC(producer_tv, consumer_tv, -1, pairwise_map)
          .first;

  // Make the producer_tv look like consumer while performing indexing math
  ir_utils::TVDomainGuard domain_guard(producer_tv, producerAsC);

  // Map sent to best effort replay needs to match the exact incantation for
  // compute_at_mode.cpp with MappingMode::Index
  auto c2p_root_map =
      PairwiseRootDomainMap(producer_tv, consumer_tv, true)
          .mapConsumerToProducer(consumer_tv->domain(), producer_tv->domain());

  // This replay has to be consistent with compute at index map.
  BestEffortReplay replay_producer_as_consumer(
      producer_tv->domain()->domain(),
      consumer_tv->domain()->domain(),
      c2p_root_map);

  auto c2p_map = replay_producer_as_consumer.getReplay();

  // Make sure at least root domains are mapped even when extents may
  // be different. This mapping is important for the indexing lookup
  // tensors of PyTorch gather as a producer. The IDs of a lookup
  // tensor may have larger extents than those of the corresponding
  // output tensor, but the index expressions to those output IDs can
  // still be used for the producer. Note that we always do not map
  // the indirectly accessed ID and its corresponding output ID. The
  // above relaxed mapping is only for the rest of the IDs.
  //
  // Note that when the consumer has swizzle, the swizzle are skipped. For
  // example, if we have:
  //   consumer:
  //     root: I0, I1, I2
  //     leaf: I0, I3, I4
  //   producer:
  //     root I5, I6, I7
  // where I3, I4 = swizzle(I1, I2) , then the c2p map will be I3->I6, I4->I7,
  // I1 and I2 are not mapped. For this case, we should allow the root unmapped,
  // If we add I1->I6 and I2->I7, the c2p map will no longer be injective, which
  // is not what we want.
  const auto p2c_map_ = invertOneToOneMap(c2p_map);
  for (const auto& kv :
       PairwiseRootDomainMap(producer_tv, consumer_tv, true, false)
           .mapConsumerToProducer(
               consumer_tv->domain(), producer_tv->domain())) {
    auto consumer_root_id = kv.first;
    auto producer_root_id = kv.second;
    if (c2p_map.find(consumer_root_id) == c2p_map.end() &&
        p2c_map_.find(producer_root_id) == p2c_map_.end()) {
      c2p_map.emplace(consumer_root_id, producer_root_id);
    }
  }

  const auto p2c_map = invertOneToOneMap(c2p_map);

  // Forward vectorized IDs to index into producer correctly
  // We want p_id to be vectorized like consumer just for the indexing, then we
  // need to switch it back later. Store previous state here when changing. We
  // need to do this as replaying producer as consumer can use replay best
  // effort which means some domains may be producer's original domains.
  std::vector<std::pair<IterDomain*, ParallelType>> p_id_backup;
  for (auto entry : c2p_map) {
    auto ref_id = GpuLower::current()->caMap()->getConcreteMappedID(
        entry.first, IdMappingMode::EXACT);
    auto p_id = entry.second;
    if (ref_id->getParallelType() == ParallelType::Vectorize) {
      p_id_backup.emplace_back(std::make_pair(p_id, p_id->getParallelType()));
      p_id->parallelize(ParallelType::Vectorize);
    } else if (ref_id->getParallelType() == ParallelType::MisalignedVectorize) {
      p_id->parallelize(ParallelType::MisalignedVectorize);
    }
  }

  auto producer_indexing_from_idgraph =
      getTensorIndexFromIdGraph(loops, consumer_tv, producer_tv, true, c2p_map);

  auto producer_indexing = producer_indexing_from_idgraph.index;

  // Revert p_ids
  for (auto entry : p_id_backup) {
    entry.first->parallelize(entry.second);
  }

  // Indices should now be mapped onto IterDomains in producer, so just grab
  // and use them.
  auto root_dom = producer_tv->getMaybeRFactorDomain();

  // TODO: Abstract stride logic to reuse with consumer indexing
  std::vector<Val*> strides(root_dom.size(), nullptr);
  {
    int stride_i = 0;
    for (const auto i : c10::irange(root_dom.size())) {
      if (root_dom[i]->isReduction()) {
        strides[i] = GpuLower::current()->kernel()->oneVal();
        continue;
      }
      std::stringstream ss;
      ss << "T" << producer_tv->name() << ".stride[" << stride_i++ << "]";
      strides[i] =
          SimplifyingIrBuilder::create<NamedScalar>(ss.str(), DataType::Int);
    }
  }

  TORCH_INTERNAL_ASSERT(
      root_dom.size() == producer_tv->domain()->contiguity().size());
  Val* cur_contig_stride = GpuLower::current()->kernel()->oneVal();
  for (const auto i : c10::irange(root_dom.size())) {
    auto dim = root_dom.size() - i - 1;
    if (root_dom[dim]->isReduction()) {
      continue;
    }

    if (producer_tv->domain()->contiguity()[dim]) {
      // If contig, used the stored stride which may be the previous
      // dimensions stride * previous dimensions size
      strides[dim] = cur_contig_stride;
      // Prepare for the next dimension which may also be contiguous, multiply
      // by extent of this dimension
      auto root_dim_extent = getHaloExtentOfRootAxis(root_dom[dim]);
      cur_contig_stride =
          SimplifyingIrBuilder::mulExpr(cur_contig_stride, root_dim_extent);
    } else {
      // If non contiguous dimension, keep local stride information, set cur
      // stride to local stride * local raw extent
      auto root_dim_extent = getHaloExtentOfRootAxis(root_dom[dim]);
      cur_contig_stride =
          SimplifyingIrBuilder::mulExpr(strides[dim], root_dim_extent);
    }
  }

  auto vectorize_shift =
      loops.empty() ? nullptr : loops.back()->vectorize_shift();

  // Global striding
  std::vector<Val*> strided_inds(
      root_dom.size(), GpuLower::current()->kernel()->zeroVal());
  for (const auto i : c10::irange(root_dom.size())) {
    if (root_dom[i]->isReduction() || root_dom[i]->isBroadcast()) {
      continue;
    }

    Val* root_ind = nullptr;
    auto override_it = override_index.find(root_dom[i]);
    const bool is_overriden = override_it != override_index.end();
    if (is_overriden) {
      root_ind = override_it->second;
    } else if (
        producer_indexing.indexMap().find(root_dom[i]) !=
        producer_indexing.indexMap().end()) {
      root_ind = producer_indexing.indexMap().at(root_dom[i]);
    } else if (root_dom[i]->isBroadcast()) {
      root_ind = GpuLower::current()->kernel()->zeroVal();
    }

    TORCH_INTERNAL_ASSERT(
        root_ind != nullptr,
        "Couldn't find root mapping for ",
        producer_tv->toString(),
        " dim: ",
        i,
        " id: ",
        root_dom[i]->toString());

    root_ind = getProducerIndexWithHalo(
        producer_tv, i, root_ind, consumer_tv, is_overriden);

    root_ind = getProducerIndexWithGather(
        root_ind,
        i,
        producer_tv,
        consumer_tv,
        producer_indexing_from_idgraph.concrete_index.indexMap());

    root_ind = getProducerIndexWithPartialSplit(
        root_ind, root_dom[i], producer_tv, consumer_tv);

    if (root_ind->isZeroInt()) {
      continue;
    } else {
      if (auto tile_entry = GpuLower::current()
                                ->predicatePeelingInfo()
                                .getMaybePeeledTileEntry(loops, root_dom[i])) {
        // Add the "predicate peeling offset", see [Predicate Peeling]
        //  to the tensor index if this root domain is predicate peeled.

        // Incremental mode should add offset at prolog,
        // See Note [Predicate Peeing interaction with Incremental Offset]
        bool is_increment =
            std::any_of(loops.begin(), loops.end(), [](kir::ForLoop* fl) {
              return fl->loopTransformInfo().is_increment_loop;
            });

        bool should_add_offset =
            (tile_entry.value().peel_stage != PredicatePeelStage::Prolog &&
             !producer_tv->shouldLiftReadAddress()) ||
            (tile_entry.value().peel_stage == PredicatePeelStage::Prolog &&
             producer_tv->shouldLiftReadAddress() && is_increment);
        if (should_add_offset &&
            !tile_entry.value()
                 .for_loop->loopTransformInfo()
                 .is_base_index_loop) {
          root_ind = SimplifyingIrBuilder::subExpr(
              root_ind,
              PredicatePeeling::getSplitTileMainOffset(
                  root_dom[i], tile_entry.value().inner_factor));
        }
      }
      auto strided_ind = SimplifyingIrBuilder::mulExpr(root_ind, strides[i]);
      if (i == root_dom.size() - 1 && vectorize_shift != nullptr) {
        strided_inds[i] =
            SimplifyingIrBuilder::addExpr(strided_ind, vectorize_shift);
      } else {
        strided_inds[i] = strided_ind;
      }
    }
  }

  return strided_inds;
}

namespace {

// Maps all producer domains to consumer with broadcast
// forwarding. Used to find the allocation position.
std::unordered_map<IterDomain*, IterDomain*> mapAllProducerDomainsToConsumer(
    TensorView* producer_tv,
    const TensorView* consumer_tv) {
  // This map has forwarded broadcast axes, it should only be used to compute
  // the allocation position of the producer
  std::unordered_map<IterDomain*, IterDomain*> p2c_alloc_map;

  //  We want to replay producer as consumer instead of the other way around
  //  since consumer may have some broadcasted axes producer doesn't have
  //  merged into loops producer may use. If we did consumer as producer we
  //  wouldn't have this information in the mapping.
  auto replay_PasC = BestEffortReplay::replayPasC(
      producer_tv,
      consumer_tv,
      -1,
      PairwiseRootDomainMap(producer_tv, consumer_tv));

  // Grab consumer domain entries and reverse replay map. TODO: Maybe
  // TransformReplay::replayPasC could return this map
  for (auto id : consumer_tv->domain()->domain()) {
    const auto& c2p_map = replay_PasC.getReplay();
    auto c2p_it = c2p_map.find(id);
    if (c2p_it != c2p_map.end()) {
      auto c_id = c2p_it->first;
      auto p_id = c2p_it->second;
      p2c_alloc_map[p_id] = c_id;
    }
  }

  return p2c_alloc_map;
}

Val* sumVals(std::vector<Val*> vals) {
  Val* result_index = GpuLower::current()->kernel()->zeroVal();
  for (auto v : vals) {
    result_index = SimplifyingIrBuilder::addExpr(result_index, v);
  }
  return result_index;
}

} // namespace

// Producer index for either shared or local memory
std::vector<Val*> Index::getNonGlobalProducerStridedIndices(
    TensorView* producer_tv,
    const TensorView* consumer_tv,
    const std::vector<kir::ForLoop*>& loops,
    const std::unordered_map<IterDomain*, Val*>& override_index) {
  const auto gpu_lower = GpuLower::current();
  auto should_use_lifted_address =
      shouldUseLiftedAddress(producer_tv, consumer_tv, loops);

  // Replay producer to look like consumer so we can index on producer since our
  // loop nests look like consumer
  auto pairwise_map = PairwiseRootDomainMap(producer_tv, consumer_tv);
  auto producer_replayed_as_consumer =
      TransformReplay::replayPasC(producer_tv, consumer_tv, -1, pairwise_map)
          .first;

  ir_utils::TVDomainGuard domain_guard(
      producer_tv, producer_replayed_as_consumer);
  const auto p2c_alloc_map =
      mapAllProducerDomainsToConsumer(producer_tv, consumer_tv);

  // Map everything we can from reference to producer using compute at index
  // map. All producer id's don't exist in the compute at map. The rfactor axes
  // all may be, but since I haven't proven that to be the case, going to do a
  // more conservative approach, which is to use the consumer as a proxy between
  // producer to reference.
  std::unordered_map<IterDomain*, IterDomain*> index_map_ref_to_producer;
  std::unordered_map<IterDomain*, IterDomain*> c2p_index_map;
  std::unordered_map<IterDomain*, IterDomain*> p2c_index_map;

  // Map sent to best effort replay needs to match the exact incantation for
  // compute_at_mode.cpp with MappingMode::Index
  auto c2p_root_map =
      PairwiseRootDomainMap(producer_tv, consumer_tv, true)
          .mapConsumerToProducer(consumer_tv->domain(), producer_tv->domain());

  // This replay has to be consistent with compute at index map.
  BestEffortReplay replay_producer_as_consumer(
      producer_tv->domain()->domain(),
      consumer_tv->domain()->domain(),
      c2p_root_map);

  c2p_index_map = replay_producer_as_consumer.getReplay();
  p2c_index_map = invertOneToOneMap(c2p_index_map);

  // Forward vectorized IDs to index into producer correctly
  // We want p_id to be vectorized like consumer just for the indexing, then we
  // need to switch it back later. Store previous state here when changing. We
  // need to do this as replaying producer as consumer can use replay best
  // effort which means some domains may be the originals.
  std::vector<std::pair<IterDomain*, ParallelType>> p_id_backup;
  for (auto entry : c2p_index_map) {
    auto ref_id = GpuLower::current()->caMap()->getConcreteMappedID(
        entry.first, IdMappingMode::EXACT);
    auto p_id = entry.second;
    if (ref_id->getParallelType() == ParallelType::Vectorize) {
      p_id_backup.emplace_back(std::make_pair(p_id, p_id->getParallelType()));
      p_id->parallelize(ParallelType::Vectorize);
    } else if (ref_id->getParallelType() == ParallelType::MisalignedVectorize) {
      p_id->parallelize(ParallelType::MisalignedVectorize);
    }
  }

  auto producer_indexing_from_idgraph = getTensorIndexFromIdGraph(
      loops, consumer_tv, producer_tv, false, c2p_index_map);

  auto producer_indexing = producer_indexing_from_idgraph.index;

  // Revert p_ids
  for (auto entry : p_id_backup) {
    entry.first->parallelize(entry.second);
  }

  IndexSwizzle index_swizzle(
      producer_tv,
      producer_indexing.indexMap(),
      producer_indexing.extentMap(),
      producer_indexing.zeroDomains(),
      producer_indexing.zeroMergedIn());

  index_swizzle.run();

  auto producer_swizzled_index = index_swizzle;

  // Swizzle should be lifted when lifting read index is
  // specified. So would not need to compute the swizzle again
  // on the inlined part of tensor index.
  if (producer_tv->hasSwizzleOp() && !should_use_lifted_address) {
    // Special handling needed on the new swizzle
    //  op pass:
    //  each swizzle op is local to the tensor,
    //  so ReplayPasC will not include the swizzle
    //  ops on the producer iterdomain. So would
    //  need to traverse forward the producer domain
    //  before the replay to get the swizzle ops.
    IndexSwizzle producer_swizzle2d(
        producer_tv,
        domain_guard.prevDomain(),
        producer_indexing.indexMap(),
        producer_indexing.extentMap(),
        producer_indexing.zeroDomains(),
        producer_indexing.zeroMergedIn());
    producer_swizzle2d.run();
    producer_swizzled_index = producer_swizzle2d;
  }

  // TODO: merge the two swizzle compute logic once the new one is ready.
  //  will need to replace cyclic shift swizzle with xor since swizzle2d
  //  doesn't have cyclic shift.
  const auto& index_map = producer_swizzled_index.indexMap();

  const auto& extent_map = producer_indexing.extentMap();
  const auto& zero_domain_map = producer_indexing.zeroDomains();
  // Indices should now be mapped onto IterDomains in producer, so just grab
  // and use them.
  auto root_dom = producer_tv->getMaybeRFactorDomain();

  // Figure out which root axes we don't need to index
  std::unordered_set<IterDomain*> skip_indexing;

  for (auto root_id : root_dom) {
    // Already taken care of because we can detect no indexing required
    if (root_id->isBroadcast() || root_id->isReduction() ||
        root_id->isStride()) {
      skip_indexing.insert(root_id);
      continue;
    }

    // Already an entry for this root domain, continue
    if (index_map.find(root_id) != index_map.end()) {
      continue;
    }
  }

  std::vector<Val*> strided_inds(
      root_dom.size(), GpuLower::current()->kernel()->zeroVal());
  for (const auto i : c10::irange(root_dom.size())) {
    if (skip_indexing.count(root_dom[i])) {
      continue;
    }

    TORCH_INTERNAL_ASSERT(
        index_map.find(root_dom[i]) != index_map.end(),
        "Couldn't find root mapping for ",
        producer_tv->toString(),
        " dim: ",
        i,
        " id: ",
        root_dom[i]->toString());

    auto override_it = override_index.find(root_dom[i]);
    const bool is_overriden = override_it != override_index.end();
    auto root_ind_i =
        is_overriden ? override_it->second : index_map.at(root_dom[i]);

    root_ind_i = getProducerIndexWithHalo(
        producer_tv, i, root_ind_i, consumer_tv, is_overriden);

    root_ind_i = getProducerIndexWithGather(
        root_ind_i,
        i,
        producer_tv,
        consumer_tv,
        producer_indexing_from_idgraph.concrete_index.indexMap());

    root_ind_i = getProducerIndexWithPartialSplit(
        root_ind_i, root_dom[i], producer_tv, consumer_tv);

    if (root_ind_i->isZeroInt()) {
      continue;
    }

    // Compute striding for this index.
    Val* stride = nullptr;
    for (const auto j : c10::irange(i + 1, root_dom.size())) {
      if (skip_indexing.count(root_dom[j])) {
        continue;
      }

      TORCH_INTERNAL_ASSERT(
          index_map.find(root_dom[j]) != index_map.end(),
          "Couldn't find root mapping for ",
          producer_tv->name(),
          " dim: ",
          j,
          " id: ",
          root_dom[j]->toString());

      auto root_ext_j = extent_map.find(root_dom[j]) == extent_map.end()
          ? root_dom[j]->extent()
          : extent_map.at(root_dom[j]);

      root_ext_j = getHaloExtentOfRootAxis(root_dom[j], root_ext_j);

      if (zero_domain_map.count(root_dom[j]) == 0) {
        if (stride == nullptr) {
          stride = root_ext_j;
        } else {
          stride = SimplifyingIrBuilder::mulExpr(stride, root_ext_j);
        }
      }
    }

    if (stride != nullptr) {
      strided_inds[i] = SimplifyingIrBuilder::mulExpr(root_ind_i, stride);
    } else {
      strided_inds[i] = root_ind_i;
    }
  }

  if (producer_tv->isDoubleBuffered() || producer_tv->isCircularBuffered()) {
    auto db_loop = gpu_lower->doubleBufferInfo().getDoubleBufferLoop(
        producer_tv, loops, true);
    if (db_loop != nullptr) {
      // No need to compute double buffer index in the address compute loop
      //  as they have been handled with addtional offsets.
      if (!db_loop->isBaseIndexLoop()) {
        auto maybe_read_offset =
            GpuLower::current()->doubleBufferInfo().getReadSwitchIndex(
                producer_tv);

        // The double buffer switching indices are now applied in two
        //  different ways, depending on if the index is lifted or not.
        //
        // When lifted, the double buffer switching index is computed
        //  separately as a "double buffer offset" and added to the
        //  uniform section of the tensor index.
        // When not lifted, the behavior stays the same as before
        //  i.e. they are computed inline.
        // See also:
        //  [Double Buffer Uniform Offset].
        if (!maybe_read_offset.has_value()) {
          auto loop_index =
              db_loop->isTrivial() ? db_loop->start() : db_loop->index();

          // Need to add the producer outer main loop index by 1
          //  in the case of lower prolog, see the example in
          // [Skew Double Buffer Loop Transformation]
          auto consumer_db_loop =
              gpu_lower->doubleBufferInfo().getDoubleBufferLoop(
                  consumer_tv, loops);

          if (consumer_db_loop != nullptr) {
            if (gpu_lower->doubleBufferInfo().isLowerPrologWithin(
                    consumer_db_loop->iter_domain(), db_loop->iter_domain())) {
              if (consumer_db_loop->doubleBufferLoopStage() ==
                  DoubleBufferLoopStage::LowerProlog) {
                loop_index = SimplifyingIrBuilder::addExpr(
                    loop_index, gpu_lower->kernel()->oneVal());
              }
            }
          }

          auto stage_depth = gpu_lower->doubleBufferInfo().getStageDepthFor(
              db_loop->iter_domain());
          auto db_switch_index = SimplifyingIrBuilder::modExpr(
              loop_index, SimplifyingIrBuilder::create<Int>(stage_depth));

          auto original_alloc_size =
              gpu_lower->doubleBufferInfo().getOriginalAllocSize(producer_tv);
          auto db_strided_index = SimplifyingIrBuilder::mulExpr(
              db_switch_index, original_alloc_size);
          strided_inds.push_back(db_strided_index);
        }
      }
    }
  }

  return strided_inds;
}

Val* Index::getLinearLogicalIndex(
    TensorView* consumer_tv,
    const std::vector<kir::ForLoop*>& loops) {
  auto guard = ir_utils::overrideContiguityGuard(consumer_tv, true);
  return sumVals(getGlobalConsumerStridedIndices(consumer_tv, loops));
}

std::vector<Val*> Index::getPerDimLogicalIndex(
    TensorView* consumer_tv,
    const std::vector<kir::ForLoop*>& loops) {
  auto guard = ir_utils::overrideContiguityGuard(consumer_tv, false);
  IndexFromIdGraph index_from_id_graph =
      getTensorIndexFromIdGraph(loops, consumer_tv);
  return getRootIndices(consumer_tv, loops, index_from_id_graph);
}

std::vector<Val*> Index::getStrides(const TensorView* tv) {
  // Indices should now be mapped onto IterDomains in consumer, so just grab
  // and use them.
  auto root_dom = tv->getMaybeRFactorDomain();

  std::vector<Val*> strides(
      root_dom.size(), GpuLower::current()->kernel()->oneVal());
  {
    int stride_i = 0;
    for (const auto i : c10::irange(root_dom.size())) {
      if (root_dom[i]->isReduction() || root_dom[i]->isStride()) {
        strides[i] = GpuLower::current()->kernel()->oneVal();
        continue;
      }
      std::stringstream ss;
      ss << "T" << tv->name() << ".stride[" << stride_i++ << "]";
      strides[i] =
          SimplifyingIrBuilder::create<NamedScalar>(ss.str(), DataType::Int);
    }
  }

  TORCH_INTERNAL_ASSERT(root_dom.size() == tv->domain()->contiguity().size());
  Val* cur_contig_stride = GpuLower::current()->kernel()->oneVal();
  for (const auto i : c10::irange(root_dom.size())) {
    auto dim = root_dom.size() - i - 1;
    if (root_dom[dim]->isReduction() || root_dom[dim]->isStride()) {
      continue;
    }

    if (tv->domain()->contiguity()[dim]) {
      // If contig, used the stored stride which may be the previous
      // dimensions stride * previous dimensions size
      strides[dim] = cur_contig_stride;
      // Prepare for the next dimension which may also be contiguous, multiply
      // by extent of this dimension
      auto root_dim_extent = getHaloExtentOfRootAxis(root_dom[dim]);
      cur_contig_stride =
          SimplifyingIrBuilder::mulExpr(cur_contig_stride, root_dim_extent);
    } else {
      // If non contiguous dimension, keep local stride information, set cur
      // stride to local stride * local raw extent
      cur_contig_stride = SimplifyingIrBuilder::mulExpr(
          strides[dim], getHaloExtentOfRootAxis(root_dom[dim]));
    }
  }
  return strides;
}

std::vector<Val*> Index::getRootIndices(
    const TensorView* tv,
    const std::vector<kir::ForLoop*>& loops,
    const IndexFromIdGraph& index_from_id_graph) {
  auto root_dom = tv->getMaybeRFactorDomain();
  auto indexing = index_from_id_graph.index;

  std::vector<Val*> root_inds(
      root_dom.size(), GpuLower::current()->kernel()->zeroVal());
  for (const auto i : c10::irange(root_dom.size())) {
    // See a comment in indexing to root domains in getGlobalProducerIndex.
    if (root_dom[i]->isReduction() || root_dom[i]->isBroadcast() ||
        root_dom[i]->isStride()) {
      continue;
    }

    TORCH_INTERNAL_ASSERT(
        indexing.indexMap().find(root_dom[i]) != indexing.indexMap().end(),
        "Couldn't find root mapping for ",
        tv->toString(),
        " dim: ",
        i,
        " id: ",
        root_dom[i]->toString());

    auto root_ind = indexing.indexMap().at(root_dom[i]);

    root_ind = SimplifyingIrBuilder::addExpr(
        root_ind, getGlobalConsumerOffsetWithPartialSplit(root_dom[i]));
    root_inds[i] = root_ind;
  }
  return root_inds;
}

std::vector<Val*> Index::getGlobalConsumerStridedIndices(
    const TensorView* consumer_tv,
    const std::vector<kir::ForLoop*>& loops) {
  FUSER_PERF_SCOPE("GpuLower::Lower::getGlobalConsumerIndex");

  auto index_from_id_graph = getTensorIndexFromIdGraph(loops, consumer_tv);
  auto consumer_indexing = index_from_id_graph.index;
  auto strides = getStrides(consumer_tv);
  auto root_inds = getRootIndices(consumer_tv, loops, index_from_id_graph);

  // Indices should now be mapped onto IterDomains in consumer, so just grab
  // and use them.
  auto root_dom = consumer_tv->getMaybeRFactorDomain();

  // Global striding
  auto vectorize_shift =
      loops.empty() ? nullptr : loops.back()->vectorize_shift();
  std::vector<Val*> strided_inds(
      root_inds.size(), GpuLower::current()->kernel()->zeroVal());
  for (const auto i : c10::irange(root_inds.size())) {
    if (root_inds[i]->isZeroInt()) {
      continue;
    } else {
      auto root_ind = root_inds[i];
      if (auto tile_entry = GpuLower::current()
                                ->predicatePeelingInfo()
                                .getMaybePeeledTileEntry(loops, root_dom[i])) {
        // Add the "predicate peeling offset", see [Predicate Peeling]
        //  to the tensor index if this root domain is predicate peeled.
        if (tile_entry.value().peel_stage != PredicatePeelStage::Prolog) {
          root_ind = SimplifyingIrBuilder::subExpr(
              root_ind,
              PredicatePeeling::getSplitTileMainOffset(
                  root_dom[i], tile_entry.value().inner_factor));
        }
      }
      auto strided_ind = SimplifyingIrBuilder::mulExpr(root_ind, strides[i]);
      if (i == strides.size() - 1 && vectorize_shift != nullptr) {
        strided_inds[i] =
            SimplifyingIrBuilder::addExpr(strided_ind, vectorize_shift);
      } else {
        strided_inds[i] = strided_ind;
      }
    }
  }

  TORCH_INTERNAL_ASSERT(
      strided_inds.size() == consumer_tv->getMaybeRFactorDomain().size());

  // TODO:
  //  Cannot yet lift global consumer indices in matmul kernels as it is
  // not within the main loop, which also means it's not as important to
  // lift.
  //  Would definitely need to enable lifting on this path since there might
  // be cases where global memory is written in a not unrolled serial loop.
  return strided_inds;
}

// Consumer index for either shared or local memory
std::vector<Val*> Index::getNonGlobalConsumerStridedIndices(
    const TensorView* consumer_tv,
    const std::vector<kir::ForLoop*>& loops) {
  const auto gpu_lower = GpuLower::current();

  auto consumer_indexing_from_idgraph = getTensorIndexFromIdGraph(
      loops,
      consumer_tv,
      // Producer tv
      nullptr,
      // Index global
      false);

  auto consumer_indexing = consumer_indexing_from_idgraph.index;

  IndexSwizzle index_swizzle(
      consumer_tv,
      consumer_indexing.indexMap(),
      consumer_indexing.extentMap(),
      consumer_indexing.zeroDomains(),
      consumer_indexing.zeroMergedIn());

  // Do not need to run swizzle again if the lifted indices path is
  //  used. They are guaranteed to be in the lifted components.
  if (!shouldUseLiftedAddress(consumer_tv, consumer_tv, loops)) {
    index_swizzle.run();
  }

  const auto& index_map = index_swizzle.indexMap();
  const auto& extent_map = consumer_indexing.extentMap();
  const auto& zero_domain_map = consumer_indexing.zeroDomains();

  // Indices should now be mapped onto IterDomains in consumer, so just grab
  // and use them.
  auto root_dom = consumer_tv->getMaybeRFactorDomain();
  std::vector<Val*> strided_inds(
      root_dom.size(), GpuLower::current()->kernel()->zeroVal());
  for (const auto i : c10::irange(root_dom.size())) {
    if (root_dom[i]->isReduction() || root_dom[i]->isBroadcast() ||
        root_dom[i]->isStride()) {
      continue;
    }

    std::stringstream error_msg_loops;
    if (index_map.find(root_dom[i]) == index_map.end()) {
      for (auto loop : loops) {
        error_msg_loops << " " << loop->iter_domain()->toString();
      }
    }

    TORCH_INTERNAL_ASSERT(
        index_map.find(root_dom[i]) != index_map.end(),
        "Couldn't find root mapping for ",
        consumer_tv->toString(),
        " dim: ",
        i,
        " id: ",
        root_dom[i]->toString(),
        ", loops: ",
        error_msg_loops.str());

    auto root_ind_i = index_map.at(root_dom[i]);
    if (root_ind_i->isZeroInt()) {
      continue;
    }

    // Compute striding for this index.
    Val* stride = nullptr;
    for (const auto j : c10::irange(i + 1, root_dom.size())) {
      if (root_dom[j]->isBroadcast() || root_dom[j]->isReduction() ||
          root_dom[j]->isStride()) {
        continue;
      }

      TORCH_INTERNAL_ASSERT(
          index_map.find(root_dom[j]) != index_map.end(),
          "Couldn't find root mapping for ",
          consumer_tv->toString(),
          " dim: ",
          j,
          " id: ",
          root_dom[j]->toString());

      auto root_ext_j = extent_map.find(root_dom[j]) == extent_map.end()
          ? root_dom[j]->extent()
          : extent_map.at(root_dom[j]);

      root_ext_j = getHaloExtentOfRootAxis(root_dom[j], root_ext_j);

      if (zero_domain_map.count(root_dom[j]) == 0) {
        if (stride == nullptr) {
          stride = root_ext_j;
        } else {
          stride = SimplifyingIrBuilder::mulExpr(stride, root_ext_j);
        }
      }
    }

    if (stride != nullptr) {
      strided_inds[i] = SimplifyingIrBuilder::mulExpr(root_ind_i, stride);
    } else {
      strided_inds[i] = root_ind_i;
    }
  }

  // This check was originally done in getConsumerStridedIndices, but
  // the number of strided index values depends on the loop where the
  // consumer tensor is located. If it's double buffered and not in
  // the prologue loop, strided_inds ends up having one more
  // index, so it's just much simpler to check here before adding the
  // additional index for double buffering.
  TORCH_INTERNAL_ASSERT(
      strided_inds.size() == consumer_tv->getMaybeRFactorDomain().size());

  if ((consumer_tv->isDoubleBuffered() || consumer_tv->isCircularBuffered())
      // Lifted address case the double buffer offset is
      //   computed inplace into the write address buffer.
      // See [Inplace double buffer update]
      && !lower_utils::useDirectSmemAddress(consumer_tv)) {
    auto db_loop =
        gpu_lower->doubleBufferInfo().getDoubleBufferLoop(consumer_tv, loops);
    TORCH_INTERNAL_ASSERT(
        db_loop != nullptr, "double buffer loop not materialized.");

    // Do not need to calculate db switch index if the loop is used for
    //  precomputing the lifted components of the indices.
    if (!db_loop->isBaseIndexLoop()) {
      auto stage_depth = gpu_lower->doubleBufferInfo().getStageDepthFor(
          db_loop->iter_domain());
      bool is_circular_buffer_loop = stage_depth > 2;
      bool is_prolog = isProlog(db_loop->doubleBufferLoopStage());

      Val* db_switch_index = nullptr;

      // In double buffered we don't materialize the prolog loop as there will
      //  be only one iteration. In circular buffer case we materialize the
      //  prolog loop as well covering the first N-1 iterations, N being the
      //  stage depth.
      if (!is_prolog || is_circular_buffer_loop) {
        if (is_prolog && is_circular_buffer_loop) {
          // The buffer switching logic is the same as original index
          //  in the case of circular buffer prolog.
          db_switch_index =
              db_loop->isTrivial() ? db_loop->start() : db_loop->index();
        } else {
          // Switching index generated for main loop or epilog component.
          db_switch_index = SimplifyingIrBuilder::modExpr(
              SimplifyingIrBuilder::addExpr(
                  db_loop->index(),
                  SimplifyingIrBuilder::create<Int>(stage_depth - 1)),
              SimplifyingIrBuilder::create<Int>(stage_depth));
        }

        // Use the generated switching buffer index to access the buffer space.
        auto original_alloc_size =
            gpu_lower->doubleBufferInfo().getOriginalAllocSize(consumer_tv);
        auto db_strided_index =
            SimplifyingIrBuilder::mulExpr(db_switch_index, original_alloc_size);
        strided_inds.push_back(db_strided_index);
      }
    }
  }

  return strided_inds;
}

Val* Index::getProducerStridedIndices(
    TensorView* producer,
    const TensorView* consumer,
    const std::vector<kir::ForLoop*>& loops,
    const std::unordered_map<IterDomain*, Val*>& override_index,
    bool cvta_smem_address) {
  FUSER_PERF_SCOPE("GpuLower::Lower::Index::getProducerStridedIndices");
  if (producer->domain()->noReductions().size() == 0) {
    return GpuLower::current()->kernel()->zeroVal();
  }

  if (producer->getMemoryType() == MemoryType::Global) {
    return sumVals(getGlobalProducerStridedIndices(
        producer, consumer, loops, override_index));
  } else {
    auto index = sumVals(getNonGlobalProducerStridedIndices(
        producer, consumer, loops, override_index));
    if (cvta_smem_address && producer->getMemoryType() == MemoryType::Shared) {
      auto base_address = IrBuilder::newScalar(DataType::SMemAddress);
      IrBuilder::create<kir::SMemAddress>(base_address, producer);
      auto index_bytes = IrBuilder::mulExpr(
          index,
          IrBuilder::newConstant(
              dataTypeSize(*producer->getDataType()), *index->getDataType()));
      return IrBuilder::addExpr(base_address, index_bytes);
    } else {
      return index;
    }
  }
}

// Producer is the inputs of an expression
kir::TensorIndex* Index::getProducerIndex(
    TensorView* producer,
    const TensorView* consumer,
    const std::vector<kir::ForLoop*>& loops,
    const std::unordered_map<IterDomain*, Val*>& override_index,
    bool cvta_smem_address) {
  auto index = getProducerStridedIndices(
      producer, consumer, loops, override_index, cvta_smem_address);
  index = GpuLower::current()->commonScalarMap().hoistScalar(index, loops);

  // Insert base address and uniform components into the tensor
  //  index object directly to support separating them on the
  //  code gen interface.
  // See also: [Pointer Addressing In Lifted Indices]
  if (shouldUseLiftedAddress(producer, consumer, loops)) {
    auto maybe_address_record =
        GpuLower::current()->addressComputeInfo().getMaybeLiftedAddress(
            producer, consumer);

    auto maybe_read_offset =
        GpuLower::current()->doubleBufferInfo().getReadSwitchIndex(producer);
    Val* uniform_address = nullptr;
    if (maybe_read_offset.has_value()) {
      uniform_address = maybe_read_offset.value();
    }
    // TODO: hoist?
    uniform_address = GpuLower::current()->commonScalarMap().hoistScalar(
        uniform_address, loops);
    auto address_index = generateAddressTensorIndex(
        loops, maybe_address_record.value()->addressTensor());
    return SimplifyingIrBuilder::create<kir::TensorIndex>(
        producer, index, address_index, uniform_address);
  }

  return SimplifyingIrBuilder::create<kir::TensorIndex>(producer, index);
}

Val* Index::getConsumerStridedIndices(
    TensorView* consumer,
    const std::vector<kir::ForLoop*>& loops,
    bool cvta_smem_address) {
  FUSER_PERF_SCOPE("GpuLower::Lower::Index::getConsumerStridedIndices");
  if (consumer->domain()->noReductions().size() == 0) {
    return GpuLower::current()->kernel()->zeroVal();
  }

  if (consumer->getMemoryType() == MemoryType::Global) {
    return sumVals(getGlobalConsumerStridedIndices(consumer, loops));
  } else {
    auto index = sumVals(getNonGlobalConsumerStridedIndices(consumer, loops));
    if (cvta_smem_address && consumer->getMemoryType() == MemoryType::Shared) {
      auto base_address = IrBuilder::newScalar(DataType::SMemAddress);
      IrBuilder::create<kir::SMemAddress>(base_address, consumer);
      auto index_bytes = IrBuilder::mulExpr(
          index,
          IrBuilder::newConstant(
              dataTypeSize(*consumer->getDataType()), *index->getDataType()));
      return IrBuilder::addExpr(base_address, index_bytes);
    } else {
      return index;
    }
  }
}

// Consumer is the output of an expression
kir::TensorIndex* Index::getConsumerIndex(
    TensorView* consumer,
    const std::vector<kir::ForLoop*>& loops,
    bool cvta_smem_address) {
  auto index = getConsumerStridedIndices(consumer, loops, cvta_smem_address);
  index = GpuLower::current()->commonScalarMap().hoistScalar(index, loops);

  // Insert base address and uniform components into the tensor
  //  index object directly to support separating them on the
  //  code gen interface.
  // See also: [Pointer Addressing In Lifted Indices]
  if (shouldUseLiftedAddress(consumer, consumer, loops)) {
    auto maybe_address_record =
        GpuLower::current()->addressComputeInfo().getMaybeLiftedAddress(
            consumer);

    auto address_index = generateAddressTensorIndex(
        loops, maybe_address_record.value()->addressTensor());
    return SimplifyingIrBuilder::create<kir::TensorIndex>(
        consumer, index, address_index);
  }

  return SimplifyingIrBuilder::create<kir::TensorIndex>(consumer, index);
}

namespace {

struct PredicateDomainInfo {
 public:
  // Iteration domain to predicate
  IterDomain* id = nullptr;
  // The set of iteration domains that make up the id. If this is for
  // a non-divisible split, the set only contains the id itself. This
  // set is used to remove redundant predicates when gathering
  // unswitch predicates.
  std::unordered_set<IterDomain*> covered_ids;
  // True if this predicate is for a non-divisible split
  bool is_non_divisible_split = false;
};

// Find iteration domains in the history of a consumer to predicate comprised
// only of merge operations. Only return iteration domains that are subsequently
// fed into a split, or are in the provided domain. In other words, we don't
// want to return every IterDomain that's contiguous, just the one closest to
// the leaves. Predicates are not associated with physical memory so we can
// treat all of them as contiguous merges.
//
// TODO: This seems to have a large overlap with ContigIDs. Consider
// refactoring.
std::vector<PredicateDomainInfo> getPredicateContigIds(
    TensorView* consumer_tv,
    const std::unordered_map<IterDomain*, Val*>& consumer_index_map) {
  const auto gpu_lower = GpuLower::current();

  const auto& consumer_root_domain = consumer_tv->getRootDomain();

  if (consumer_root_domain.empty()) {
    return std::vector<PredicateDomainInfo>();
  }

  std::unordered_map<IterDomain*, Val*> concrete_index_map;
  for (auto entry : consumer_index_map) {
    auto c_id = gpu_lower->caMap()->getConcreteMappedID(
        entry.first, IdMappingMode::EXACT);
    concrete_index_map[c_id] = entry.second;
  }

  std::vector<bool> predicate_contiguity(consumer_root_domain.size(), true);
  std::unordered_set<IterDomain*> final_ids;
  for (auto root_i : c10::irange(predicate_contiguity.size())) {
    auto root_id = consumer_root_domain[root_i];
    if (root_id->maybePartial()) {
      final_ids.insert(root_id);
      continue;
    }
    // Shifted or gathered axes need to be predicated at the root domain
    auto shift_expr = dynamic_cast<ShiftOp*>(consumer_tv->definition());
    auto gather_expr = dynamic_cast<GatherOp*>(consumer_tv->definition());
    if ((shift_expr && shift_expr->offset(root_i) != 0) ||
        (gather_expr && root_i < gather_expr->windowShape().size() &&
         gather_expr->windowShape().at(root_i) != 1)) {
      final_ids.insert(root_id);
    }
  }

  ContigIDs contig_finder(
      consumer_tv->domain()->domain(),
      consumer_root_domain,
      predicate_contiguity,
      final_ids,
      concrete_index_map,
      GpuLower::current()->divisibleSplitSet(),
      GpuLower::current()->caMap(),
      GpuLower::current()->haloInfo(),
      GpuLower::current()->concretizedBroadcastDomains(),
      {},
      false,
      true);

  std::vector<PredicateDomainInfo> contig_id_infos;
  std::unordered_set<IterDomain*> covered_roots;

  // Create entries and return them
  for (auto root_id : consumer_root_domain) {
    if (covered_roots.count(root_id) > 0) {
      continue;
    }

    auto contig_id_it = contig_finder.rootToIndexedID().find(root_id);

    TORCH_INTERNAL_ASSERT(
        contig_id_it != contig_finder.rootToIndexedID().end(),
        "Error in predicate contiguity analysis, missing index for root ",
        root_id->toString());

    auto contig_id = contig_id_it->second;

    // Pick inputs from the starting domains, i.e.,
    // reference_predicated_root_domain.
    auto contig_root_ids = contig_finder.indexedRootIDs(contig_id);
    covered_roots.insert(contig_root_ids.begin(), contig_root_ids.end());
    PredicateDomainInfo contig_id_info;
    contig_id_info.id = contig_id;
    contig_id_info.covered_ids = std::unordered_set<IterDomain*>(
        contig_root_ids.begin(), contig_root_ids.end());
    contig_id_infos.push_back(contig_id_info);
  }
  return contig_id_infos;
}

std::vector<PredicateDomainInfo> getNonDivisibleConsumerDomainsToPredicate(
    TensorView* consumer_tv) {
  const auto& non_divisible_split_info =
      GpuLower::current()->nonDivisibleSplitInfo();

  std::vector<PredicateDomainInfo> pred_info_vec;

  auto it = non_divisible_split_info.splitsToPredicate().find(consumer_tv);
  if (it == non_divisible_split_info.splitsToPredicate().end()) {
    return {};
  }

  const auto& splits_to_predicate = it->second;

  for (auto split : splits_to_predicate) {
    PredicateDomainInfo info{split->in(), {split->in()}, true};
    pred_info_vec.emplace_back(info);
  }

  return pred_info_vec;
}

bool needsPadding(TensorView* tv) {
  auto shift_expr = dynamic_cast<ShiftOp*>(tv->definition());
  auto gather_expr = dynamic_cast<GatherOp*>(tv->definition());

  return (shift_expr != nullptr && shift_expr->hasPadding()) ||
      (gather_expr != nullptr && gather_expr->hasPadding());
}

// Get an additional offset of a stop index when building a predicate
// for unswitch. Initial stop indices generated at
// getPredicateIndexingFromIdGraph do not take halo into account, and the
// adjustment for halo is done as an additional offset to the final index value
// so that unswitch predicates can be compared with each other by just looking
// at the additional offsets.
//
// consumer_root_id: the domain for which a stop predicate is being built.
int getUnswitchStopOffset(
    IterDomain* consumer_root_id,
    TensorView* consumer_tv) {
  const auto gpu_lower = GpuLower::current();

  AxisHaloInfo halo_info =
      gpu_lower->haloInfo()->getRootAxisInfo(consumer_root_id);

  // If the consumer root domain to predicate does not have halo, no
  // adjustment is required.
  if (!halo_info.hasHalo()) {
    return 0;
  }

  // Find if this contig_id is used in the unswitched domains
  auto unswitch_it = std::find_if(
      consumer_tv->domain()->domain().begin(),
      consumer_tv->domain()->domain().end(),
      [](IterDomain* id) {
        return id->getParallelType() == ParallelType::Unswitch ||
            id->getParallelType() == ParallelType::Unroll ||
            id->getParallelType() == ParallelType::Vectorize;
      });

  // If any of the unswitched leaf domains inherits the halo from the
  // root domain, the halo width needs to be added to the stop offset
  if (std::any_of(
          unswitch_it,
          consumer_tv->domain()->domain().end(),
          [&gpu_lower, &consumer_root_id](auto leaf_id) {
            return gpu_lower->haloInfo()->isHaloInherited(
                consumer_root_id, leaf_id);
          })) {
    return halo_info.width();
  } else {
    return 0;
  }
}

std::pair<Val*, Val*> getStartAndStopOffsetsForShift(
    TensorView* consumer_tv,
    IterDomain* consumer_id,
    bool padding_predicate) {
  TORCH_INTERNAL_ASSERT(consumer_id != nullptr);

  auto shift_expr = dynamic_cast<ShiftOp*>(consumer_tv->definition());

  // Adjustment is not necessary if not shift.
  // Even so, padding predicate does not need any adjustment.
  if (shift_expr == nullptr || padding_predicate) {
    return {
        GpuLower::current()->kernel()->zeroVal(),
        GpuLower::current()->kernel()->zeroVal()};
  }

  const auto root_axis_pos = consumer_tv->domain()->rootPosOf(consumer_id);

  // The first or last N elements, where N is the padding width,
  // correspond to the padding predicate.

  const auto shift_offset = shift_expr->offset(root_axis_pos);
  const auto pad_width = shift_expr->padWidth().at(root_axis_pos);

  int start_offset = 0;
  int stop_offset = 0;

  if (shift_offset > 0) {
    start_offset = -pad_width;
  } else if (shift_offset < 0) {
    stop_offset = pad_width;
  }

  return {
      SimplifyingIrBuilder::create<Int>(start_offset),
      SimplifyingIrBuilder::create<Int>(stop_offset)};
}

std::pair<Val*, Val*> getStartAndStopOffsetsForGather(
    TensorView* consumer_tv,
    IterDomain* consumer_id,
    const std::unordered_map<IterDomain*, Val*>& ref_start_index_map,
    const std::unordered_map<IterDomain*, Val*>& ref_stop_index_map,
    bool padding_predicate) {
  TORCH_INTERNAL_ASSERT(consumer_id != nullptr);

  // Adjustment is not necessary if not gather. Even so, padding
  // predicate does not need any adjustment.
  if (!consumer_tv->definition()->isA<GatherOp>() || padding_predicate) {
    return {
        GpuLower::current()->kernel()->zeroVal(),
        GpuLower::current()->kernel()->zeroVal()};
  }

  const auto root_axis_pos = consumer_tv->domain()->rootPosOf(consumer_id);

  auto producer_start_offset = getProducerOffsetWithGather(
      root_axis_pos, consumer_tv, ref_start_index_map);

  auto producer_stop_offset = getProducerOffsetWithGather(
      root_axis_pos, consumer_tv, ref_stop_index_map);

  auto consumer_start_offset = GpuLower::current()->kernel()->zeroVal();
  auto consumer_stop_offset = GpuLower::current()->kernel()->zeroVal();

  if (producer_start_offset->isZeroInt() && producer_stop_offset->isZeroInt()) {
    return {consumer_start_offset, consumer_stop_offset};
  }

  Val* start_offset = nullptr;
  Val* stop_offset = nullptr;

  // In the normal case, take the minimum of the start and the
  // maximum of the stop offsets. If there's no padding, the producer
  // offset must be always larger than the consumer
  // offset. So, the consumer and produce offsets can be always used
  // for the start and stop offsets, respectively.
  const auto pad_left =
      consumer_tv->definition()->as<GatherOp>()->padWidth()[root_axis_pos][0];
  const auto pad_right =
      consumer_tv->definition()->as<GatherOp>()->padWidth()[root_axis_pos][1];
  const auto window_size =
      consumer_tv->definition()->as<GatherOp>()->windowShape()[root_axis_pos];

  // consumer index: index
  // producer index: index + window_index - pad_left
  //
  // consumer extent: ext
  // producer extent: ext + window_size - 1 - pad_left - pad_right
  //
  // consumer stop pred: index < ext
  // producer stop pred: index + window_index - pad_left < ext + window_size - 1
  // - pad_left - pad_right
  //                  -> index + window_index - pad_left - (window_size - 1 -
  //                  pad_left - pad_right) < ext
  //                  -> index + window_index - (window_size - 1 - pad_right) <
  //                  ext
  //
  // consumer start pred: index >= 0
  // producer start pred: index + window_index - pad_left >= 0

  const auto producer_ext_adj = window_size - 1 - pad_left - pad_right;
  producer_stop_offset = SimplifyingIrBuilder::subExpr(
      producer_stop_offset,
      SimplifyingIrBuilder::create<Int>(producer_ext_adj));

  // As commented above, when pad_left is zero, the consumer predicate
  // is always more restrictive than the producer predicate.
  if (pad_left == 0) {
    start_offset = consumer_start_offset;
  } else {
    start_offset = SimplifyingIrBuilder::minExpr(
        consumer_start_offset, producer_start_offset);
  }

  // As commented above, when pad_right is zero, the consumer
  // predicate is always more restrictive than the producer
  // predicate.
  if (pad_right == 0) {
    stop_offset = consumer_stop_offset;
  } else {
    stop_offset = SimplifyingIrBuilder::maxExpr(
        consumer_stop_offset, producer_stop_offset);
  }

  TORCH_INTERNAL_ASSERT(start_offset != nullptr);
  TORCH_INTERNAL_ASSERT(stop_offset != nullptr);

  return {start_offset, stop_offset};
}

// Get the start and stop limit offsets that define the valid range to
// compute. In the simplest case, they are just 0 and
// IterDomain::extent. However, IterDomain may have non-zero start and
// stop that's different from extent. Also, when IterDomain has halo,
// the actual offsets of the logical start and stop positions are
// shifted.
std::pair<Val*, Val*> getStartAndStopLimitOffsets(
    IterDomain* consumer_id,
    bool padding_predicate,
    bool non_divisible_pred) {
  const auto gpu_lower = GpuLower::current();

  TORCH_INTERNAL_ASSERT(consumer_id != nullptr);

  Val* start_limit = consumer_id->start();
  Val* stop_limit = SimplifyingIrBuilder::negExpr(consumer_id->stopOffset());

  if (!non_divisible_pred) {
    AxisHaloInfo halo_info =
        gpu_lower->haloInfo()->getRootAxisInfo(consumer_id);

    // Below, "left" and "right" halo mean halo at offset zero and
    // axis extent, respectively.
    //
    // The consumer axis looks like this:
    //
    // [0, left halo)[start_limit, stop_limit)[0, right halo)
    //
    if (!padding_predicate) {
      start_limit =
          SimplifyingIrBuilder::addExpr(start_limit, halo_info.width(0));
      stop_limit =
          SimplifyingIrBuilder::addExpr(stop_limit, halo_info.width(0));
    } else {
      // In case of the padding predicate, the whole range, including both left
      // and right halo regions, is computed.
      stop_limit = SimplifyingIrBuilder::addExpr(stop_limit, halo_info.width());
    }
  } else {
    // For non-divisible predicates, the index must be predicated such
    // that it is less than the extent of the predicated ID +
    // halo. Note that getRootAxisInfo doesn't work since consumer_id
    // isn't a root domain.
    if (gpu_lower->haloInfo()->hasHaloWidth(consumer_id)) {
      auto halo = gpu_lower->haloInfo()->getHaloWidth(consumer_id);
      stop_limit = SimplifyingIrBuilder::addExpr(stop_limit, halo);
    }
  }

  return {start_limit, stop_limit};
}

// Get the offsets for the start and stop predicates. The offsets
// are to be added to the index.
std::pair<Val*, Val*> getStartAndStopOffsets(
    IterDomain* consumer_id,
    TensorView* consumer_tv,
    const std::unordered_map<IterDomain*, Val*>& consumer_start_index_map,
    const std::unordered_map<IterDomain*, Val*>& consumer_stop_index_map,
    bool padding_predicate,
    bool unswitch,
    bool non_divisible_pred) {
  // By default, the offsets for the start and stop predicates are
  // just zero. All halo-related adjustments are done at root domains,
  // so consumer_id is not a root domain, no adjustment is required.
  if (consumer_id->definition() != nullptr && !non_divisible_pred) {
    return {
        GpuLower::current()->kernel()->zeroVal(),
        GpuLower::current()->kernel()->zeroVal()};
  }

  auto consumer_def = consumer_tv->definition();

  Val* start_offset = GpuLower::current()->kernel()->zeroVal();
  Val* stop_offset = GpuLower::current()->kernel()->zeroVal();

  // These adjustments are not required when predicating non-divisible splits
  if (!non_divisible_pred) {
    if (consumer_def->isA<ShiftOp>()) {
      std::tie(start_offset, stop_offset) = getStartAndStopOffsetsForShift(
          consumer_tv, consumer_id, padding_predicate);
    } else if (consumer_def->isA<GatherOp>()) {
      std::tie(start_offset, stop_offset) = getStartAndStopOffsetsForGather(
          consumer_tv,
          consumer_id,
          consumer_start_index_map,
          consumer_stop_index_map,
          padding_predicate);
    }

    // Adjustment for partial split
    auto partial_split_offset =
        getGlobalConsumerOffsetWithPartialSplit(consumer_id);
    start_offset =
        SimplifyingIrBuilder::addExpr(start_offset, partial_split_offset);
    stop_offset =
        SimplifyingIrBuilder::addExpr(stop_offset, partial_split_offset);

    // If generating a predicate for unswitch, adjust the stop offset to
    // accommodate the addition of halo to the loop stop. See the
    // comment in getPredicateIndexingFromIdGraph as well.
    if (unswitch) {
      TORCH_INTERNAL_ASSERT(
          !padding_predicate, "Unswitch should not use the padding predicate");
      auto stop_unswitch_offset =
          getUnswitchStopOffset(consumer_id, consumer_tv);
      stop_offset =
          SimplifyingIrBuilder::addExpr(stop_offset, stop_unswitch_offset);
    }
  }

  // Get the boundaries of two ends
  auto limits = getStartAndStopLimitOffsets(
      consumer_id, padding_predicate, non_divisible_pred);

  // At this point, we have everything to create both start and stop
  // predicates as:
  //
  //  index + start_offset >= start_limit
  //  index + stop_offset  < extent + stop_limit
  //
  // In order to enable consolidating unswitch predicates, organize
  // the predicates as:
  //
  //  index + (start_offset - start_limit) >= 0
  //  index + (stop_offset - stop_limit)  < extent

  start_offset = SimplifyingIrBuilder::subExpr(start_offset, limits.first);
  stop_offset = SimplifyingIrBuilder::subExpr(stop_offset, limits.second);

  return {start_offset, stop_offset};
}

// A partial value of a start offset is returned if determined to be
// safe. Nullptr is returned if it can be omitted completely.
Val* simplifyStartOffset(Val* start_offset) {
  // Start predicate can be omitted when start_offset >= 0.
  auto offset_val = start_offset->as<Int>()->value();
  if (offset_val.has_value() && offset_val.value() >= 0) {
    return nullptr;
  }

  // start_offset may look like min(0, window_index - pad). Then, can
  // remove min and leave the rhs only.
  auto def = dynamic_cast<BinaryOp*>(start_offset->definition());
  if (def != nullptr && def->getBinaryOpType() == BinaryOpType::Min &&
      def->lhs()->isZeroInt()) {
    return def->rhs();
  }

  return start_offset;
}

bool canOmitStopPredicate(
    Val* stop_index,
    Val* stop_offset,
    IterDomain* contig_id) {
  bool index_simple = stop_index->definition() == nullptr;
  // The definition may be just adding the magic zero, which can be
  // effectively considered "simple"
  if (!index_simple && isProtectedWithMagicZero(stop_index)) {
    // Make sure the lhs of stop_index is simple.
    auto lhs = stop_index->definition()->as<BinaryOp>()->lhs();
    if (lhs->definition() == nullptr) {
      index_simple = true;
    }
  }

  if (!index_simple) {
    return false;
  }

  const auto gpu_lower = GpuLower::current();

  // Stop predicate: stop_index + stop_offset < extent, where
  // stop_index ranges from 0 to (extent + halo), so this can be
  // omitted if extent + halo + stop_offset < extent, i.e., halo +
  // stop_offset <= 0.

  auto stop_offset_val = stop_offset->as<Int>()->value();

  // If they are not compile-time constant, can't prove the
  // condition.
  if (!stop_offset_val.has_value()) {
    return false;
  }

  // Note that when a root domain is halo extended, it is the domain
  // to be predicated, not its merged contig id even if it exists. So,
  // if contig_id does not have root axis info, contig_id is
  // guaranteed to have no halo.
  auto halo_ext = gpu_lower->haloInfo()->hasRootAxisInfo(contig_id)
      ? gpu_lower->haloInfo()->getRootAxisInfo(contig_id).width()
      : 0;

  if (halo_ext + stop_offset_val.value() > 0) {
    return false;
  }

  // When the domain is parallelized, the parallel dimension must be
  // exact. Otherwise, there would be extra threads/blocks that need
  // to be predicated out.
  if (isParallelTypeThread(contig_id->getParallelType())) {
    if (!gpu_lower->parallelDimensionMap().isExact(
            contig_id->getParallelType())) {
      return false;
    }
    // If the domain has halo, the loop is expanded by the halo
    // extent, so we can't prove the loop extent is the same as the
    // parallel dimension.
    if (halo_ext != 0) {
      return false;
    }
  }

  return true;
}

// Updates a loop index map with a loop index protected by magic zero
std::unordered_map<IterDomain*, Val*> updateInitialLoopIndexMap(
    const std::unordered_map<IterDomain*, Val*>& initial_loop_index_map,
    const IndexMagicZeroInfo& magic_zero_info) {
  if (magic_zero_info.original_loop_index != nullptr) {
    TORCH_INTERNAL_ASSERT(magic_zero_info.protected_loop_index != nullptr);
    auto concrete_loop_id = GpuLower::current()->caMap()->getConcreteMappedID(
        magic_zero_info.loop_id, IdMappingMode::EXACT);
    auto updated_map = initial_loop_index_map;
    updated_map[concrete_loop_id] = magic_zero_info.protected_loop_index;
    return updated_map;
  } else {
    return initial_loop_index_map;
  }
}

} // namespace

// Returns predicates and the concrete (by loop map) root domains they cover
std::vector<RootPredicateInfo> Index::getReferenceRootPredicates(
    TensorView* consumer_tv,
    const std::vector<kir::ForLoop*>& loops,
    kir::ForLoop* unswitch_or_vec_loop,
    bool shift_padding) {
  FUSER_PERF_SCOPE("GpuLower::Lower::Index::getReferenceRootPredicates");

  const auto gpu_lower = GpuLower::current();

  const bool is_unswitch = unswitch_or_vec_loop != nullptr;

  // Nothing needs to be done when padding is not required.
  if (shift_padding && !needsPadding(consumer_tv)) {
    return {RootPredicateInfo::getFalseInfo()};
  }

  auto db_axis = gpu_lower->doubleBufferInfo().getDoubleBufferAxis(consumer_tv);

  // Generate start and stop indexing from idgraph.
  //
  // Both start and stop positions may need to be predicated. Indexing
  // differs when generating predicates for unswitch.
  // NOTE: If we could find-and-replace KIR nodes, we could just
  // generate one index map, clone it and replace the loop-to-index
  // mappings of unswitched loops for the start predicate.

  auto stop_indexing_from_idgraph = getPredicateIndexingFromIdGraph(
      loops, consumer_tv, unswitch_or_vec_loop, db_axis, false);
  const auto consumer_stop_indexing = stop_indexing_from_idgraph.index;
  const auto& consumer_stop_index_map = consumer_stop_indexing.indexMap();

  // If not unswitch, share the same indexing map as the stop index
  // map
  const auto start_indexing_from_idgraph = is_unswitch
      ? getPredicateIndexingFromIdGraph(
            loops, consumer_tv, unswitch_or_vec_loop, db_axis, true)
      : stop_indexing_from_idgraph;
  const auto consumer_start_indexing = start_indexing_from_idgraph.index;
  const auto& consumer_start_index_map = consumer_start_indexing.indexMap();

  // Get the contiguous ids we need to generate predicates for
  auto contig_id_infos =
      getPredicateContigIds(consumer_tv, consumer_stop_index_map);

  auto non_divisible_splits =
      getNonDivisibleConsumerDomainsToPredicate(consumer_tv);
  contig_id_infos.insert(
      contig_id_infos.end(),
      non_divisible_splits.begin(),
      non_divisible_splits.end());

  std::vector<RootPredicateInfo> pred_info_vec;

  for (auto contig_id_entry : contig_id_infos) {
    auto contig_id = contig_id_entry.id;
    // No predicates needed for braodcasted indices.
    if (contig_id->isBroadcast()) {
      continue;
    }

    auto root_ids = contig_id_entry.covered_ids;

    const auto consumer_stop_indexing_it =
        consumer_stop_index_map.find(contig_id);

    // First condition below happens with Misaligned predicates, where
    // inner-most vectorized loops are not included in the loops
    // parameter. Predicates involving vectorized loops are separately
    // generated in lower_misaligned_vectorization.
    //
    // Second condition is simply to avoid predication on broadcasting axes as
    // it's not required.
    if (consumer_stop_indexing_it == consumer_stop_index_map.end() ||
        consumer_stop_indexing_it->second->isZeroInt()) {
      continue;
    }

    RootPredicateInfo info;

    // Compute offsets for start and stop predicate. For non-shift,
    // non-gather ops, there's only stop predicate as indices never be
    // negative. However, for shift and gather, the index may need to
    // be predicated so that it is >= zero.
    //
    // Furthermore, in case of gather, both producer and consumer
    // positions may need to be predicated, so there can be multiple
    // offset values.
    //
    // The final predicates will look like:
    // (index + start_offset) >= 0 && (index + stop_offset) < extent.

    std::tie(info.start_offset_, info.stop_offset_) = getStartAndStopOffsets(
        contig_id,
        consumer_tv,
        consumer_start_index_map,
        consumer_stop_index_map,
        shift_padding,
        unswitch_or_vec_loop != nullptr,
        contig_id_entry.is_non_divisible_split);

    auto stop_index = consumer_stop_indexing_it->second;
    auto start_index = consumer_start_index_map.at(contig_id);

    IndexMagicZeroInfo start_magic_zero_info;
    IndexMagicZeroInfo stop_magic_zero_info;

    // When the start and stop indices are not the same, apply the
    // magic-zero protection separately for both of them.
    if (stop_index != start_index) {
      start_magic_zero_info = protectPredicateIndexWithMagicZero(
          start_index, start_indexing_from_idgraph, loops);
      stop_magic_zero_info = protectPredicateIndexWithMagicZero(
          stop_index, stop_indexing_from_idgraph, loops);
    } else {
      stop_magic_zero_info = protectPredicateIndexWithMagicZero(
          stop_index, stop_indexing_from_idgraph, loops);
      start_magic_zero_info = stop_magic_zero_info;
    }

    start_index = start_magic_zero_info.index;
    stop_index = stop_magic_zero_info.index;

    // Build predicates for start positions as:
    //   start_index + start_offset >= 0
    auto start_offset = simplifyStartOffset(info.start_offset_);
    if (start_offset == nullptr) {
      info.start_predicate_ = GpuLower::current()->kernel()->trueVal();
    } else {
      auto offsetted_start_index =
          SimplifyingIrBuilder::addExpr(start_index, start_offset);
      auto start_pred =
          SimplifyingIrBuilder::geExpr(
              offsetted_start_index, GpuLower::current()->kernel()->zeroVal())
              ->as<Bool>();
      info.start_predicate_ = start_pred;
    }

    auto maybe_tiled_entry =
        gpu_lower->predicatePeelingInfo().getMaybePeeledTileEntry(
            loops, contig_id);

    // Check if this predicate for this contig_id is being generated
    //  in predicate peeling prolog. See also [Predicate Peeling].
    bool has_peeled_prolog = maybe_tiled_entry.has_value() &&
        maybe_tiled_entry.value().peel_stage == PredicatePeelStage::Prolog;

    // Build predicates for stop positions as:
    //   stop_index + stop_offset < IterDomain::extent
    auto stop_offset = info.stop_offset_;
    if (canOmitStopPredicate(stop_index, stop_offset, contig_id) &&
        !has_peeled_prolog) {
      info.stop_predicate_ = GpuLower::current()->kernel()->trueVal();
    } else {
      auto offsetted_stop_index =
          SimplifyingIrBuilder::addExpr(stop_index, stop_offset);
      auto stop_pred = SimplifyingIrBuilder::ltExpr(
                           offsetted_stop_index, contig_id->extent())
                           ->as<Bool>();

      // Check if there's any record of pre-computed components of
      //  predicates.
      auto maybe_predicate_index_record =
          GpuLower::current()
              ->addressComputeInfo()
              .getMaybeLiftedPredicateIndex(consumer_tv);

      // Modifying predicate math for predicate peeled loop:
      //  detailed definition see [Predicate Peeling]
      if (maybe_tiled_entry.has_value()) {
        auto tile_entry = maybe_tiled_entry.value();
        if (tile_entry.peel_stage == PredicatePeelStage::Prolog) {
          // In predicate peeled prolog, the stop predicate is
          //  stop_index < tile_residue
          stop_pred = SimplifyingIrBuilder::ltExpr(
                          offsetted_stop_index,
                          PredicatePeeling::getPrologPredicateOffset(
                              contig_id, tile_entry.inner_factor))
                          ->as<Bool>();
        } else if (
            // Handle the condition where the predicate peeled
            //  iterdomain is double/circular buffered.
            tile_entry.for_loop->doubleBufferLoopStage() ==
                DoubleBufferLoopStage::Main &&
            db_axis != nullptr &&
            GpuLower::current()->caMap()->areMapped(
                db_axis,
                tile_entry.for_loop->iter_domain(),
                IdMappingMode::LOOP)) {
          // When the predicate peeled loop is double buffered
          //  or circular buffered, the producer index is skewed
          //  ahead of the main loop by (stage_depth-1). So on the
          //  predicate peeled main loop side, instead of just removing
          //  the predicate for this contig_id, just re-write it to
          //  (loop_index + stage_depth) < loop_stop, which should
          //  be thread uniform and very cheap to evaluate.
          auto db_index = SimplifyingIrBuilder::addExpr(
              tile_entry.for_loop->index(),
              IrBuilder::create<Int>(
                  gpu_lower->doubleBufferInfo().getStageDepthFor(
                      tile_entry.for_loop->iter_domain()) -
                  1));
          stop_pred = SimplifyingIrBuilder::ltExpr(
                          db_index, tile_entry.for_loop->stop())
                          ->as<Bool>();
        } else {
          // If the predicate peeled loop is not double buffered
          //  then in the main stage of the predicate peeled loop
          //  this predicate can just be omitted.
          stop_pred = gpu_lower->kernel()->trueVal();
        }
      } else if (
          maybe_predicate_index_record.has_value() &&
          maybe_predicate_index_record.value()->getPredicateContigId() ==
              contig_id &&
          // Non divisible split not yet lifted.
          !contig_id_entry.is_non_divisible_split &&
          // TODO: see note: [WAR for predicate peeling and index lifting]
          std::none_of(loops.begin(), loops.end(), [](kir::ForLoop* fl) {
            return fl->loopTransformInfo().predicate_peel_stage ==
                PredicatePeelStage::Prolog;
          })) {
        // Use the lifted predicate record if found.
        //  See [Predicate Lifting].

        auto cached_index = generateAddressTensorIndex(
            loops, maybe_predicate_index_record.value()->addressTensor());

        // Move the inlined component to the right of the inequality
        //  to minize register usage.
        auto inlined_extent = SimplifyingIrBuilder::subExpr(
            contig_id->extent(), offsetted_stop_index);

        stop_pred = SimplifyingIrBuilder::ltExpr(cached_index, inlined_extent)
                        ->as<Bool>();
      }
      info.stop_predicate_ = stop_pred;
    }

    for (auto consumer_id : contig_id_entry.covered_ids) {
      info.root_ids_.insert(consumer_id);
    }
    pred_info_vec.emplace_back(info);
  }

  return pred_info_vec;
}

// Duplicated code from getReferenceRootPredicates that only does the
//  indexing part, in order to support pre-computing base index in
//  [Predicate Lifting].
// Most of the initial code should be duplicated other than the
//  parts setting pred_record.
// TODO: should really build this out and unify the code paths.
kir::TensorIndex* Index::getReferenceRootPredicateIndex(
    TensorView* consumer_tv,
    const std::vector<kir::ForLoop*>& loops) {
  const auto gpu_lower = GpuLower::current();
  // TODO: enable unswitch and shift padding in a follow up.
  kir::ForLoop* unswitch_or_vec_loop = nullptr;
  const bool shift_padding = false;
  const bool is_unswitch = unswitch_or_vec_loop != nullptr;

  auto db_axis = gpu_lower->doubleBufferInfo().getDoubleBufferAxis(consumer_tv);

  // Generate start and stop indexing from idgraph.
  //
  // Both start and stop positions may need to be predicated. Indexing
  // differs when generating predicates for unswitch.
  // NOTE: If we could find-and-replace KIR nodes, we could just
  // generate one index map, clone it and replace the loop-to-index
  // mappings of unswitched loops for the start predicate.

  auto stop_indexing_from_idgraph = getPredicateIndexingFromIdGraph(
      loops, consumer_tv, unswitch_or_vec_loop, db_axis, false);
  const auto consumer_stop_indexing = stop_indexing_from_idgraph.index;
  const auto& consumer_stop_index_map = consumer_stop_indexing.indexMap();

  // If not unswitch, share the same indexing map as the stop index
  // map
  const auto start_indexing_from_idgraph = is_unswitch
      ? getPredicateIndexingFromIdGraph(
            loops, consumer_tv, unswitch_or_vec_loop, db_axis, true)
      : stop_indexing_from_idgraph;
  const auto consumer_start_indexing = start_indexing_from_idgraph.index;
  const auto& consumer_start_index_map = consumer_start_indexing.indexMap();

  // Get the contiguous ids we need to generate predicates for
  auto contig_id_infos =
      getPredicateContigIds(consumer_tv, consumer_stop_index_map);

  auto non_divisible_splits =
      getNonDivisibleConsumerDomainsToPredicate(consumer_tv);
  contig_id_infos.insert(
      contig_id_infos.end(),
      non_divisible_splits.begin(),
      non_divisible_splits.end());

  auto pred_record =
      GpuLower::current()->addressComputeInfo().getMaybeLiftedPredicateIndex(
          consumer_tv);

  TORCH_INTERNAL_ASSERT(
      pred_record.has_value(),
      "predicate lifting info missing for lifted pred computation.");

  // FIXME: [Restriction on Predicate Hoisting]
  //  Only supporting lifting one contig id of the predicate
  //    currently. Allocating space for all the predicates
  //    ahead of time would need require deciding contig_id_infos
  //    without the loop nest, which should be a goal with loop free
  //    indexing generation.
  // TODO:
  //  There are currently many variants on the predicate math. In order
  //   to turn on this kind of predicate lifting, all of them would need
  //   to be re-visited to ensure proper and preferrably unified handling.
  std::vector<RootPredicateInfo> pred_info_vec;
  kir::TensorIndex* result_index = nullptr;

  for (auto contig_id_entry : contig_id_infos) {
    auto contig_id = contig_id_entry.id;
    // No predicates needed for braodcasted indices.
    if (contig_id->isBroadcast()) {
      continue;
    }

    auto root_ids = contig_id_entry.covered_ids;

    const auto consumer_stop_indexing_it =
        consumer_stop_index_map.find(contig_id);

    // First condition below happens with Misaligned predicates, where
    // inner-most vectorized loops are not included in the loops
    // parameter. Predicates involving vectorized loops are separately
    // generated in lower_misaligned_vectorization.
    //
    // Second condition is simply to avoid predication on broadcasting axes as
    // it's not required.
    if (consumer_stop_indexing_it == consumer_stop_index_map.end() ||
        consumer_stop_indexing_it->second->isZeroInt()) {
      continue;
    }

    RootPredicateInfo info;

    // Compute offsets for start and stop predicate. For non-shift,
    // non-gather ops, there's only stop predicate as indices never be
    // negative. However, for shift and gather, the index may need to
    // be predicated so that it is >= zero.
    //
    // Furthermore, in case of gather, both producer and consumer
    // positions may need to be predicated, so there can be multiple
    // offset values.
    //
    // The final predicates will look like:
    // (index + start_offset) >= 0 && (index + stop_offset) < extent.

    std::tie(info.start_offset_, info.stop_offset_) = getStartAndStopOffsets(
        contig_id,
        consumer_tv,
        consumer_start_index_map,
        consumer_stop_index_map,
        shift_padding,
        unswitch_or_vec_loop != nullptr,
        contig_id_entry.is_non_divisible_split);

    auto stop_index = consumer_stop_indexing_it->second;
    // auto start_index = consumer_start_index_map.at(contig_id);

    // Build predicates for start positions as:
    //   start_index + start_offset >= 0
    auto start_offset = simplifyStartOffset(info.start_offset_);

    TORCH_INTERNAL_ASSERT(
        start_offset == nullptr, "No support for start offset yet");

    auto maybe_tiled_entry =
        gpu_lower->predicatePeelingInfo().getMaybePeeledTileEntry(
            loops, contig_id);
    if (canOmitStopPredicate(stop_index, info.stop_offset_, contig_id) ||
        maybe_tiled_entry.has_value() ||
        contig_id_entry.is_non_divisible_split) {
      // No need to lift predicate for peeled contig ids.
      continue;
    }
    // Build predicates for stop positions as:
    //   stop_index + stop_offset < IterDomain::extent
    auto offsetted_stop_index =
        SimplifyingIrBuilder::addExpr(stop_index, info.stop_offset_);

    // Each consumer tv currently has only one predicate record
    //  handling one contig_id as an initial support. The actual
    //  indexing path will use the hoisted predicate index when
    //  the contig id matches. see [Restriction on Predicate Hoisting].
    if (pred_record.value()->getPredicateContigId() == nullptr) {
      pred_record.value()->setPredicateContigId(contig_id);
    }

    result_index = SimplifyingIrBuilder::create<kir::TensorIndex>(
        consumer_tv, offsetted_stop_index);
  }

  TORCH_INTERNAL_ASSERT(result_index != nullptr);
  return result_index;
}

RootPredicateInfo RootPredicateInfo::getFalseInfo() {
  RootPredicateInfo info;
  info.start_predicate_ = GpuLower::current()->kernel()->falseVal();
  info.stop_predicate_ = GpuLower::current()->kernel()->falseVal();

  return info;
}

<<<<<<< HEAD
kir::TensorIndex* Index::generateAddressTensorIndex(
    const std::vector<kir::ForLoop*>& for_loops,
    TensorView* address_tv) {
  auto maybe_address_record =
      GpuLower::current()->addressComputeInfo().getMaybeRecordForAddressTv(
          address_tv);
  TORCH_INTERNAL_ASSERT(
      maybe_address_record.has_value(),
      "Each address tv has to be associated with an address record");
  auto address_record = maybe_address_record.value();

  auto alloc_id_it = address_record->allocationIterDomains().rbegin();

  std::deque<Val*> index_deq;
  Val* local_stride = address_tv->fusion()->oneVal();

  // Double buffer loop used to handle double buffer read access
  auto double_buffer_loop =
      GpuLower::current()->doubleBufferInfo().getDoubleBufferLoop(
          address_record->indexReferenceTensor(), for_loops, true);
  auto maybe_serial_loop = address_record->getMaybeSerialLoop(for_loops);
  TORCH_INTERNAL_ASSERT(
      maybe_serial_loop.has_value(), "Invalid address record in the loop nest");
  bool is_address_calculation = maybe_serial_loop.value()->index()->isZeroInt();

  for (auto loop_it = for_loops.rbegin(); loop_it != for_loops.rend();
       loop_it++) {
    auto loop = *loop_it;
    if (alloc_id_it == address_record->allocationIterDomains().rend()) {
      break;
    }
    if (GpuLower::current()->caMap()->areMapped(
            loop->iter_domain(), *alloc_id_it, IdMappingMode::LOOP)) {
      auto index = loop->isTrivial() ? loop->start() : loop->index();

      // Double buffer read access:
      //  Need to advance the read index of the double buffer
      // loop the same way as in other places.
      if (loop == double_buffer_loop && !is_address_calculation) {
        auto stage_depth =
            GpuLower::current()->doubleBufferInfo().getStageDepthFor(
                double_buffer_loop->iter_domain());
        // TODO: the write address lifting case would be most likely a single
        //  unrolled loop of cpasync. Will add coverage and support in a follow
        //  up.
        TORCH_INTERNAL_ASSERT(
            address_record->isRead(),
            "index lifting in unrolled double buffer write support not yet enabled");
        index = SimplifyingIrBuilder::addExpr(
            index, SimplifyingIrBuilder::create<Int>(stage_depth - 1));
      }

      index_deq.push_front(SimplifyingIrBuilder::mulExpr(index, local_stride));
      local_stride =
          SimplifyingIrBuilder::mulExpr(local_stride, (*alloc_id_it)->extent());
      alloc_id_it++;
    }
  }

  std::vector<Val*> index_vec{index_deq.begin(), index_deq.end()};
  auto index = sumVals(index_vec);

  // TODO: hoist?
  index = GpuLower::current()->commonScalarMap().hoistScalar(index, for_loops);

  TORCH_INTERNAL_ASSERT(
      alloc_id_it == address_record->allocationIterDomains().rend(),
      "loop nest didn't cover all address allocation");

  return IrBuilder::create<kir::TensorIndex>(address_tv, index);
}

Val* Index::arange(
=======
Val* Index::iota(
>>>>>>> b14abd5a
    TensorView* consumer_tv,
    const std::vector<kir::ForLoop*>& loops,
    Val* start,
    Val* step,
    DataType dtype) {
  auto linear_index = Index::getLinearLogicalIndex(consumer_tv, loops);
  auto result = add(start, mul(step, linear_index));
  GpuLower::current()->commonScalarMap().hoistScalar(result, loops);
  return result;
}

Val* Index::eye(
    TensorView* consumer_tv,
    const std::vector<kir::ForLoop*>& loops,
    DataType dtype) {
  auto indices = Index::getPerDimLogicalIndex(consumer_tv, loops);
  TORCH_INTERNAL_ASSERT(indices.size() == 2);
  auto result = castOp(dtype, eq(indices[0], indices[1]));
  GpuLower::current()->commonScalarMap().hoistScalar(result, loops);
  return result;
}

} // namespace cuda
} // namespace fuser
} // namespace jit
} // namespace torch<|MERGE_RESOLUTION|>--- conflicted
+++ resolved
@@ -3329,7 +3329,6 @@
   return info;
 }
 
-<<<<<<< HEAD
 kir::TensorIndex* Index::generateAddressTensorIndex(
     const std::vector<kir::ForLoop*>& for_loops,
     TensorView* address_tv) {
@@ -3402,10 +3401,7 @@
   return IrBuilder::create<kir::TensorIndex>(address_tv, index);
 }
 
-Val* Index::arange(
-=======
 Val* Index::iota(
->>>>>>> b14abd5a
     TensorView* consumer_tv,
     const std::vector<kir::ForLoop*>& loops,
     Val* start,
