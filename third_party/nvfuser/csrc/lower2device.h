#pragma once

#include <c10/macros/Export.h>

#include <compute_at_map.h>
#include <executor_params.h>
#include <ir_all_nodes.h>
#include <kernel.h>
#include <kernel_ir.h>
#include <lower_allocation.h>
#include <lower_double_buffer.h>
#include <lower_fused_reduction.h>
#include <lower_interleaved_loop.h>
#include <lower_mem_index.h>
#include <lower_predicate.h>
#include <lower_predicate_elimination.h>
#include <lower_predicate_peeling.h>
#include <lower_scalar_hoist.h>
#include <lower_shift.h>
#include <lower_sync_information.h>
#include <lower_thread_predicate.h>
#include <lower_trivial_broadcast.h>
#include <lower_warp_reduce.h>
#include <non_divisible_split.h>
#include <parallel_dimension_map.h>
#include <partial_split_map.h>
#include <root_domain_map.h>
#include <vectorization_info.h>

#include <memory>
#include <ostream>
#include <unordered_map>
#include <unordered_set>

namespace torch {
namespace jit {
namespace fuser {
namespace cuda {

// TODO: we frequently use pairwise root mapping from consumers to producers.
// This information is implicitly in the computeAtMaps, but there's no isolated
// container for this information that we can reuse. Would be nice to generate
// such a structure and propagate it through lowering.
// NOLINTNEXTLINE(cppcoreguidelines-pro-type-member-init)
class TORCH_CUDA_CU_API GpuLower : public NonCopyable {
  class KernelIrMapper;

 public:
  GpuLower() = delete;

  // GpuLower lowers the provided fusion into a kernel which can be translated
  // into cuda code. index_type allows to compile the kernel based on int32
  // indexing instead of int64 for additional performance.
  // NOLINTNEXTLINE(cppcoreguidelines-pro-type-member-init)
  explicit GpuLower(
      Fusion* fusion,
      const CompileParams& cparams = CompileParams())
      : cparams_(cparams) {
    lower(fusion);
  }

  kir::Kernel* kernel() const;

  //! Returns the currently active lowering object.
  //! It's an error if no lowering is in progress.
  static GpuLower* current();

  //! Query if lowering is in progress
  static bool hasCurrent();

  std::shared_ptr<const ConcretizedBroadcastDomains>
  concretizedBroadcastDomains() {
    return concretized_broadcast_domains_;
  }

  const ThreadPredicateMap& threadPredMap() const {
    return thread_pred_map_;
  }

  // Returns non-const reference. Necessary to reset a predicate flag
  // when a broadcast expression is fused into a reduction.
  ThreadPredicateMap& threadPredMap() {
    return thread_pred_map_;
  }

  std::shared_ptr<const ComputeAtMap> caMap() const {
    return std::const_pointer_cast<const ComputeAtMap>(compute_at_map_);
  }

  std::shared_ptr<const HaloInfo> haloInfo() const {
    return std::const_pointer_cast<const HaloInfo>(halo_info_);
  }

  const ParallelDimensionMap& parallelDimensionMap() const {
    return parallel_dimension_map_;
  }

  ParallelDimensionMap& parallelDimensionMap() {
    return parallel_dimension_map_;
  }

  PredicateElimination& predicateElimination() {
    TORCH_INTERNAL_ASSERT(pred_elimination_.get() != nullptr);
    return *pred_elimination_;
  }

  const PredicateElimination& predicateElimination() const {
    TORCH_INTERNAL_ASSERT(pred_elimination_.get() != nullptr);
    return *pred_elimination_;
  }

  LocalAllocationInfoMap& localAllocationInfoMap() {
    return local_allocation_info_map_;
  }

  const WarpPaddedParallelInfo& getWarpPaddedParallelInfo() const {
    return warp_pad_info_;
  }

  PartialSplitMap& partialSplitMap() {
    return partial_split_map_;
  }

  const PartialSplitMap& partialSplitMap() const {
    return partial_split_map_;
  }

  auto& nonDivisibleSplitInfo() {
    return non_divisible_split_info_;
  }

  const auto& nonDivisibleSplitInfo() const {
    return non_divisible_split_info_;
  }

  const auto& divisibleSplitSet() const {
    return divisible_splits_;
  }

  DoubleBufferInfo& doubleBufferInfo() {
    return double_buffer_info_;
  }

  CommonScalarMap& commonScalarMap() {
    return common_scalar_map_;
  }

  const auto& vectorizedAccesses() const {
    return vectorized_accesses_;
  }

  auto& vectorizedAccesses() {
    return vectorized_accesses_;
  }

  const auto& vectorizedSetInfo() const {
    return vectorized_set_info_;
  }

  auto& vectorizedSetInfo() {
    return vectorized_set_info_;
  }

  auto& addressComputeInfo() {
    return address_compute_info_;
  }

  const auto& addressComputeInfo() const {
    return address_compute_info_;
  }

  FusedReductionInfo& fusedReductionInfo() {
    return fused_reduction_info_;
  }

  std::shared_ptr<const SyncMap> syncMap() const {
    return sync_map_;
  }

  auto& interleavedLoopInfo() {
    return interleave_info_;
  }

  const auto& interleavedLoopInfo() const {
    return interleave_info_;
  }

  kir::KernelPerformanceProfile& profile() {
    return profile_;
  }

<<<<<<< HEAD
  auto& predicatePeelingInfo() {
    return predicate_peeling_info_;
  }

  const auto& predicatePeelingInfo() const {
    return predicate_peeling_info_;
=======
  bool isNvFuserZeroEnabled() {
    if (isOptionDisabled(DisableOption::MagicZero)) {
      return false;
    }
    return cparams_.enable_magic_zero;
>>>>>>> cead7ad8
  }

  // This is an interface to propagate information after expression
  //  replacement on the kernel IR. E.g.:
  //    for ...
  //       c = a + b   (expr 0)
  //  after any pass that does replacement:
  //    for ...
  //       c1 = a1 + b1 (expr1)
  //  The previous analysis that was performed on expr0 might still
  //    be valid on expr1 but that info would be lost after replacement.
  //  This function provides an interface to manually update the info
  //    in any pass that performs replacement.
  void propagateExprInfo(const Expr* old_expr, const Expr* new_expr);

 private:
  void lower(Fusion* fusion);

  // Goes through the parallelized iterdomains of the used TVs and find
  //  the parallel dimensions that need to be padded to a multiples of
  //  warp size.
  void collectPaddedParallelDims();

  bool resolveComputeWith(Fusion* fusion);

 private:
  // Lowered Kernel IR
  std::unique_ptr<kir::Kernel> kernel_;

  // Some stateful information during lowering
  // TODO: A lot of this information uses a define class then call build. It
  // would be safer to wrap all of these in unique pointers and remove the build
  // interface and default constructor. That way they couldn't be accessed
  // without being initialized.
  std::shared_ptr<const ConcretizedBroadcastDomains>
      concretized_broadcast_domains_;
  ThreadPredicateMap thread_pred_map_;
  std::unique_ptr<PredicateElimination> pred_elimination_;
  std::shared_ptr<ComputeAtMap> compute_at_map_;
  std::shared_ptr<HaloInfo> halo_info_;
  LocalAllocationInfoMap local_allocation_info_map_;
  WarpPaddedParallelInfo warp_pad_info_;
  ParallelDimensionMap parallel_dimension_map_;
  PartialSplitMap partial_split_map_;
  NonDivisibleSplitInfo non_divisible_split_info_;
  DoubleBufferInfo double_buffer_info_;
  CommonScalarMap common_scalar_map_;
  FusedReductionInfo fused_reduction_info_;
  std::shared_ptr<const SyncMap> sync_map_;
  AddressComputeInfo address_compute_info_;
  PredicatePeelingInfo predicate_peeling_info_;
  kir::KernelPerformanceProfile profile_;
  InterleaveLoopInfo interleave_info_;
  std::unordered_set<Split*> divisible_splits_;
  CompileParams cparams_;

  // Track which tensor views are inputs or outputs of a vectorized operation
  // and their maximum vectorized access size
  // std::unordered_map<TensorView*, VectorizationInfo> vectorized_accesses_;
  std::unordered_map<TensorView*, int> vectorized_accesses_;
  // Info on each vectorized set op
  std::vector<VectorizedSetInfo> vectorized_set_info_;

  Fusion* fusion_ = nullptr;
};

} // namespace cuda
} // namespace fuser
} // namespace jit
} // namespace torch<|MERGE_RESOLUTION|>--- conflicted
+++ resolved
@@ -189,20 +189,19 @@
     return profile_;
   }
 
-<<<<<<< HEAD
-  auto& predicatePeelingInfo() {
-    return predicate_peeling_info_;
-  }
-
-  const auto& predicatePeelingInfo() const {
-    return predicate_peeling_info_;
-=======
   bool isNvFuserZeroEnabled() {
     if (isOptionDisabled(DisableOption::MagicZero)) {
       return false;
     }
     return cparams_.enable_magic_zero;
->>>>>>> cead7ad8
+  }
+
+  auto& predicatePeelingInfo() {
+    return predicate_peeling_info_;
+  }
+
+  const auto& predicatePeelingInfo() const {
+    return predicate_peeling_info_;
   }
 
   // This is an interface to propagate information after expression
