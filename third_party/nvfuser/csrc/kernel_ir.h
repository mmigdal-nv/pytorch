--- conflicted
+++ resolved
@@ -280,19 +280,16 @@
     return attribute(0)->as<Attribute<bool>>()->value;
   }
 
-<<<<<<< HEAD
   //! tracks if this sync is thread aligned, i.e. all threads on
   //!  the same block are guaranteed to reach this sync.
   //!  more details on aligned sync see :
   //! https://docs.nvidia.com/cuda/parallel-thread-execution/index.html#parallel-synchronization-and-communication-instructions-bar
-=======
+  void convertToAligned() {
+    attribute(1)->as<Attribute<bool>>()->value = true;
+  }
+
   //! Sets the flag signifying that this block sync is
   //!  thread aligned.
-  void convertToAligned() {
-    attribute(1)->as<Attribute<bool>>()->value = true;
-  }
-
->>>>>>> e3e86c88
   bool isAligned() const {
     return attribute(1)->as<Attribute<bool>>()->value;
   }
@@ -1364,16 +1361,9 @@
 };
 
 } // namespace kir
-<<<<<<< HEAD
 
 TORCH_CUDA_CU_API std::ostream& operator<<(
     std::ostream&,
     const kir::LoopTransformInfo);
 
-} // namespace cuda
-} // namespace fuser
-} // namespace jit
-} // namespace torch
-=======
-} // namespace nvfuser
->>>>>>> e3e86c88
+} // namespace nvfuser