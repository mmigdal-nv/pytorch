#include <ir_utils.h>
#include <kernel_ir.h>
#include <lower2device.h>

#include <lower_double_buffer.h>

#include <algorithm>
#include <iterator>
#include <vector>

namespace nvfuser {

unsigned int getDoubleBufferAxisPosition(const TensorView* tv) {
  // Double-buffering prefetches the next subregion of the tensor by
  // doubling the allocation. The subregion is defined by the axes
  // at the CA position till the inner-most position. There must be
  // at least one axis that is outside (left) of the CA position,
  // which defines the loop where prefetching is applied. Therefore,
  // the CA position must be larger than 0.

  TORCH_INTERNAL_ASSERT(tv->getComputeAtPosition() > 0, tv->toString());

  // Unroll must not exist outside of double-buffer axis
  auto first_unroll_it = std::find_if(
      tv->domain()->domain().begin(),
      tv->domain()->domain().end(),
      [](const auto axis) {
        return axis->getParallelType() == ParallelType::Unroll;
      });

  const int first_unroll_pos =
      std::distance(tv->domain()->domain().begin(), first_unroll_it);

  const int unroll_or_ca_pos =
      std::min((int)tv->getComputeAtPosition(), first_unroll_pos);

  TORCH_INTERNAL_ASSERT(
      unroll_or_ca_pos > 0,
      "Invalid tensor to double-buffer. Valid double buffer axis not found due to Unroll. ",
      tv->toString());

  int valid_pos = -1;
  // Skip parallelized or broadcast axes
  for (int i = unroll_or_ca_pos - 1; i >= 0; --i) {
    auto pt = tv->axis(i)->getParallelType();
    if (!isParallelTypeThread(pt) && !tv->axis(i)->isBroadcast()) {
      valid_pos = i;
      break;
    }
  }

  TORCH_INTERNAL_ASSERT(
      valid_pos >= 0,
      "Invalid tensor to double-buffer. Valid double buffer axis not found. ",
      tv->toString());

  return valid_pos;
}

IterDomain* getDoubleBufferAxis(const TensorView* tv) {
  return tv->axis((int)getDoubleBufferAxisPosition(tv));
}

void validateDoubleBufferedTensor(const TensorView* tv) {
  auto double_buffer_pos = getDoubleBufferAxisPosition(tv);

  // Like vectorization, only UnaryOp::Set with another TensorView is
  // considered.
  auto def = tv->definition();
  TORCH_INTERNAL_ASSERT(
      (def->isA<UnaryOp>() &&
       def->as<UnaryOp>()->getUnaryOpType() == UnaryOpType::Set) ||
          // Load store op should generally support double buffering.
          def->isA<LoadStoreOp>(),
      "Invalid tensor to double-buffer. Only tensor defined by UnaryOp::Set is supported: ",
      def->toString());

  TORCH_INTERNAL_ASSERT(
      def->input(0)->isA<TensorView>(),
      "Invalid tensor to double-buffer. Only tensor defined by UnaryOp::Set with TensorView is supported: ",
      def->toString());

  TORCH_INTERNAL_ASSERT(
      !tv->hasComputeWith(),
      "computeWith is not supported with double buffering: ",
      tv->toString());

  // Require the producer tensor to have been computed entirely for
  // the double-buffering loop. Otherwise, the producer itself would
  // also need to be double-bufferred.
  auto producer = def->input(0)->as<TensorView>();
  TORCH_INTERNAL_ASSERT(
      producer->getComputePosition(tv) <= double_buffer_pos,
      "Invalid tensor to double-buffer. The computeAt position of the producer tensor must be moved left: ",
      producer->toString());

  // Not strictly necessary, but only gmem -> smem or local and smem -> local
  // are allowed.
  const auto p_mem_type = producer->getMemoryType();
  const auto c_mem_type = tv->getMemoryType();
  TORCH_INTERNAL_ASSERT(
      (p_mem_type == MemoryType::Global &&
       (c_mem_type == MemoryType::Shared || c_mem_type == MemoryType::Local)) ||
          (c_mem_type == MemoryType::Local),
      "Invalid tensor to double-buffer: ",
      tv->toString(),
      ". Producer memory type: ",
      p_mem_type,
      ". Consumer memory type: ",
      c_mem_type);

  return;
}

namespace {

// Initial inspection of a fusion to find and validate double buffered tensors
class DoubleBufferFusionInspector : private IterVisitor {
 public:
  DoubleBufferFusionInspector(Fusion* fusion, DoubleBufferInfo& db_info)
      : db_info_(db_info) {
    traverse(fusion);
  }

 private:
  using IterVisitor::handle;

  void handle(TensorView* tv) final {
    if (!(tv->isDoubleBuffered() || tv->isCircularBuffered())) {
      return;
    }

    TORCH_INTERNAL_ASSERT(
        tv->definition(), "Fusion input shouldn't be double buffered.", tv);

    validateDoubleBufferedTensor(tv);

    auto db_axis = getDoubleBufferAxis(tv);

    db_info_.setDoubleBufferAxis(tv, db_axis);
  }

 private:
  DoubleBufferInfo& db_info_;
};

// The epilogue loop is only created when the producer of a double
// buffer tensor is on smem, in which case it would otherwise require
// an additional predicate to guard buffer overruns. When it's on
// gmem, that isn't the case, so it does not need to create an
// epilogue loop.
bool requireEpilogue(const std::vector<Expr*>& exprs) {
  return std::any_of(exprs.begin(), exprs.end(), [](const Expr* expr) {
    return expr->input(0)->as<TensorView>()->getMemoryType() ==
        MemoryType::Shared;
  });
}

bool isGmemIncrement(Expr* expr) {
  if (auto loop = dynamic_cast<kir::ForLoop*>(expr)) {
    if (loop->body().exprs().size() != 1) {
      return false;
    }
    return isGmemIncrement(loop->body().exprs()[0]);
  } else if (auto address_compute = dynamic_cast<kir::AddressCompute*>(expr)) {
    return address_compute->opType() ==
        kir::AddressCompute::AddressComputeOpType::GMEM_INCREMENT;
  }
  return false;
}

//! Hoists the gmem increment ops to the beginning of the loop
//!  within the scope of the given loop.
//! Note: [Gmem Increment Hoisting]
//!
//! This optimization is very useful when inplace increment
//!  is used on the global memory pointers.
//! Before this optimization, the code would look like:
//!
//!  for i in ... // main loop
//!    load.global ... [ptr]
//!    // Here we actually have an anti-dependency (WAR) on
//!    //  the register holding ptr and could result in
//!    //  non-ideal performance when we do not have enough
//!    //  instructions to put between the load and the increment.
//!    // depending on how many other instructions we have
//!    //   within this loop.
//!    ptr += increment_value
//!
//! After this transformation, the code looks like:
//!  ptr -=increment_value // a naive way to compensate
//!                        //  for the first iter.
//!  for i in ... // main loop
//!    ptr += increment_value
//!    // This is actually ok as integer instructions
//!    //   are usually much faster than memory.
//!    load.global ... [ptr]
//!
//! This function hoists the pointer increments, in the given
//!  loop, assuming that the decrements have been inserted
//!  on the CircularInitProlog stage.
kir::ForLoop* hoistGmemIncrement(kir::ForLoop* fl) {
  auto hoisted_loop = IrBuilder::create<kir::ForLoop>(fl);

  // insert all gmem increment exprs
  for (auto expr : fl->body().exprs()) {
    if (isGmemIncrement(expr)) {
      hoisted_loop->body().push_back(expr);
    }
  }

  // insert all non gmem increment exprs
  for (auto expr : fl->body().exprs()) {
    if (!isGmemIncrement(expr)) {
      hoisted_loop->body().push_back(expr);
    }
  }

  return hoisted_loop;
}

// Replicates double buffer loops for Prologue, Main, and
// Epilogue. Prologue only copies the load expressions of double
// buffered tensors, whereas Epilogue does any expression other than
// the loads. Main copies everything.
class DoubleBufferLoopCloner : public kir::IrVisitor {
 public:
  static kir::ForLoop* clone(
      kir::ForLoop* double_buffer_loop,
      const std::vector<Expr*>& double_buffer_load_exprs,
      DoubleBufferLoopStage loop_type) {
    DoubleBufferLoopCloner cloner(
        double_buffer_loop, double_buffer_load_exprs, loop_type);
    cloner.clone();
    return cloner.cloned_top_level_loop_;
  }

 private:
  DoubleBufferLoopCloner(
      kir::ForLoop* double_buffer_loop,
      const std::vector<Expr*>& double_buffer_load_exprs,
      DoubleBufferLoopStage loop_type)
      : double_buffer_loop_(double_buffer_loop),
        double_buffer_load_exprs_(double_buffer_load_exprs),
        loop_type_(loop_type) {}

  using kir::IrVisitor::handle;

  void clone() {
    const auto gpu_lower = GpuLower::current();

    // Cloning the double buffer loop as follows:
    //
    // Prologue: 0 to 1
    // Main: 0 to (extent-1)
    // Epilogue: (extent-1) to extent

    auto index = GpuLower::current()->caMap()->getIndexVariable(
        double_buffer_loop_->iter_domain(), loop_type_);
    auto start = double_buffer_loop_->start();
    auto stop = double_buffer_loop_->stop();
    auto stage_depth = gpu_lower->doubleBufferInfo().getStageDepthFor(
        double_buffer_loop_->iter_domain());

    if (loop_type_ == DoubleBufferLoopStage::Prolog) {
      TORCH_INTERNAL_ASSERT(start->isZeroInt());
      stop = SimplifyingIrBuilder::create<Int>(stage_depth - 1);
    } else if (
        loop_type_ == DoubleBufferLoopStage::Main &&
        requireEpilogue(double_buffer_load_exprs_)) {
      stop = IrBuilder::subExpr(
          double_buffer_loop_->stop(), gpu_lower->kernel()->oneVal());
    } else if (loop_type_ == DoubleBufferLoopStage::Epilog) {
      TORCH_INTERNAL_ASSERT(requireEpilogue(double_buffer_load_exprs_));
      start = IrBuilder::subExpr(
          double_buffer_loop_->stop(),
          SimplifyingIrBuilder::create<Int>(stage_depth - 1));
    } else if (loop_type_ == DoubleBufferLoopStage::CircularInitProlog) {
      // See [Predicate Peeling Interaction with Circular Buffering]
      TORCH_INTERNAL_ASSERT(start->isZeroInt());
      start = SimplifyingIrBuilder::create<Int>(stage_depth - 1);
      stop = SimplifyingIrBuilder::create<Int>(stage_depth);
    }

    cloned_top_level_loop_ = IrBuilder::create<kir::ForLoop>(
        double_buffer_loop_->iter_domain(),
        index,
        start,
        stop,
        gpu_lower->kernel()->oneVal(),
        false,
        nullptr,
        double_buffer_loop_->isUnrollRequired(),
        double_buffer_loop_->loopTransformInfo().doubleBufferStage(loop_type_));

    handle(double_buffer_loop_);
<<<<<<< HEAD

    // insert double buffer switching for the read offset:
    if (loop_type_ == DoubleBufferLoopStage::Main) {
      auto& db_info = GpuLower::current()->doubleBufferInfo();

      for (auto load : double_buffer_load_exprs_) {
        if (auto tv_out = ir_utils::getTvOutput(load)) {
          // calculate the switching size
          auto switch_size = db_info.getOriginalAllocSize(tv_out);
          auto switch_size_in_byte = SimplifyingIrBuilder::mulExpr(
              switch_size,
              SimplifyingIrBuilder::create<Int>(dataTypeSize(tv_out->dtype())));

          // insert db switch expressions:
          // Note:[Uniform Double Buffer Offset]
          // This modification is to encourage usage of uniform registers on
          // sm75+ when
          //  accessing shared memory double buffered tensors.
          // The code before transformation:
          //   for i in ... // double buffer loop
          //     ... = ld.shared [... + (i%5) * double_buffer_size]
          // The above code doesn't explictly specify that the double buffer
          // switch
          //  component is uniform. The following transformed code makes it
          //  explicit:
          //   for i in ... // double buffer loop
          //     ... = ld.shared [... + switch_index]
          //     doubleBufferSwitch(switch_index);
          //  So that the double buffer indices are all placed in uniform reg.

          auto maybe_read_index = db_info.getReadSwitchIndex(tv_out);
          if (maybe_read_index.has_value()) {
            // Instantiate and insert the update operator.
            auto address_compute =
                SimplifyingIrBuilder::create<kir::AddressCompute>(
                    tv_out,
                    maybe_read_index.value(),
                    switch_size_in_byte,
                    0, // assume this path only supports read
                       // so offset is 0
                    db_info.getStageDepthFor(
                        double_buffer_loop_->iter_domain()));

            cloned_top_level_loop_->body().push_back(address_compute);
          }
        }
      }
    }

    // Need to insert commits for multi-stage circular buffering
    //  on the prologs, but do not need to wait for them until
    //  the main loop.
    if (stage_depth > 2 && loop_type_ == DoubleBufferLoopStage::Prolog) {
      cloned_top_level_loop_->body().push_back(
          IrBuilder::create<kir::CpAsyncCommit>());
    }

    // Hoist the address increment in the double buffer main
    // loop, see also [Gmem Increment Hoisting]
    if (loop_type_ == DoubleBufferLoopStage::Main &&
        std::any_of(
            double_buffer_loop_->body().exprs().begin(),
            double_buffer_loop_->body().exprs().end(),
            isGmemIncrement) &&
        // FIXME:
        // Below is current condition that is required for gmem increment
        //  hoisting because the gmem decrement is currently placed in
        //  CircularInitProlog which requires predicate peeling to
        //  be generated.
        // To fix this should probably dedicate another double buffer
        //  loop stage, maybe GmemPointerDecrement, that is reserved
        //  for placing the gmem decrement before the main loop stage.
        GpuLower::current()->predicatePeelingInfo().shouldPeelLoop(
            double_buffer_loop_)) {
      cloned_top_level_loop_ = hoistGmemIncrement(cloned_top_level_loop_);
    }
=======
>>>>>>> e3e86c88
  }

  void handle(kir::ForLoop* fl) final {
    kir::ForLoop* cloned_loop = fl == double_buffer_loop_
        ? cloned_top_level_loop_
        : IrBuilder::create<kir::ForLoop>(fl);

    cloned_scopes_.push_back(&cloned_loop->body());

    kir::IrVisitor::handle(fl);

    cloned_scopes_.pop_back();

    // Add the cloned loop into the parent loop body only when the
    // cloned loop contains expressions.
    if (!cloned_loop->body().empty() && !cloned_scopes_.empty()) {
      cloned_scopes_.back()->push_back(cloned_loop);
    }
  }

  void handle(kir::IfThenElse* ite) final {
    TORCH_INTERNAL_ASSERT(false, "No IfThenElse should exist yet");
  }

  void handle(Expr* expr) final {
    if (expr->isA<kir::ForLoop>() || expr->isA<kir::IfThenElse>()) {
      kir::IrVisitor::handle(expr);
      return;
    }

    TORCH_INTERNAL_ASSERT(!cloned_scopes_.empty());

    if (loop_type_ == DoubleBufferLoopStage::Main) {
      if (!canOmitInitInMainLoop(expr, double_buffer_loop_)) {
        cloned_scopes_.back()->push_back(expr);
      }
      return;
    }

    // In Prologue and Epilogue, either load expressions or anything
    // else are copied. Note that there can be multiple exprs defining
    // double buffered TVs (e.g., buffer initialization).

    auto out_tv = ir_utils::getTvOutput(expr);
    const auto is_double_buffer_load_expr = std::any_of(
        double_buffer_load_exprs_.begin(),
        double_buffer_load_exprs_.end(),
        [out_tv](const auto load_expr) {
          auto double_buffer_tv = ir_utils::getTvOutput(load_expr);
          TORCH_INTERNAL_ASSERT(double_buffer_tv != nullptr);
          return out_tv == double_buffer_tv;
        });

    if ((loop_type_ == DoubleBufferLoopStage::Prolog &&
         is_double_buffer_load_expr) ||
        (loop_type_ == DoubleBufferLoopStage::Epilog &&
         !is_double_buffer_load_expr)) {
      if (lower_utils::supportInlinePredicate(expr) &&
          expr->isA<LoadStoreOp>()) {
        auto ldst = expr->as<LoadStoreOp>();
        cloned_scopes_.back()->push_back(IrBuilder::create<LoadStoreOp>(
            ldst->opType(), ldst->out(), ldst->in()));
      } else {
        cloned_scopes_.back()->push_back(expr);
      }
    } else if (
        loop_type_ == DoubleBufferLoopStage::CircularInitProlog &&
        is_double_buffer_load_expr) {
      // Only need the init expressions in circular init prolog stage
      if (ir_utils::isTensorScalarFillOp(expr)) {
        cloned_scopes_.back()->push_back(expr);
      }
    }

    if (loop_type_ == DoubleBufferLoopStage::CircularInitProlog) {
      // Convert the address compute ops to decrement in the circular
      //  buffer init prolog, see [Gmem Increment Hoisting].
      if (auto address_compute = dynamic_cast<kir::AddressCompute*>(expr)) {
        if (address_compute->opType() ==
            kir::AddressCompute::AddressComputeOpType::GMEM_INCREMENT) {
          cloned_scopes_.back()->push_back(
              IrBuilder::create<kir::AddressCompute>(
                  address_compute->addressTv(),
                  address_compute->dataTv(),
                  address_compute->incrementValue(),
                  true /* is_decrement */));
        }
      }
    }

    // Include the double buffer update expressions in prologs too as
    //  prolog does write into the double buffered space.
    if (loop_type_ == DoubleBufferLoopStage::Prolog) {
      if (auto address_compute = dynamic_cast<kir::AddressCompute*>(expr)) {
        if (address_compute->opType() ==
            kir::AddressCompute::AddressComputeOpType::DOUBLE_BUFFER_UPDATE) {
          if (std::any_of(
                  double_buffer_load_exprs_.begin(),
                  double_buffer_load_exprs_.end(),
                  [address_compute](Expr* expr) {
                    return ir_utils::getTvOutput(expr)->sameAs(
                        address_compute->dataTv());
                  })) {
            cloned_scopes_.back()->push_back(expr);
          }
        }
      }
    }

    if (loop_type_ != DoubleBufferLoopStage::CircularInitProlog) {
      if (auto address_compute = dynamic_cast<kir::AddressCompute*>(expr)) {
        if (address_compute->opType() ==
            kir::AddressCompute::AddressComputeOpType::GMEM_INCREMENT) {
          cloned_scopes_.back()->push_back(expr);
        }
      }
    }
  }

  //! Returns true if the expression is an initialization expr that
  //!  can be omitted in main loop.
  //! See [Predicate Peeling Interaction with Circular Buffering]
  bool canOmitInitInMainLoop(Expr* expr, kir::ForLoop* double_buffer_loop) {
    // Check that this is an initialization for cp.async.
    if (!ir_utils::isCpAsyncInit(expr) ||
        !GpuLower::current()->predicatePeelingInfo().shouldPeelLoop(
            double_buffer_loop)) {
      return false;
    }

    auto out_tv = ir_utils::getTvOutput(expr);

    // Check that the double buffer loop is the main stage of
    //  the loop defining out_tv as there might be multiple
    //  loops that realize double buffers.
    bool db_loop_found = false;
    const auto& ca_map = GpuLower::current()->caMap();

    if (!(out_tv->isDoubleBuffered() || out_tv->isCircularBuffered()) ||
        !ca_map->areMapped(
            GpuLower::current()->doubleBufferInfo().getDoubleBufferAxis(out_tv),
            double_buffer_loop->iter_domain(),
            IdMappingMode::LOOP)) {
      return false;
    }

    // This optimization only applies when all the loops on the
    //  inner side of the double buffer main loop are either
    //  constant unrolled or parallel.
    // TODO:
    //  Buffer alias and broadcast resolution might still
    // break this. These are not showing in matmul kernels but
    // would need to build out support for general safty usage.
    for (auto id : out_tv->domain()->domain()) {
      if (db_loop_found) {
        auto loop_concrete_id =
            ca_map->getConcreteMappedID(id, IdMappingMode::LOOP);

        if (!loop_concrete_id->isParallelized() &&
            !loop_concrete_id->extent()->isConstInt()) {
          return false;
        }
      }

      db_loop_found = db_loop_found ||
          ca_map->areMapped(
              id, double_buffer_loop->iter_domain(), IdMappingMode::LOOP);
    }

    // Only when double buffer loop was found on out_tv could useful
    //  information have been inferred by this function.
    return db_loop_found;
  }

 private:
  kir::ForLoop* double_buffer_loop_ = nullptr;
  const std::vector<Expr*>& double_buffer_load_exprs_;
  const DoubleBufferLoopStage loop_type_;

  kir::ForLoop* cloned_top_level_loop_ = nullptr;
  std::deque<kir::Scope*> cloned_scopes_;
};

using InsertionInfo = std::unordered_map<kir::ForLoop*, std::vector<Expr*>>;

class IsDoubleBufferLoadLoop : public kir::IrVisitor {
 public:
  static bool check(
      Expr* expr,
      const std::vector<Expr*>& double_buffer_load_exprs) {
    IsDoubleBufferLoadLoop checker(double_buffer_load_exprs);
    return checker.check(expr);
  }

 private:
  IsDoubleBufferLoadLoop(const std::vector<Expr*>& double_buffer_load_exprs)
      : double_buffer_load_exprs_(double_buffer_load_exprs) {}

  using kir::IrVisitor::handle;

  bool check(Expr* expr) {
    handle(expr);
    return result_;
  }

  void handle(Expr* expr) final {
    if (result_) {
      return;
    }
    if (std::find(
            double_buffer_load_exprs_.begin(),
            double_buffer_load_exprs_.end(),
            expr) != double_buffer_load_exprs_.end()) {
      result_ = true;
      return;
    }
    IrVisitor::handle(expr);
  }

 private:
  const std::vector<Expr*>& double_buffer_load_exprs_;
  bool result_ = false;
};

// Traverse lowered loop-nests and find all double buffer loops and
// associated load expressions.
class DoubleBufferLoopNestInspector : private kir::IrVisitor {
 public:
  static InsertionInfo run(const std::vector<Expr*>& exprs) {
    DoubleBufferLoopNestInspector inspector(exprs);
    return inspector.insertion_info_;
  }

 private:
  DoubleBufferLoopNestInspector(const std::vector<Expr*>& exprs) {
    handle(exprs);
  }

  using kir::IrVisitor::handle;

  // Collect double buffer related information on a expr
  //  that is a memory load, i.e. a LoadStore or a Set.
  void handlePossibleLoadExpr(Expr* expr) {
    const auto gpu_lower = GpuLower::current();

    auto out_tv = ir_utils::getTvOutput(expr);

    if (out_tv == nullptr) {
      return;
    }

    // Ignore init loop
    if (!(out_tv->isDoubleBuffered() || out_tv->isCircularBuffered()) ||
        !expr->input(0)->isA<TensorView>()) {
      return;
    }

    auto double_buffer_loop =
        gpu_lower->doubleBufferInfo().getDoubleBufferLoop(out_tv, for_loops_);

    TORCH_INTERNAL_ASSERT(
        double_buffer_loop != nullptr,
        "No double buffer loop found for a double buffered tensor: ",
        out_tv->toString());

    validateDoubleBufferLoop(double_buffer_loop);

    insertion_info_[double_buffer_loop].push_back(expr);
  }

  void handle(UnaryOp* uop) final {
    handlePossibleLoadExpr(uop);
  }

  void handle(LoadStoreOp* ldst) final {
    handlePossibleLoadExpr(ldst);
  }

  static void validateDoubleBufferLoop(kir::ForLoop* loop) {
    TORCH_INTERNAL_ASSERT(
        loop->start()->isZeroInt(), "Unsupported loop: ", loop->toString());
    TORCH_INTERNAL_ASSERT(
        loop->step()->isOneInt(), "Unsupported loop: ", loop->toString());
    TORCH_INTERNAL_ASSERT(
        !loop->vectorize(),
        "Vectorized loop should not be the allocation loop for double-buffered tensor: ",
        loop->toString());
    TORCH_INTERNAL_ASSERT(
        !loop->vectorize_shift(),
        "Vectorize shift loop should not be the allocation loop for double-buffered tensor: ",
        loop->toString());
  }

  InsertionInfo insertion_info_;
};

// Apply double buffering transformations
class DoubleBufferInserter : private kir::ExprMutator {
 public:
  // When there exist multiple double buffer loops, apply
  // transformations to inner-most loops first. A single ExprMutator
  // pass can only process one loop.
  static std::vector<Expr*> run(
      const std::vector<Expr*>& exprs,
      InsertionInfo insertion_info) {
    auto inserted_exprs = exprs;
    while (!insertion_info.empty()) {
      DoubleBufferInserter inserter(inserted_exprs, insertion_info);
      inserted_exprs = inserter.exprs_;
    }
    return inserted_exprs;
  }

 private:
  DoubleBufferInserter(
      const std::vector<Expr*>& exprs,
      InsertionInfo& insertion_info)
      : insertion_info_(insertion_info) {
    auto num_double_buffer_loops = insertion_info.size();
    traverseAndInsert(exprs);
    TORCH_INTERNAL_ASSERT(processed_loop_ != nullptr);
    TORCH_INTERNAL_ASSERT(insertion_info.size() == num_double_buffer_loops - 1);
  }

  using kir::ExprMutator::handle;

  void handle(kir::ForLoop* loop) final {
    kir::ExprMutator::handle(loop);

    // If another loop is already taken care of, no more loop should
    // be done in the same pass
    if (processed_loop_ != nullptr) {
      return;
    }

    auto it = insertion_info_.find(loop);
    if (it == insertion_info_.end()) {
      return;
    }

    insert(loop, it->second);
    processed_loop_ = loop;
    insertion_info_.erase(loop);
  }

  void insert(
      kir::ForLoop* double_buffer_loop,
      const std::vector<Expr*>& loads) {
    // Allocate read switching index if they need to be updated
    //  independently. see [Uniform Double Buffer Offset]
    for (auto load : loads) {
      if (auto load_output = dynamic_cast<TensorView*>(load->output(0))) {
        auto uses = load_output->fusion()->unordered_uses(load_output);
        if (load_output->getMemoryType() == MemoryType::Shared &&
            (load_output->isDoubleBuffered() ||
             load_output->isCircularBuffered()) &&
            load_output->shouldLiftReadAddress() &&
            // TODO: read switch index is only enabled for ldmatrix
            //  at the moment.
            // Would need to extend the ld.shared usage to directly
            //  take pointers to use this in other cases.
            std::all_of(uses.begin(), uses.end(), ir_utils::isLdMatrixOp)) {
          auto switch_val = IrBuilder::create<Int>();
          switch_val->to32b();

          // Record the read switch indexing variable so it can be
          //  used in the indexing pass.
          // TODO: maybe want to do this in id graph instead
          GpuLower::current()->doubleBufferInfo().setReadSwitchIndex(
              load_output, switch_val);

          // Place allocation for the switching variable before the
          //  double buffer loop.
          auto index_alloc = IrBuilder::create<kir::Allocate>(
              switch_val,
              MemoryType::Local,
              GpuLower::current()->kernel()->oneVal(),
              true);
          registerInsertBefore(double_buffer_loop, index_alloc);
        }
      }
    }

    auto prologue_loop = DoubleBufferLoopCloner::clone(
        double_buffer_loop, loads, DoubleBufferLoopStage::Prolog);
    registerInsertBefore(double_buffer_loop, prologue_loop);

    auto write_to_smem =
        std::any_of(loads.begin(), loads.end(), [](const Expr* expr) {
          return expr->output(0)->as<TensorView>()->getMemoryType() ==
              MemoryType::Shared;
        });

    // If the double buffer loop is to be peeled. Will need to insert
    //  a circular buffer init stage to initialize the final stage of
    //  circular buffer space.
    if (GpuLower::current()->predicatePeelingInfo().shouldPeelLoop(
            double_buffer_loop) &&
        write_to_smem) {
      auto circular_init_loop = DoubleBufferLoopCloner::clone(
          double_buffer_loop, loads, DoubleBufferLoopStage::CircularInitProlog);
      registerInsertBefore(double_buffer_loop, circular_init_loop);
    }

    // RAW sync is not inserted for double buffered tensors. The only
    // exception is the prologue load.
    bool has_cpasync = false;
    if (write_to_smem) {
      // Here the initial sync before entering double buffer loop is
      //  inserted.

      // If any of the double buffered tensor in this double buffer
      //  loop is async copy. We want to wait for the gmem loads to
      //  finish before synchronizing the block.
      if (std::any_of(loads.begin(), loads.end(), ir_utils::isCpAsyncOp)) {
        auto stage_depth =
            GpuLower::current()->doubleBufferInfo().getStageDepthFor(
                double_buffer_loop->iter_domain());
        auto cp_async_wait =
            IrBuilder::create<kir::CpAsyncWait>(stage_depth - 2);
        prologue_loop->body().push_back(
            IrBuilder::create<kir::CpAsyncCommit>());
        registerInsertBefore(double_buffer_loop, cp_async_wait);
        has_cpasync = true;
      }

      // Insert the initial block sync before entering main loop.
      if (std::any_of(loads.begin(), loads.end(), [](Expr* expr) {
            return GpuLower::current()
                ->syncMap()
                ->needsRawSync(ir_utils::getTvOutput(expr))
                .hasTID();
          })) {
        // If any of the double buffered loads require sync, as indicated
        //  by sync info map, insert the sync before entering the double buffer
        //  loop.
        // TODO:
        //  Currently not supporting double buffer in gmem, but short to mid
        //  term not yet a priority to go for this case.
        auto sync = IrBuilder::create<kir::BlockSync>(false);
        registerInsertBefore(double_buffer_loop, sync);
      }
    }

    auto main_loop = DoubleBufferLoopCloner::clone(
        double_buffer_loop, loads, DoubleBufferLoopStage::Main);

    registerReplace(double_buffer_loop, main_loop);

    // Insert the wait instruction in this pass instead
    //  of relying on WAR sync pass to do it.
    // The WAR sync pass today would insert the wait function
    //  exactly where we need it but the purpose of this wait
    //  insertion isn't exactly WAR protection.
    //
    // TODO: [Double Buffer Sync]
    //  We might eventually want to move the block sync inserted
    //   by WAR pass here as well since this sync insertion is kind
    //   of both WAR and RAW (or neither RAW nor WAR, depends
    //   on how we look at it).
    // Eg. in the case when a intermediate
    //   tensor is double buffered.
    //
    //  __block_sync();    // This is the initial sync
    //  For i in ...       // Double buffer loop
    //     A[i%2] = ...;
    //     ...  = A[1-i%2];
    //     __block_sync();  // sync within loop
    //     ...
    //  The "sync within loop" can be placed anywhere in the
    //   double buffer loop while in the case of RAW and WAR
    //   there'd be extra insertion point restrictions.
    //  We are currently not actively exploring opportunities
    //   with this property of "double buffer sync" so this
    //   is more conceptual at the moment, aka low priority.
    if (has_cpasync) {
      insertCpAsyncCommitWaitInMainLoop(main_loop, loads);
    }

    if (requireEpilogue(loads)) {
      auto epilogue_loop = DoubleBufferLoopCloner::clone(
          double_buffer_loop, loads, DoubleBufferLoopStage::Epilog);
      registerInsertAfter(double_buffer_loop, epilogue_loop);
    }
  }

  // Simple conservative rule for inserting async copy wait
  //  primitive in the double buffer loop:
  void insertCpAsyncCommitWaitInMainLoop(
      kir::ForLoop* main_loop,
      const std::vector<Expr*>& loads) {
    TORCH_INTERNAL_ASSERT(
        !main_loop->body().empty(),
        "Double buffer sync insertion: empty main loop.");
    auto& exprs = main_loop->body().exprs();
    // Note: This pass explicitly assumes that WAR sync has been
    //  inserted so would need to be updated if we re-order the
    //  passes. Cleanups suggested in [Double Buffer Sync]
    //  would resolve this dependency on pass ordering.
    auto stage_depth = GpuLower::current()->doubleBufferInfo().getStageDepthFor(
        main_loop->iter_domain());
    auto cp_async_commit = IrBuilder::create<kir::CpAsyncCommit>();
    auto cp_async_wait = IrBuilder::create<kir::CpAsyncWait>(stage_depth - 2);

<<<<<<< HEAD
    // Make sure the commit is inserted right before the
    //  cp.async.wait in circular buffering.
    bool need_insert_commit = stage_depth > 2;
=======
    // Find the last double buffer load in the main loop, and insert
    // cp.async.commit after it.
    std::vector<Expr*>::const_iterator last_double_buffer_load = exprs.end();
    for (auto it = exprs.begin(); it != exprs.end(); ++it) {
      if (IsDoubleBufferLoadLoop::check(*it, loads)) {
        last_double_buffer_load = it;
      }
    }
    TORCH_INTERNAL_ASSERT(last_double_buffer_load != exprs.end());
    std::vector<Expr*>::const_iterator commit_it =
        main_loop->body().insert(last_double_buffer_load + 1, cp_async_commit);
>>>>>>> e3e86c88

    // Check if a sync has been inserted by WAR sync pass.
    auto block_sync_it = std::find_if(
        exprs.rbegin(),
        std::make_reverse_iterator(commit_it),
        [](const Expr* expr) { return expr->isA<kir::BlockSync>(); });
<<<<<<< HEAD
    if (block_sync_it == main_loop->body().exprs().rend()) {
      // If there's no sync, i.e. no tensor needs cross
      //  thread communication. We still need a wait but
      //  it can just be anywhere in the loop. Chose to
      //  place at the end arbitrarily.
      main_loop->body().insert_after(end_of_loop_expr, cp_async_wait);
      if (need_insert_commit) {
        main_loop->body().insert_after(
            end_of_loop_expr, IrBuilder::create<kir::CpAsyncCommit>());
      }
=======
    if (block_sync_it == exprs.rend()) {
      // If there's no sync, i.e. no tensor needs cross thread communication. We
      // still need a wait but it can just be anywhere after the cp.async.commit
      // in the loop. Chose to place at the end arbitrarily.
      main_loop->body().insert_after(exprs.back(), cp_async_wait);
>>>>>>> e3e86c88
    } else {
      // If a sync has been inserted, wait needs to be placed before the sync.
      main_loop->body().insert_before(*block_sync_it, cp_async_wait);
      if (need_insert_commit) {
        main_loop->body().insert_before(
            *block_sync_it, IrBuilder::create<kir::CpAsyncCommit>());
      }
    }
  }

 private:
  InsertionInfo& insertion_info_;
  kir::ForLoop* processed_loop_ = nullptr;
};

// Apply a loop transformation related to double buffering
//  that is particularly useful in matmul kernels.
// Note: [Skew Double Buffer Loop Transformation]
//
// This optimization is used particularly in a situation
//  where a producer-consumer pair are both double buffered.
// in e.g.
//   producer[Id0, Id1] (double buffer loop at Id0) = ...
//   consumer[Id0, Id1] (double buffer loop at Id1) = producer [Id0, Id1]
//
// * Note that the current double buffering check will only allow consumer
//   to have double buffer loop at strictly right of Id0.
//
// The generated code would look like:
//  ```
//  for i in 0..Id0.stage_depth-1: // Id0 prolog
//    for j in 0..Id1.size:
//      producer [i,...] = ...;
//
//  for i in 0..Id0.size: // Id0 main
//    for j in 0..Id1.size:
//      producer [i+1 % stage_depth,...] = ...;
//
//    // consumer could not have been circular buffered
//    //  as it's a consumer so it's not a cp.async output,
//    //  which is the only case we have so far (sm80) that
//    //  can benefit from circular buffering.
//
//    for j in 0..1: // Id1 prolog
//      consumer[j] = producer[i, j]
//
//    for j in 0..Id1.size-1: //Id1 main
//      consumer[j] = producer[i, j]
//      ... = consumer[j]
//
//    ... = consumer[Id1.size-1] // Id1 epilog
//  ```
//  The transformed code looks like:
//  ```
//  for i in 0..Id0.stage_depth-1: // Id0 prolog
//    for j in 0..Id1.size:
//      producer [i,...] = ...;
//
//  for i in 0..1: // first iteration of Id0 main
//    for j in 0..1: // Id1 **Upper Prolog**
//      consumer[j] = producer[i, j]
//
//  for i in 0..Id0.size: // Id0 main
//    for j in 0..Id1.size:
//      producer [i+1 % stage_depth,...] = ...;
//
//    // consumer could not have been circular buffered
//    //  as it's a consumer so it's not a cp.async output,
//    //  which is the only case we have so far (sm80) that
//    //  can benefit from circular buffering.
//
//    for j in 0..Id1.size-1: //Id1 main
//      consumer[j] = producer[i, j]
//      ... = consumer[j]
//
//    ... = consumer[Id1.size-1] // Id1 epilog
//
//    for j in 0..1: // Id1 **Lower Prolog**
//      consumer[j] = producer[i+1, j]
//  ```
// Essentially the prolog of Id1 is skewed ahead by 1 iteration of Id0.
//
// This allows the loop body of Id1 main to execute at the beginning
//  of Id0 main and thus enables optimal instruction interleaving. by
//  the cuda compiler.
class SkewDoubleBufferLoop : private kir::ExprMutator {
 public:
  // When there exist multiple double buffer loops, apply
  // transformations to inner-most loops first. A single ExprMutator
  // pass can only process one loop.
  static std::vector<Expr*> run(const std::vector<Expr*>& exprs) {
    auto skewed_exprs = exprs;
    auto& double_buffer_info = GpuLower::current()->doubleBufferInfo();

    // keep track of the lifted loops.
    std::unordered_set<IterDomain*> lifted;

    // Each entry in `nestLiftingMap` corresponds to a pair of Id0,Id1
    //  described above, use a new instance of SkewDoubleBufferLoop to
    //  lift each one.
    for (auto& loop_nest_entry : double_buffer_info.nestLiftingMap()) {
      if (lifted.insert(loop_nest_entry.first).second) {
        SkewDoubleBufferLoop skew_loop(
            skewed_exprs, loop_nest_entry.first, loop_nest_entry.second);
        skewed_exprs = skew_loop.exprs_;
      }
    }
    return skewed_exprs;
  }

 private:
  SkewDoubleBufferLoop(
      const std::vector<Expr*>& exprs,
      IterDomain* concrete_double_buffer_loop_id,
      IterDomain* concrete_outer_main_loop_id)
      : concrete_double_buffer_loop_id_(concrete_double_buffer_loop_id),
        concrete_outer_main_loop_id_(concrete_outer_main_loop_id) {
    traverseAndInsert(exprs);
  }

  using kir::ExprMutator::handle;

  // Create the upper prolog and lower prolog of the given
  //  prolog loop, and insert them to the intended position
  //  as described above.
  void splitProlog(kir::ForLoop* loop) {
    // Create upper prolog
    auto upper_prolog = makeWrapedUpperProlog(loop);

    // Upper prolog needs to be lifted out of
    //  the outer main loop.
    registerInsertBefore(
        outer_main_loop_, upper_prolog, outer_main_loop_scope_);

    // Create lower prolog
    auto lower_prolog = makeLowerProlog(loop);

    // Lower prolog goes to the end of outer main loop
    TORCH_INTERNAL_ASSERT(!outer_main_loop_->body().empty());
    registerInsertAfter(
        outer_main_loop_->body().exprs().back(),
        lower_prolog,
        &outer_main_loop_->body());

    // Remove the original prolog
    registerRemove(loop);
  }

  // Clones the expressions and outer loop nest levels
  //  to ensure valid insertion of upper and lower prologs.
  // Given the original prolog loop to clone and
  //  an **empty** cloned_prolog kir::ForLoop with the meta
  //  data modified.
  // In particular, this function clones:
  //  1. The loop nest between Id0 and Id1 mentioned above.
  //  2. The expressions inside original prolog, possibled
  // with further loopnests within.
  kir::ForLoop* getClonedPrologLoopNest(
      kir::ForLoop* original_prolog,
      kir::ForLoop* cloned_prolog) {
    // Perform step 1:
    //  clone the loop nest all the way to the original prolog
    //  need to identify the loop nest between outer_main_loop (Id0)
    //  and original prolog (Id1).
    std::vector<kir::ForLoop*> loop_nest_to_clone;
    bool outer_main_loop_found = false;
    for (auto loop : for_loops_) {
      if (loop == original_prolog) {
        // Don't need to make copy beyond
        //  the prolog nest level.
        break;
      }
      if (outer_main_loop_found) {
        loop_nest_to_clone.push_back(loop);
      }
      outer_main_loop_found = outer_main_loop_found || loop == outer_main_loop_;
    }

    TORCH_INTERNAL_ASSERT(
        outer_main_loop_found, "cannot find outer main loop on the loop nest");

    kir::ForLoop *outer_loop = cloned_prolog, *inner_loop = cloned_prolog;

    // Clone the loopnest between outer_main_loop and original_prolog
    //  (Step1 above).
    if (!loop_nest_to_clone.empty()) {
      std::tie(outer_loop, inner_loop) = makeLoopNest(loop_nest_to_clone);
      inner_loop->body().push_back(cloned_prolog);
    }

    // Perform step 2: copy all the expressions from original prolog.
    // Put actual expressions inside original prolog
    //  into the upper prolog.
    for (auto expr : original_prolog->body().exprs()) {
      cloned_prolog->body().push_back(cloneMaybeLoopNest(expr));
    }

    return outer_loop;
  }

  // Makes the upper prolog loop nest to be inserted before the
  //  outer (Id0) main loop.
  kir::ForLoop* makeWrapedUpperProlog(kir::ForLoop* original_prolog) {
    // Peel iteration 0 of outer main loop.
    // So the upper prolog can be inserted at the same loop nest
    //  level as the outer main loop (Id0 main loop).
    auto cloned_main_loop = IrBuilder::create<kir::ForLoop>(
        outer_main_loop_->iter_domain(),
        GpuLower::current()->kernel()->zeroVal(),
        GpuLower::current()->kernel()->zeroVal(),
        GpuLower::current()->kernel()->oneVal(),
        GpuLower::current()->kernel()->oneVal(),
        false,
        nullptr,
        outer_main_loop_->isUnrollRequired(),
        kir::LoopTransformInfo());

    // Make the upper prolog loop object.
    auto upper_prolog_loop = IrBuilder::create<kir::ForLoop>(
        original_prolog->iter_domain(),
        original_prolog->index(),
        original_prolog->start(),
        original_prolog->stop(),
        original_prolog->step(),
        false,
        nullptr,
        original_prolog->isUnrollRequired(),
        original_prolog->loopTransformInfo().doubleBufferStage(
            DoubleBufferLoopStage::UpperProlog));

    // Complete the loop nest.
    auto outer_loop =
        getClonedPrologLoopNest(original_prolog, upper_prolog_loop);

    // Put the cloned loop nest into the cloned main loop
    //  and insert the main loop.
    cloned_main_loop->body().push_back(outer_loop);

    return cloned_main_loop;
  }

  // Makes the upper prolog loop nest to be inserted at the end of
  //  the outer_main_loop (Id0 loop) body.
  kir::ForLoop* makeLowerProlog(kir::ForLoop* original_prolog) {
    auto lower_prolog_loop = IrBuilder::create<kir::ForLoop>(
        original_prolog->iter_domain(),
        original_prolog->index(),
        original_prolog->start(),
        original_prolog->stop(),
        original_prolog->step(),
        false,
        nullptr,
        original_prolog->isUnrollRequired(),
        original_prolog->loopTransformInfo().doubleBufferStage(
            DoubleBufferLoopStage::LowerProlog));

    return getClonedPrologLoopNest(original_prolog, lower_prolog_loop);
  }

  void handle(kir::ForLoop* loop) final {
    // Check if this loop is a prolog we need to transform.
    bool is_lifted_prolog = GpuLower::current()->caMap()->areMapped(
                                loop->iter_domain(),
                                concrete_double_buffer_loop_id_,
                                IdMappingMode::LOOP) &&
        loop->doubleBufferLoopStage() == DoubleBufferLoopStage::Prolog &&
        within_outer_main_loop_;

    // Check if this loop is a main loop or not a prolog loop.
    bool is_main_loop =
        loop->doubleBufferLoopStage() == DoubleBufferLoopStage::NotApplicable ||
        loop->doubleBufferLoopStage() == DoubleBufferLoopStage::Main;

    // Check if the current loop is the outer main loop.
    bool is_outer_main_loop = is_main_loop &&
        GpuLower::current()->caMap()->areMapped(
            loop->iter_domain(),
            concrete_outer_main_loop_id_,
            IdMappingMode::LOOP);

    // Do the skew transform if this is an applicable case.
    if (is_lifted_prolog) {
      splitProlog(loop);
      return;
    }

    // Keep track of outer main loop info if it is detected.
    if (is_outer_main_loop) {
      within_outer_main_loop_ = true;
      outer_main_loop_ = loop;
      outer_main_loop_scope_ = scope_.empty() ? nullptr : scope_.back();
    }

    kir::ExprMutator::handle(loop);

    // Invalidate the within outer main loop flag once
    //  all the loop nest level within has been processed.
    if (is_outer_main_loop) {
      within_outer_main_loop_ = false;
    }
  }

  // Helper function to deep clone an expr if it is a loop nest.
  Expr* cloneMaybeLoopNest(Expr* expr) {
    auto loop = dynamic_cast<kir::ForLoop*>(expr);
    if (loop == nullptr) {
      return expr;
    }

    auto cloned_loop = IrBuilder::create<kir::ForLoop>(loop);
    for (auto expr : loop->body().exprs()) {
      cloned_loop->body().push_back(cloneMaybeLoopNest(expr));
    }
    return cloned_loop;
  }

  // Makes the given vector of for loops into a loop nest,
  // Returns <Outermost, Innermost> level as a pair.
  std::pair<kir::ForLoop*, kir::ForLoop*> makeLoopNest(
      std::vector<kir::ForLoop*> original_loop_nest) {
    TORCH_INTERNAL_ASSERT(
        !original_loop_nest.empty(), "cannot copy empty loop nest");
    kir::ForLoop *outermost = nullptr, *innermost = nullptr;
    for (auto loop : original_loop_nest) {
      auto cloned_loop = IrBuilder::create<kir::ForLoop>(loop);
      if (outermost == nullptr) {
        outermost = cloned_loop;
      }
      if (innermost != nullptr) {
        innermost->body().push_back(cloned_loop);
      }
      innermost = cloned_loop;
    }
    return std::make_pair(outermost, innermost);
  }

 private:
  // Running State:
  // Keeps track of the actual loop object representing the
  //  outer main loop.
  kir::ForLoop* outer_main_loop_ = nullptr;

  // Keeps track of the scope level of outer main loop.
  kir::Scope* outer_main_loop_scope_ = nullptr;

  // Keeps track of whether the pass is processing within
  //  the outer main loop level.
  bool within_outer_main_loop_ = false;

  // Interface parameters:
  // The loop concrete id of the prolog loop that this instance
  //  is skewing.
  IterDomain* concrete_double_buffer_loop_id_;

  // The loop concrete id of the outer main loop where the prolog
  //  loop to skew is assumed within.
  IterDomain* concrete_outer_main_loop_id_;
};

} // namespace

void DoubleBufferInfo::build(Fusion* fusion) {
  DoubleBufferFusionInspector inspector(fusion, *this);

  // Build double buffered loop id's
  for (auto& info : map_) {
    auto double_buffer_axis = info.second.double_buffer_axis;
    // Keeps track of which loop disjoint set has been
    //  double buffered. In index allocation, one index
    //  variable would need to be allocated in each
    //  double buffer stage.
    concrete_double_buffered_loop_id_.insert(
        GpuLower::current()->caMap()->getConcreteMappedID(
            double_buffer_axis, IdMappingMode::LOOP));
  }

  // Add a second pass to keep track of lifted
  //  double buffer loop nest see also [Skew Double Buffer Loop Transformation].
  for (auto& info : map_) {
    buildSkewInfo(info.first, info.second);
  }
}

void DoubleBufferInfo::buildSkewInfo(
    const TensorView* tv,
    const TvInfo& tv_info) {
  if (tv->shouldSkewDoubleBuffer()) {
    // Detect the outer main loop
    IterDomain* outer_loop_id = nullptr;
    bool double_buffer_axis_found = false;
    for (auto id_it = tv->domain()->domain().rbegin();
         id_it != tv->domain()->domain().rend();
         id_it++) {
      // The outer loop to lift prolog out of would
      //  be the first serial loop on the left of
      //  the double buffer loop
      if (double_buffer_axis_found &&
          (*id_it)->getParallelType() == ParallelType::Serial) {
        outer_loop_id = *id_it;
        break;
      }

      // Mark double buffer axis found
      if (GpuLower::current()->caMap()->areMapped(
              *id_it, tv_info.double_buffer_axis, IdMappingMode::LOOP)) {
        double_buffer_axis_found = true;
      }
    }

    TORCH_INTERNAL_ASSERT(
        outer_loop_id != nullptr,
        "cannot lift double buffered tensor ",
        tv->toString(),
        "double buffer loop ",
        tv_info.double_buffer_axis->toString());

    // Record the loop concrete id of both the outer main loop
    //  and the prolog loop to be skewed.
    auto concrete_outer_loop_id =
        GpuLower::current()->caMap()->getConcreteMappedID(
            outer_loop_id, IdMappingMode::LOOP);
    auto concrete_double_buffer_axis =
        GpuLower::current()->caMap()->getConcreteMappedID(
            tv_info.double_buffer_axis, IdMappingMode::LOOP);

    concrete_skewed_double_buffer_loop_map_.insert(
        std::make_pair(concrete_double_buffer_axis, concrete_outer_loop_id));
  }
}

bool DoubleBufferInfo::isLowerPrologWithin(
    IterDomain* double_buffer_id,
    IterDomain* outer_id) {
  auto concrete_double_buffer_id =
      GpuLower::current()->caMap()->getConcreteMappedID(
          double_buffer_id, IdMappingMode::LOOP);
  auto lift_id_it =
      concrete_skewed_double_buffer_loop_map_.find(concrete_double_buffer_id);
  if (lift_id_it == concrete_skewed_double_buffer_loop_map_.end()) {
    return false;
  }
  return GpuLower::current()->caMap()->areMapped(
      lift_id_it->second, outer_id, IdMappingMode::LOOP);
}

bool DoubleBufferInfo::isDoubleBufferedIterDomain(IterDomain* id) {
  auto concrete_loop_id = GpuLower::current()->caMap()->getConcreteMappedID(
      id, IdMappingMode::LOOP);
  return concrete_double_buffered_loop_id_.count(concrete_loop_id);
}

DoubleBufferInfo::TvInfo& DoubleBufferInfo::getTvInfo(const TensorView* tv) {
  TORCH_INTERNAL_ASSERT(
      tv->isDoubleBuffered() || tv->isCircularBuffered(),
      "Not a double-buffered tensor: ",
      tv->toString());
  return map_[tv];
}

void DoubleBufferInfo::setDoubleBufferAxis(
    const TensorView* tv,
    IterDomain* axis) {
  getTvInfo(tv).double_buffer_axis = axis;

  // Also validate the stage consistency with CA map.
  unsigned int stage_depth = 0;
  if (tv->isCircularBuffered()) {
    stage_depth = tv->circularBufferDepth();
  } else {
    // Double buffer is essentially
    //  circular buffer with depth 2.
    stage_depth = 2;
  }

  // Set and validate the new stage depth.
  setStageDepth(axis, stage_depth);
}

void DoubleBufferInfo::setStageDepth(IterDomain* id, unsigned int stage_depth) {
  auto concrete_loop_id = GpuLower::current()->caMap()->getConcreteMappedID(
      id, IdMappingMode::LOOP);

  auto maybe_exisiting_depth_it = stage_depth_.find(concrete_loop_id);
  if (maybe_exisiting_depth_it == stage_depth_.end()) {
    stage_depth_[concrete_loop_id] = stage_depth;
  } else {
    TORCH_INTERNAL_ASSERT(
        stage_depth == maybe_exisiting_depth_it->second,
        "Unsupported multiple depth pipelining, was set to ",
        maybe_exisiting_depth_it->second,
        " by ",
        maybe_exisiting_depth_it->first->toString(),
        " and then set to ",
        stage_depth,
        " by ",
        concrete_loop_id->toString());
  }
}

IterDomain* DoubleBufferInfo::getDoubleBufferAxis(const TensorView* tv) {
  if (!(tv->isDoubleBuffered() || tv->isCircularBuffered())) {
    return nullptr;
  }

  return getTvInfo(tv).double_buffer_axis;
}

unsigned int DoubleBufferInfo::getStageDepthFor(
    IterDomain* double_buffer_axis) {
  auto concrete_id = GpuLower::current()->caMap()->getConcreteMappedID(
      double_buffer_axis, IdMappingMode::LOOP);

  auto maybe_depth_it = stage_depth_.find(concrete_id);

  TORCH_INTERNAL_ASSERT(
      maybe_depth_it != stage_depth_.end(), "Stage depth not found");

  return maybe_depth_it->second;
}

kir::ForLoop* DoubleBufferInfo::getDoubleBufferLoop(
    IterDomain* axis,
    const std::vector<kir::ForLoop*>& loops,
    bool ignore_prologue) {
  auto loop_it = std::find_if(loops.begin(), loops.end(), [&](const auto loop) {
    return GpuLower::current()->caMap()->areMapped(
               loop->iter_domain(), axis, IdMappingMode::EXACT) &&
        (!ignore_prologue || !isProlog(loop->doubleBufferLoopStage()));
  });

  if (loop_it != loops.end()) {
    return *loop_it;
  } else {
    return nullptr;
  }
}

kir::ForLoop* DoubleBufferInfo::getDoubleBufferLoop(
    const TensorView* tv,
    const std::vector<kir::ForLoop*>& loops,
    bool ignore_prologue) {
  auto axis = getDoubleBufferAxis(tv);

  if (axis == nullptr) {
    return nullptr;
  }

  return getDoubleBufferLoop(axis, loops, ignore_prologue);
}

void DoubleBufferInfo::setOriginalAllocSize(
    const TensorView* tv,
    Val* original_alloc_size) {
  getTvInfo(tv).original_alloc_size = original_alloc_size;
}

Val* DoubleBufferInfo::getOriginalAllocSize(const TensorView* tv) {
  if (!(tv->isDoubleBuffered() || tv->isCircularBuffered())) {
    return nullptr;
  }

  return getTvInfo(tv).original_alloc_size;
}

std::vector<Expr*> DoubleBufferPass::run(const std::vector<Expr*>& exprs) {
  auto insertion_info = DoubleBufferLoopNestInspector::run(exprs);
  const auto double_buffer_inserted =
      DoubleBufferInserter::run(exprs, insertion_info);
  return SkewDoubleBufferLoop::run(double_buffer_inserted);
}

} // namespace nvfuser<|MERGE_RESOLUTION|>--- conflicted
+++ resolved
@@ -294,7 +294,6 @@
         double_buffer_loop_->loopTransformInfo().doubleBufferStage(loop_type_));
 
     handle(double_buffer_loop_);
-<<<<<<< HEAD
 
     // insert double buffer switching for the read offset:
     if (loop_type_ == DoubleBufferLoopStage::Main) {
@@ -342,14 +341,6 @@
           }
         }
       }
-    }
-
-    // Need to insert commits for multi-stage circular buffering
-    //  on the prologs, but do not need to wait for them until
-    //  the main loop.
-    if (stage_depth > 2 && loop_type_ == DoubleBufferLoopStage::Prolog) {
-      cloned_top_level_loop_->body().push_back(
-          IrBuilder::create<kir::CpAsyncCommit>());
     }
 
     // Hoist the address increment in the double buffer main
@@ -371,8 +362,6 @@
             double_buffer_loop_)) {
       cloned_top_level_loop_ = hoistGmemIncrement(cloned_top_level_loop_);
     }
-=======
->>>>>>> e3e86c88
   }
 
   void handle(kir::ForLoop* fl) final {
@@ -877,11 +866,6 @@
     auto cp_async_commit = IrBuilder::create<kir::CpAsyncCommit>();
     auto cp_async_wait = IrBuilder::create<kir::CpAsyncWait>(stage_depth - 2);
 
-<<<<<<< HEAD
-    // Make sure the commit is inserted right before the
-    //  cp.async.wait in circular buffering.
-    bool need_insert_commit = stage_depth > 2;
-=======
     // Find the last double buffer load in the main loop, and insert
     // cp.async.commit after it.
     std::vector<Expr*>::const_iterator last_double_buffer_load = exprs.end();
@@ -893,31 +877,17 @@
     TORCH_INTERNAL_ASSERT(last_double_buffer_load != exprs.end());
     std::vector<Expr*>::const_iterator commit_it =
         main_loop->body().insert(last_double_buffer_load + 1, cp_async_commit);
->>>>>>> e3e86c88
 
     // Check if a sync has been inserted by WAR sync pass.
     auto block_sync_it = std::find_if(
         exprs.rbegin(),
         std::make_reverse_iterator(commit_it),
         [](const Expr* expr) { return expr->isA<kir::BlockSync>(); });
-<<<<<<< HEAD
-    if (block_sync_it == main_loop->body().exprs().rend()) {
-      // If there's no sync, i.e. no tensor needs cross
-      //  thread communication. We still need a wait but
-      //  it can just be anywhere in the loop. Chose to
-      //  place at the end arbitrarily.
-      main_loop->body().insert_after(end_of_loop_expr, cp_async_wait);
-      if (need_insert_commit) {
-        main_loop->body().insert_after(
-            end_of_loop_expr, IrBuilder::create<kir::CpAsyncCommit>());
-      }
-=======
     if (block_sync_it == exprs.rend()) {
       // If there's no sync, i.e. no tensor needs cross thread communication. We
       // still need a wait but it can just be anywhere after the cp.async.commit
       // in the loop. Chose to place at the end arbitrarily.
       main_loop->body().insert_after(exprs.back(), cp_async_wait);
->>>>>>> e3e86c88
     } else {
       // If a sync has been inserted, wait needs to be placed before the sync.
       main_loop->body().insert_before(*block_sync_it, cp_async_wait);
