// Utility macro for this file
#define DEVICE_INLINE __device__ inline

// Utility for converting generic pointer to SMEM pointer in PTX.
//  We should review vectorized load/stores with shared memory.
//  SMEM memory movement PTX is only Global -> SMEM, SMEM -> Local, Local ->
//  SMEM, and this is needed for these PTX instructions to provide the SMEM
//  pointer.
DEVICE_INLINE unsigned toSmem(const void* raw_ptr) {
  unsigned smem_ptr_uint;
  asm("{ .reg .u64 smem_ptr; cvta.to.shared.u64 smem_ptr, %1; cvt.u32.u64 %0, smem_ptr; }\n"
      : "=r"(smem_ptr_uint)
      : "l"(raw_ptr));

  return smem_ptr_uint;
}

#if (defined(__CUDA_ARCH__) && (__CUDA_ARCH__ >= 750))

namespace Turing {

namespace util {

// LdMatrix has .x1, .x2 and .x4 options, currently we actively use .x2 and
//  .x4. In .x2 option. the the address register of upper half warp (lane 16-31)
//  are un-used but on Turing [sm75,sm80) architecture these un-used addresses
//  need to be valid, in the sense that:
//     1. The data it points to has to be within allocated shared mem buffer.
//     2. The address needs to be aligned to 16 byte.
//  See also:
// https://docs.nvidia.com/cuda/parallel-thread-execution/index.html#warp-level-matrix-instructions-ldmatrix
//  This function addresses 2. above by masking out the sub-16B component
//    of the address in upper warp and 1. is guaranteed by ldmatrix swizzle
//    util.
//  This will **not** affect any functionality. This is just modification
//    of unused pointers to satisfy the alignment requirement on Turing
//    hardware.
//  The alignment requirement is lifted on sm80+,
//    so this function is a no-op on Ampere or above.
DEVICE_INLINE void adjustPartialLdMatrixAddrInTuring(unsigned& addr_in_byte) {
#if (__CUDA_ARCH__ < 800)
  const unsigned thread_id = threadIdx.x;
  // Upper half warp has 8 bytes offset from aligned in .x2 option
  //  of ldmatrix. Currently no support for .x1 so assume always
  //  adjust by half warp.
  constexpr unsigned half_warp = 16;
  // Need to adjust to 16 byte alignment, mask out un-aligned component.
  constexpr unsigned mask_out = 16 - 1;
  // Adjust only in upper half warp.
  // use bit math to reduce strength
  if (thread_id & half_warp) {
    // mask out the bits where adjust_mask has 1.
    addr_in_byte &= (~mask_out);
  }
#endif //(__CUDA_ARCH__ < 800)
}

} // namespace util

// Load Matrix (per warp instruction) is to take data from SMEM to Local Memory.
//   Automatically handles vectorized loads/stores in the MMA operation.
//   Loads 8x8 matrix into a warp. Thread 0-7 provide the ptr that is the start
//   of each row. All other threads can simply point to something valid
//   (including 0).
// The x2 modifier on the instruction will actually load 2x8 rows to make a
// 16x8,
//   then thread 0-15 will specify the start of each row.
// Finally is an x4 modifier producing a 32x8 using addrs from 0-31 in each
// warp.
DEVICE_INLINE void ldMatrix(Array<__half, 4, 4>& out, unsigned addr) {
  uint2& val = reinterpret_cast<uint2&>(out);
  util::adjustPartialLdMatrixAddrInTuring(addr);
  asm volatile("ldmatrix.sync.aligned.x2.m8n8.shared.b16 {%0,%1}, [%2];"
               : "=r"(val.x), "=r"(val.y)
               : "r"(addr));
}

// Same as previous, 8x8 matrix is vectorized loaded, then scattered (to perform
// transpose) so threads will hold 2 values down a column (instead of the
// previous instruction that's across a row).
DEVICE_INLINE void ldMatrixT(Array<__half, 4, 4>& out, unsigned addr) {
  uint2& val = reinterpret_cast<uint2&>(out);
  util::adjustPartialLdMatrixAddrInTuring(addr);
  asm volatile("ldmatrix.sync.aligned.x2.trans.m8n8.shared.b16 {%0,%1}, [%2];"
               : "=r"(val.x), "=r"(val.y)
               : "r"(addr));
}

DEVICE_INLINE void ldMatrix(Array<__half, 8, 8>& out, unsigned addr) {
  uint4& val = reinterpret_cast<uint4&>(out);
  asm volatile("ldmatrix.sync.aligned.x4.m8n8.shared.b16 {%0,%1,%2,%3}, [%4];"
               : "=r"(val.x), "=r"(val.y), "=r"(val.z), "=r"(val.w)
               : "r"(addr));
}

DEVICE_INLINE void ldMatrixT(Array<__half, 8, 8>& out, unsigned addr) {
  uint4& val = reinterpret_cast<uint4&>(out);
  asm volatile(
      "ldmatrix.sync.aligned.x4.trans.m8n8.shared.b16 {%0,%1,%2,%3}, [%4];"
      : "=r"(val.x), "=r"(val.y), "=r"(val.z), "=r"(val.w)
      : "r"(addr));
}

// Below are the variants of ldmatrix wrapper that supports lifted
//  memory indexing.
DEVICE_INLINE void ldMatrix(
    Array<__half, 4, 4>& out,
    nvfuser_index_t index,
    DataPointer base_ptr) {
  uint2& val = reinterpret_cast<uint2&>(out);
  unsigned addr = util::toSmem(base_ptr);
  util::adjustPartialLdMatrixAddrInTuring(addr);
  asm volatile("ldmatrix.sync.aligned.x2.m8n8.shared.b16 {%0,%1}, [%2];"
               : "=r"(val.x), "=r"(val.y)
               : "r"(addr + (unsigned)index));
}

DEVICE_INLINE void ldMatrixT(
    Array<__half, 4, 4>& out,
    nvfuser_index_t index,
    DataPointer base_ptr) {
  uint2& val = reinterpret_cast<uint2&>(out);
  unsigned addr = util::toSmem(base_ptr);
  util::adjustPartialLdMatrixAddrInTuring(addr);
  asm volatile("ldmatrix.sync.aligned.x2.trans.m8n8.shared.b16 {%0,%1}, [%2];"
               : "=r"(val.x), "=r"(val.y)
               : "r"(addr + (unsigned)index));
}

DEVICE_INLINE void ldMatrix(
    Array<__half, 8, 8>& out,
    nvfuser_index_t index,
    DataPointer base_ptr) {
  uint4& val = reinterpret_cast<uint4&>(out);
  unsigned addr = util::toSmem(base_ptr);
  asm volatile("ldmatrix.sync.aligned.x4.m8n8.shared.b16 {%0,%1,%2,%3}, [%4];"
               : "=r"(val.x), "=r"(val.y), "=r"(val.z), "=r"(val.w)
               : "r"(addr + (unsigned)index));
}

DEVICE_INLINE void ldMatrixT(
    Array<__half, 8, 8>& out,
    nvfuser_index_t index,
    DataPointer base_ptr) {
  uint4& val = reinterpret_cast<uint4&>(out);
  unsigned addr = util::toSmem(base_ptr);
  asm volatile(
      "ldmatrix.sync.aligned.x4.trans.m8n8.shared.b16 {%0,%1,%2,%3}, [%4];"
      : "=r"(val.x), "=r"(val.y), "=r"(val.z), "=r"(val.w)
      : "r"(addr + (unsigned)index));
}

} // namespace Turing

#endif // Arch 75

#if (defined(__CUDA_ARCH__) && (__CUDA_ARCH__ >= 800))

namespace Ampere {

// MMA instruction wrappers (sm_80+):

// Global to SMEM load that is asynchronous,
// not guaranteed to be completed until cpAsyncBarrier() is called.
template <typename dtype, int len>
<<<<<<< HEAD
DEVICE_INLINE void cpAsync(void* smem_ptr, void const* gmem_ptr) {
  unsigned smem_addr = util::toSmem(smem_ptr);
=======
DEVICE_INLINE void cpAsync(unsigned smem_addr, void const* gmem_ptr) {
>>>>>>> 7e8c0355
  constexpr int byte_size = sizeof(dtype) * len;

  static_assert(
      byte_size == 4 || byte_size == 8 || byte_size == 16,
      "cp_async : unsupported byte size");

  asm volatile(
      "cp.async.ca.shared.global [%0], [%1], %2;\n" ::"r"(smem_addr),
      "l"(gmem_ptr),
      "n"(byte_size));
}

// Global to SMEM load that is asynchronous,
// not guaranteed to be completed until cpAsyncBarrier() is called.
template <typename dtype, int len>
DEVICE_INLINE void cpAsync(
<<<<<<< HEAD
    void* smem_ptr,
    void const* gmem_ptr,
    bool predicate) {
  unsigned smem_addr = util::toSmem(smem_ptr);
  constexpr int byte_size = sizeof(dtype) * len;

  static_assert(
      byte_size == 4 || byte_size == 8 || byte_size == 16,
      "cp_async : unsupported byte size");

  asm volatile(
      "{\n"
      "  .reg .pred p;\n"
      "  setp.ne.b32 p, %3, 0;\n"
      "@p cp.async.ca.shared.global [%0], [%1], %2;\n"
      "}\n" ::"r"(smem_addr),
      "l"(gmem_ptr),
      "n"(byte_size),
      "r"((int)predicate));
}

// cp.async
// This is the variant that supports lifted indexing
template <typename dtype, int len>
DEVICE_INLINE void cpAsync(
    nvfuser_index_t smem_index,
    unsigned smem_addr,
    nvfuser_index_t gmem_index,
    DataPointer& gmem_ptr) {
  constexpr int byte_size = sizeof(dtype) * len;

  static_assert(
      byte_size == 4 || byte_size == 8 || byte_size == 16,
      "cp_async : unsupported byte size");

  asm volatile(
      "cp.async.ca.shared.global [%0], [%1], %2;\n" ::"r"(
          smem_addr + (unsigned)smem_index),
      "l"(gmem_ptr + gmem_index),
      "n"(byte_size));
}

// cp.async
// This is the variant that supports lifted indexing, with predicate inlined.
template <typename dtype, int len>
DEVICE_INLINE void cpAsync(
    nvfuser_index_t smem_index,
    unsigned smem_addr,
    nvfuser_index_t gmem_index,
    DataPointer& gmem_ptr,
    bool predicate) {
=======
    unsigned smem_addr,
    void const* gmem_ptr,
    bool predicate) {
>>>>>>> 7e8c0355
  constexpr int byte_size = sizeof(dtype) * len;

  static_assert(
      byte_size == 4 || byte_size == 8 || byte_size == 16,
      "cp_async : unsupported byte size");

  asm volatile(
      "{\n"
      "  .reg .pred p;\n"
      "  setp.ne.b32 p, %3, 0;\n"
      "@p cp.async.ca.shared.global [%0], [%1], %2;\n"
      "}\n" ::"r"(smem_addr + (unsigned)smem_index),
      "l"(gmem_ptr + gmem_index),
      "n"(byte_size),
      "r"((int)predicate));
}

// Global to SMEM load that is asynchronous,
//  The cache global variant, i.e. skip L1 caching.
// more details see:
// https://docs.nvidia.com/cuda/parallel-thread-execution/index.html#cache-operators
// not guaranteed to be completed until cpAsyncBarrier() is called.
template <typename dtype, int len>
DEVICE_INLINE void cpAsyncCg(void* smem_ptr, void const* gmem_ptr) {
  unsigned smem_addr = util::toSmem(smem_ptr);
  constexpr int byte_size = sizeof(dtype) * len;

  static_assert(
      byte_size == 4 || byte_size == 8 || byte_size == 16,
      "cp_async : unsupported byte size");

  asm volatile(
      "cp.async.cg.shared.global [%0], [%1], %2;\n" ::"r"(smem_addr),
      "l"(gmem_ptr),
      "n"(byte_size));
}

// Global to SMEM load that is asynchronous,
// not guaranteed to be completed until cpAsyncBarrier() is called.
template <typename dtype, int len>
DEVICE_INLINE void cpAsyncCg(
    void* smem_ptr,
    void const* gmem_ptr,
    bool predicate) {
  unsigned smem_addr = util::toSmem(smem_ptr);
  constexpr int byte_size = sizeof(dtype) * len;

  static_assert(
      byte_size == 4 || byte_size == 8 || byte_size == 16,
      "cp_async : unsupported byte size");

  asm volatile(
      "{\n"
      "  .reg .pred p;\n"
      "  setp.ne.b32 p, %3, 0;\n"
      "@p cp.async.cg.shared.global [%0], [%1], %2;\n"
      "}\n" ::"r"(smem_addr),
      "l"(gmem_ptr),
      "n"(byte_size),
      "r"((int)predicate));
}

// cp.async
// This is the variant that supports lifted indexing
template <typename dtype, int len>
DEVICE_INLINE void cpAsyncCg(
    nvfuser_index_t smem_index,
    unsigned smem_addr,
    nvfuser_index_t gmem_index,
    DataPointer& gmem_ptr) {
  constexpr int byte_size = sizeof(dtype) * len;

  static_assert(
      byte_size == 4 || byte_size == 8 || byte_size == 16,
      "cp_async : unsupported byte size");

  asm volatile(
      "cp.async.cg.shared.global [%0], [%1], %2;\n" ::"r"(
          smem_addr + (unsigned)smem_index),
      "l"(gmem_ptr + gmem_index),
      "n"(byte_size));
}

// cp.async
// This is the variant that supports lifted indexing, with predicate inlined.
template <typename dtype, int len>
DEVICE_INLINE void cpAsyncCg(
    nvfuser_index_t smem_index,
    unsigned smem_addr,
    nvfuser_index_t gmem_index,
    DataPointer& gmem_ptr,
    bool predicate) {
  constexpr int byte_size = sizeof(dtype) * len;

  static_assert(
      byte_size == 4 || byte_size == 8 || byte_size == 16,
      "cp_async : unsupported byte size");

  asm volatile(
      "{\n"
      "  .reg .pred p;\n"
      "  setp.ne.b32 p, %3, 0;\n"
      "@p cp.async.cg.shared.global [%0], [%1], %2;\n"
      "}\n" ::"r"(smem_addr + (unsigned)smem_index),
      "l"(gmem_ptr + gmem_index),
      "n"(byte_size),
      "r"((int)predicate));
}

// TODO: Might have a different category of sync if we want to build out this:
DEVICE_INLINE void cpAsyncBarrier() {
  asm volatile("cp.async.wait_all;");
}

DEVICE_INLINE void cpAsyncCommit() {
  asm volatile("cp.async.commit_group;");
}

template <int keep_stages>
DEVICE_INLINE void cpAsyncPartialBarrier() {
  asm volatile("cp.async.wait_group %0;\n" ::"n"(keep_stages));
}

} // namespace Ampere

#endif // Arch 80

// Double buffer calculation utilities:

// In place update of double buffer index that has been accumulated to the data
// buffer.
template <int number_of_stage, int loop_offset>
DEVICE_INLINE void doubleBufferUpdate(
    DataPointer& data_buffer,
    const nvfuser_index_t& loop_index,
    nvfuser_index_t buffer_size) {
  // static_assert(
  //     loop_offset < number_of_stage && loop_offset > -number_of_stage);

  // convert offset to [0, number_of_stage)
  constexpr nvfuser_index_t offset =
      loop_offset < 0 ? (loop_offset + number_of_stage) : loop_offset;

  // Rewind back at number_of_stage-1, otherwise increment by 1.
  nvfuser_index_t increment =
      (loop_index % number_of_stage) == (number_of_stage - 1 - offset)
      ? buffer_size * (-number_of_stage + 1)
      : buffer_size;
  data_buffer += increment;
}

template <int number_of_stage, int loop_offset>
DEVICE_INLINE void doubleBufferUpdate(
    unsigned& data_buffer,
    const nvfuser_index_t& loop_index,
    nvfuser_index_t buffer_size) {
  // static_assert(
  //     loop_offset < number_of_stage && loop_offset > -number_of_stage);

  // convert offset to [0, number_of_stage)
  constexpr nvfuser_index_t offset =
      loop_offset < 0 ? (loop_offset + number_of_stage) : loop_offset;

  // Rewind back at number_of_stage-1, otherwise increment by 1.
  nvfuser_index_t increment =
      (loop_index % number_of_stage) == (number_of_stage - 1 - offset)
      ? buffer_size * (-number_of_stage + 1)
      : buffer_size;
  data_buffer += (unsigned)increment;
}

// Update double buffer offset value for smem double buffered tensors.
// See [Uniform Double Buffer Offset]
template <int number_of_stage, int loop_offset>
DEVICE_INLINE void doubleBufferSwitch(
    int& buffer_offset,
    const nvfuser_index_t& loop_index,
    nvfuser_index_t buffer_size) {
  constexpr nvfuser_index_t offset =
      loop_offset < 0 ? (loop_offset + number_of_stage) : loop_offset;

  // Rewind back at number_of_stage-1, otherwise increment by 1.
  nvfuser_index_t increment =
      (loop_index % number_of_stage) == (number_of_stage - 1 - offset)
      ? buffer_size * (-number_of_stage + 1)
      : buffer_size;
  buffer_offset += (int)increment;
}

// Reset smem space to zero
// TODO: try cp.async.ignore-source ?
template <typename dtype, int len>
DEVICE_INLINE void smemReset(SmemAddress smem_addr) {
  constexpr int byte_size = sizeof(dtype) * len;

  static_assert(
      byte_size == 4 || byte_size == 8 || byte_size == 16,
      "cp_async : unsupported byte size");

  switch (byte_size) {
    case 4:
      asm volatile(
          "{\n"
          "st.shared.u32 [%0], {%1};\n"
          "}\n"
          :
          : "r"(smem_addr), "r"(0));
      break;
    case 8:
      asm volatile(
          "{\n"
          "st.shared.v2.u32 [%0], {%1, %2};\n"
          "}\n"
          :
          : "r"(smem_addr), "r"(0), "r"(0));
      break;
    case 16:
      asm volatile(
          "{\n"
          "st.shared.v4.u32 [%0], {%1, %2, %3, %4};\n"
          "}\n"
          :
          : "r"(smem_addr), "r"(0), "r"(0), "r"(0), "r"(0));
      break;
  }
}

#undef DEVICE_INLINE<|MERGE_RESOLUTION|>--- conflicted
+++ resolved
@@ -163,12 +163,7 @@
 // Global to SMEM load that is asynchronous,
 // not guaranteed to be completed until cpAsyncBarrier() is called.
 template <typename dtype, int len>
-<<<<<<< HEAD
-DEVICE_INLINE void cpAsync(void* smem_ptr, void const* gmem_ptr) {
-  unsigned smem_addr = util::toSmem(smem_ptr);
-=======
 DEVICE_INLINE void cpAsync(unsigned smem_addr, void const* gmem_ptr) {
->>>>>>> 7e8c0355
   constexpr int byte_size = sizeof(dtype) * len;
 
   static_assert(
@@ -185,11 +180,9 @@
 // not guaranteed to be completed until cpAsyncBarrier() is called.
 template <typename dtype, int len>
 DEVICE_INLINE void cpAsync(
-<<<<<<< HEAD
-    void* smem_ptr,
+    unsigned smem_addr,
     void const* gmem_ptr,
     bool predicate) {
-  unsigned smem_addr = util::toSmem(smem_ptr);
   constexpr int byte_size = sizeof(dtype) * len;
 
   static_assert(
@@ -237,11 +230,6 @@
     nvfuser_index_t gmem_index,
     DataPointer& gmem_ptr,
     bool predicate) {
-=======
-    unsigned smem_addr,
-    void const* gmem_ptr,
-    bool predicate) {
->>>>>>> 7e8c0355
   constexpr int byte_size = sizeof(dtype) * len;
 
   static_assert(
