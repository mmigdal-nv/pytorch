--- conflicted
+++ resolved
@@ -277,13 +277,9 @@
 //!  as an inline argument.
 bool supportInlinePredicate(Expr* expr);
 
-<<<<<<< HEAD
 //! Returns true if the consumer indexing of this tensor directly
 //!  uses shared mem address.
 bool useDirectSmemAddress(const TensorView* tv);
-=======
-} // namespace lower_utils
->>>>>>> 29d4db1a
 
 } // namespace cuda
 } // namespace fuser
