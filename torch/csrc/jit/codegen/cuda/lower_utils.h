--- conflicted
+++ resolved
@@ -281,13 +281,11 @@
 //!  uses shared mem address.
 bool useDirectSmemAddress(const TensorView* tv);
 
-<<<<<<< HEAD
 //! Returns true if the given val depends on any named scalars
 //!  used in thread indexing, i.e. thhreadIdx and blockDim.
 bool dependsOnThreadNamedScalars(Val* val);
-=======
+
 } // namespace lower_utils
->>>>>>> c7939aae
 
 } // namespace cuda
 } // namespace fuser
