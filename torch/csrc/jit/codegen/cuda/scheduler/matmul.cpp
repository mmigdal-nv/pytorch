#include <torch/csrc/jit/codegen/cuda/scheduler/matmul.h>
#include <torch/csrc/jit/codegen/cuda/scheduler/mma_utils.h>
#include <torch/csrc/jit/codegen/cuda/scheduler/utils.h>

namespace torch {
namespace jit {
namespace fuser {
namespace cuda {

namespace {
// Move the broadcast axes to the left on the specified number of inner
// dimensions e.g.  (when number_of_inner_pos == 3):
//      [... I0, B, I1] -> [... B, I0, I1]
//  should probably be only used to order innermost mnk axes.
void moveInnerBroadcastLeft(TensorView* tv, int number_of_inner_pos = 3) {
  TORCH_INTERNAL_ASSERT(tv->nDims() >= number_of_inner_pos);
  std::vector<int> broadcast_pos;
  std::vector<int> nonbroadcast_pos;

  for (auto i : c10::irange(number_of_inner_pos)) {
    auto axis_idx = i - number_of_inner_pos;
    auto id = tv->axis(axis_idx);
    if (id->isBroadcast()) {
      broadcast_pos.push_back(axis_idx);
    } else {
      nonbroadcast_pos.push_back(axis_idx);
    }
  }

  auto combined_pos_vec = broadcast_pos;
  combined_pos_vec.insert(
      combined_pos_vec.end(), nonbroadcast_pos.begin(), nonbroadcast_pos.end());

  std::unordered_map<int, int> order_map;
  for (auto i : c10::irange(number_of_inner_pos)) {
    order_map[combined_pos_vec.at(i)] = i - number_of_inner_pos;
  }

  // Apply ordering.
  tv->reorder(order_map);
}

} // namespace

void scheduleMatmul(
    TensorView* c,
    TensorView* a,
    TensorView* b,
    MatmulParam& params) {
  // Unpack from params.
  auto& mma_builder = params.mma_builder;
  auto& gemm_tile = params.tile_sizes;

  // Currently only support a, b, c as fusion inputs/outputs
  //  aka. no prolog and epilog fusion yet.
  TORCH_CHECK(
      c->isFusionOutput() && a->isFusionInput() && b->isFusionInput(),
      "not supporting matmul fusion yet");
  TORCH_CHECK(c->definition() && c->definition()->isA<MmaOp>());

  mma_builder.configureMma(c);

  // TODO:
  // Beyond this point, mma_builder really just becomes a populated
  //  list of parameters to describes the mma swizzles that should
  //  be annotated on the tensor domain. Conceptually the mma builder
  //  object should be separated to 2 parts, one as scheduler utility
  //  and the other as matmul heuristic parameters, which we are
  //  starting to build out.

  // Setup register and shared memory stages:
  //   TODO: this section goes to a separate matmul util,
  //   and needs more configurability.

  // Setup accumulator register.
  auto cc = c->cacheBefore();

  // Get the input to the mma op.
  auto mma = dynamic_cast<MmaOp*>(cc->definition());
  TORCH_INTERNAL_ASSERT(mma != nullptr);
  auto ab = mma->inA()->as<TensorView>();
  auto bb = mma->inB()->as<TensorView>();

  // Get exact configurations from mma builder.
  mma_builder.accumulatorTv(cc);
  auto mma_options = mma_builder.build();

  // Staging register for global memory load
  auto ar = a->cacheAfter();
  auto br = b->cacheAfter();

  // TODO:
  //  Significant build out needed here
  //   for more flexibility and data type support.
  // Shared memory
  TensorView* acw_smem = nullptr;
  TensorView* bcw_smem = nullptr;
  // Shared memory read
  TensorView* acr = nullptr;
  TensorView* bcr = nullptr;

  // Different paths because Volta swizzle needs to
  //  involve the broadcast dimensions that are concretized
  //  at mma, while Ampere ones should be done before
  //  the broadcast op to be able to use cp.async.
  // TODO:
  // Also a few additional parameters should be introduced
  // to control this stage of scheduling.
  if (isVolta(mma_options.macro)) {
    acw_smem = ab->cacheAfter();
    bcw_smem = bb->cacheAfter();
    // Cache again to be able to vectorize.
    acw_smem = acw_smem->cacheAfter();
    bcw_smem = bcw_smem->cacheAfter();

    acr = acw_smem->cacheAfter();
    bcr = bcw_smem->cacheAfter();
  } else {
    acw_smem = ar->cacheAfter();
    bcw_smem = br->cacheAfter();
    acr = acw_smem->cacheAfter(
        mma_builder.operand(MmaOptions::Operand::A).ldMatrix());
    bcr = bcw_smem->cacheAfter(
        mma_builder.operand(MmaOptions::Operand::B).ldMatrix());
  }

  // Make a CTA tile
  // ------------------------------------------------------------------
  scheduler_utils::matmul_utils::canonicalizeMmaTvOrdering(cc);
  // [... M,N,K]
  scheduler_utils::matmul_utils::makeTile(cc, gemm_tile.cta_tile.toVector());

  // [Mo, No, Ko, Mi, Ni, Ki]
  // Propagate tiling globally
  scheduler_utils::transformPropagateToAllFrom(cc, -1);

  // Schedule warp tile
  scheduler_utils::matmul_utils::scheduleWarpTileWithReduction(cc, gemm_tile);

  // Propagate warp tile to main loop and epilog/output tvs
  scheduler_utils::BoundedDirectionalTransformPropagator::bothWays(
      cc, -1, {acw_smem, bcw_smem}, {c});

  // Schedule prolog:
  //   TODO: this section goes to a separate matmul util,
  //   and needs more configurability.
  // ------------------------------------------------------------------
  scheduler_utils::matmul_utils::orderTiledConcreteIdAsRoot(acw_smem);
  // [... M, K]
  acw_smem->merge(-2);
  scheduler_utils::matmul_utils::scheduleContiguousVectorLoad(
      acw_smem, gemm_tile, 8, false);

  // [... N, K]
  scheduler_utils::matmul_utils::orderTiledConcreteIdAsRoot(bcw_smem);
  bcw_smem->merge(-2);
  scheduler_utils::matmul_utils::scheduleContiguousVectorLoad(
      bcw_smem, gemm_tile, 8, false);

  // Propagate prolog tensors
  //  propagate up the DAG, and propagate parallel type.
  scheduler_utils::BoundedDirectionalTransformPropagator::backward(
      acw_smem,
      -1,
      {a},
      scheduler_utils::BoundedDirectionalTransformPropagator::Options()
          .propagateParallelType());
  scheduler_utils::BoundedDirectionalTransformPropagator::backward(
      bcw_smem,
      -1,
      {b},
      scheduler_utils::BoundedDirectionalTransformPropagator::Options()
          .propagateParallelType());

  // Set computeAt, setup the loop nesting structure on the kernel.
  //   TODO: this section goes to a separate matmul util,
  //   and needs more configurability.
  // ------------------------------------------------------------------
  // CTA tile:
  a->computeAt(c, 2);
  b->computeAt(c, 2);

  // Prolog:
  a->computeAt(cc, 3);
  b->computeAt(cc, 3);

  // Main Loop:
  acr->computeAt(cc, -6);
  bcr->computeAt(cc, -6);

  // Add mma swizzle:
  //   TODO: this section goes to a separate matmul util,
  //   and needs more configurability.
  // ------------------------------------------------------------------
  if (isTuring(mma_options.macro) || isAmpere(mma_options.macro)) {
    moveInnerBroadcastLeft(ab);
    moveInnerBroadcastLeft(bb);
    ab->applyMmaSwizzle(mma_builder.operand(MmaOptions::Operand::A).build());
    bb->applyMmaSwizzle(mma_builder.operand(MmaOptions::Operand::B).build());

    // Propagate mma input swizzle up the DAG
    //  to all the tensors before mma op and after shared mem read.
    scheduler_utils::BoundedDirectionalTransformPropagator::backward(
        ab,
        -1,
        {acw_smem},
        scheduler_utils::BoundedDirectionalTransformPropagator::Options()
            .propagateParallelType());
    scheduler_utils::BoundedDirectionalTransformPropagator::backward(
        bb,
        -1,
        {bcw_smem},
        scheduler_utils::BoundedDirectionalTransformPropagator::Options()
            .propagateParallelType());
  } else {
    // TODO:
    //  Need to build out this to support balanced prolog fusion on Volta.
    acr->applyMmaSwizzle(mma_builder.operand(MmaOptions::Operand::A).build());
    bcr->applyMmaSwizzle(mma_builder.operand(MmaOptions::Operand::B).build());
  }

  cc->applyMmaSwizzle(
      mma_builder.operand(MmaOptions::Operand::Accumulator).build());

  // Set memory type:
  acw_smem->setMemoryType(MemoryType::Shared);
  bcw_smem->setMemoryType(MemoryType::Shared);

  // Set parallelization:
  //   TODO: this section goes to a separate matmul util,
  //   and needs more configurability.
  // ------------------------------------------------------------------

  // Vectorize smem stores/loads:
  acw_smem->axis(-1)->parallelize(ParallelType::Vectorize);
  bcw_smem->axis(-1)->parallelize(ParallelType::Vectorize);

  acr->axis(-1)->parallelize(ParallelType::Vectorize);
  bcr->axis(-1)->parallelize(ParallelType::Vectorize);

  //  0   1  2  3    4   5  6  7  8  9  10
  // [Mo No Ko Mwo  Nwo Kw Mw Nw (Mi Ni Ki)]
  cc->axis(0)->parallelize(ParallelType::BIDx);
  cc->axis(1)->parallelize(ParallelType::BIDy);
  cc->axis(3)->parallelize(ParallelType::TIDz);
  cc->axis(4)->parallelize(ParallelType::TIDy);

  // Propagate mma output swizzle and parallelization down the DAG
<<<<<<< HEAD
  scheduler_utils::matmul_utils::transformPropagateWithin(
      cc, -1, {}, {c}, true, true);

  if (params.double_buffer_options.double_buffer_smem_write) {
    acw->doubleBuffer();
    bcw->doubleBuffer();
  }

  if (params.double_buffer_options.double_buffer_smem_read) {
    acr->doubleBuffer();
    bcr->doubleBuffer();
  }
=======
  scheduler_utils::BoundedDirectionalTransformPropagator::forward(
      cc,
      -1,
      {c},
      scheduler_utils::BoundedDirectionalTransformPropagator::Options()
          .propagateParallelType()
          .propagateToBoundary());
>>>>>>> 65c8f0ab
}

} // namespace cuda
} // namespace fuser
} // namespace jit
} // namespace torch<|MERGE_RESOLUTION|>--- conflicted
+++ resolved
@@ -115,6 +115,14 @@
 
     acr = acw_smem->cacheAfter();
     bcr = bcw_smem->cacheAfter();
+
+    if(params.double_buffer_options.double_buffer_smem_read){
+      // Provide another copy op between the double buffered
+      //  smem load register and the actual mma ops to avoid
+      //  complication in double buffered fragment iteration.
+      acr->cacheAfter();
+      bcr->cacheAfter();
+    }
   } else {
     acw_smem = ar->cacheAfter();
     bcw_smem = br->cacheAfter();
@@ -246,10 +254,6 @@
   cc->axis(4)->parallelize(ParallelType::TIDy);
 
   // Propagate mma output swizzle and parallelization down the DAG
-<<<<<<< HEAD
-  scheduler_utils::matmul_utils::transformPropagateWithin(
-      cc, -1, {}, {c}, true, true);
-
   if (params.double_buffer_options.double_buffer_smem_write) {
     acw->doubleBuffer();
     bcw->doubleBuffer();
@@ -259,7 +263,7 @@
     acr->doubleBuffer();
     bcr->doubleBuffer();
   }
-=======
+
   scheduler_utils::BoundedDirectionalTransformPropagator::forward(
       cc,
       -1,
@@ -267,7 +271,6 @@
       scheduler_utils::BoundedDirectionalTransformPropagator::Options()
           .propagateParallelType()
           .propagateToBoundary());
->>>>>>> 65c8f0ab
 }
 
 } // namespace cuda
