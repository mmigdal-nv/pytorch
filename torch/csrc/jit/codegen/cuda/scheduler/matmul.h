#pragma once

#include <ATen/core/ivalue.h>

#include <torch/csrc/jit/codegen/cuda/fusion.h>
#include <torch/csrc/jit/codegen/cuda/mma_type.h>

namespace torch {
namespace jit {
namespace fuser {
namespace cuda {

//! Starting point for a matmul scheduler parameters:
class MatmulParam {
 public:
  MatmulParam(MmaBuilder builder) : mma_builder(builder) {}

  struct DoubleBufferOptions {
    bool double_buffer_smem_write = false;
    bool double_buffer_smem_read = false;
<<<<<<< HEAD
  };

=======
    int smem_double_buffer_stage = 2;
  };

  //! (Ampere+) Use cp.async to load operands.
  bool async_gmem_load_operands = false;

>>>>>>> 01208f5b
  //! Specifies the tiling hierarchy on block,
  //!  warp, and instruction levels.
  MatMulTileOptions tile_sizes;

  //! Parameters for configuring mma ops.
  MmaBuilder mma_builder;

  //! Specify which tensor we double buffer.
  DoubleBufferOptions double_buffer_options;
};

//! Prototype auto scheduling function.
//!  Currently only support a pure matmul with no
//!   fused prolog or epilog.
//!
//! TODO:
//!   - will support a range of fusions in a follow up
//!   - will formalize scheduling decisions into
//! matmul params data structure.
TORCH_CUDA_CU_API void scheduleMatmul(
    TensorView* c_tv,
    TensorView* a_tv,
    TensorView* b_tv,
    MatmulParam& params);

} // namespace cuda
} // namespace fuser
} // namespace jit
} // namespace torch<|MERGE_RESOLUTION|>--- conflicted
+++ resolved
@@ -18,17 +18,12 @@
   struct DoubleBufferOptions {
     bool double_buffer_smem_write = false;
     bool double_buffer_smem_read = false;
-<<<<<<< HEAD
-  };
-
-=======
     int smem_double_buffer_stage = 2;
   };
 
   //! (Ampere+) Use cp.async to load operands.
   bool async_gmem_load_operands = false;
 
->>>>>>> 01208f5b
   //! Specifies the tiling hierarchy on block,
   //!  warp, and instruction levels.
   MatMulTileOptions tile_sizes;
