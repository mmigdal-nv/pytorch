--- conflicted
+++ resolved
@@ -205,26 +205,11 @@
 
   auto ca_map = ComputeAtMap(FusionGuard::getCurFusion());
 
-<<<<<<< HEAD
-  for (auto id : reference_tv->domain()->domain()) {
-    auto concrete_id =
-        ca_map.getConcreteMappedID(id, IdMappingMode::PERMISSIVE);
-
-    if (!id->isMma() && !concrete_id->isMma()) {
-      // Generally don't want to propagate mma type to any other tensor.
-      concrete_id->parallelize(id->getParallelType());
-    }
-    if (id->hasPaddingToMultipleOfWarp()) {
-      ca_map.getConcreteMappedID(id, IdMappingMode::PERMISSIVE)
-          ->padToMultipleOfWarp(id->getMaybeSizeAfterPadding());
-    }
-=======
   const auto& reference_dom = reference_tv->domain()->domain();
   for (auto it = reference_dom.begin(); it != reference_dom.begin() + pos;
        it++) {
     auto ca_id = ca_map.getConcreteMappedID(*it, IdMappingMode::PERMISSIVE);
     concrete_to_reference_map[ca_id] = *it;
->>>>>>> 942be5b2
   }
 
   if (selected_tvs.empty()) {
@@ -237,16 +222,6 @@
     for (const auto i : c10::irange(tv->domain()->domain().size())) {
       auto ca_id =
           ca_map.getConcreteMappedID(tv->axis(i), IdMappingMode::PERMISSIVE);
-<<<<<<< HEAD
-
-      if (!tv->axis(i)->isMma() && !ca_id->isMma()) {
-        // No propagation should apply when either id is MMA.
-        tv->axis(i)->parallelize(ca_id->getParallelType());
-      }
-
-      if (ca_id->hasPaddingToMultipleOfWarp()) {
-        tv->axis(i)->padToMultipleOfWarp(ca_id->getMaybeSizeAfterPadding());
-=======
       if (concrete_to_reference_map.count(ca_id) > 0) {
         auto reference_id = concrete_to_reference_map.at(ca_id);
         auto reference_parallel_type = reference_id->getParallelType();
@@ -260,7 +235,6 @@
                 reference_id->getMaybeSizeAfterPadding());
           }
         }
->>>>>>> 942be5b2
       }
     }
   }
