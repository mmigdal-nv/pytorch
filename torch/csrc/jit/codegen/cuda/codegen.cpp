#include <torch/csrc/jit/codegen/cuda/codegen.h>
#include <torch/csrc/jit/codegen/cuda/expr_evaluator.h>
#include <torch/csrc/jit/codegen/cuda/instrumentation.h>
#include <torch/csrc/jit/codegen/cuda/kernel_expr_evaluator.h>
#include <torch/csrc/jit/codegen/cuda/kernel_ir.h>
#include <torch/csrc/jit/codegen/cuda/kernel_ir_dispatch.h>
#include <torch/csrc/jit/codegen/cuda/scheduler/mma_utils.h>
#include <torch/csrc/jit/codegen/cuda/type.h>
#include <torch/csrc/jit/codegen/cuda/utils.h>

#include <array>
#include <cmath>
#include <sstream>
#include <vector>

namespace torch {
namespace jit {
namespace fuser {
namespace cuda {
namespace codegen {

namespace {

std::string ptrType(DataType dt) {
  std::stringstream ss;
  ss << dt << "*";
  return ss.str();
}

//! Utility class to build an argument list
class ArgumentBuilder {
 public:
  //! Build an argument list where each argument is separated with a comma
  ArgumentBuilder() = default;

  //! Build an argument list where each argument has its own line
  ArgumentBuilder(int indent_level, const char* tab) {
    std::stringstream ss;
    for (const auto i : c10::irange(indent_level)) {
      (void)i; // Suppress unused variable warning
      ss << tab;
    }
    sep_ = ",\n" + ss.str();
  }

  //! Add a new argument
  template <typename T>
  ArgumentBuilder& arg(const T& x) {
    addSeparator();
    return append(x);
  }

  //! Append to the last argument
  template <typename T>
  ArgumentBuilder& append(const T& arg) {
    ss_ << arg;
    return *this;
  }

  //! Get a string of the argument list
  std::string str() const {
    return ss_.str();
  }

  friend std::ostream& operator<<(std::ostream& os, const ArgumentBuilder& ab) {
    return os << ab.str();
  }

 private:
  void addSeparator() {
    if (ss_.tellp() != 0) {
      ss_ << sep_;
    }
  }

 private:
  std::string sep_ = ", ";
  std::stringstream ss_;
};

//! Append to the last argument
template <>
ArgumentBuilder& ArgumentBuilder::append<bool>(const bool& arg) {
  ss_ << (arg ? "true" : "false");
  return *this;
}

//! Returns "template_name<template_arg>"
template <typename TemplateNameT, typename TemplateArgT>
std::string genTemplate(
    const TemplateNameT& template_name,
    const TemplateArgT& template_arg) {
  std::stringstream ss;
  ss << template_name << "<" << template_arg << ">";
  return ss.str();
}

//! Returns "func_name(func_arg)"
template <typename FuncNameT, typename FuncArgT>
std::string genCall(const FuncNameT& func_name, const FuncArgT& func_arg) {
  std::stringstream ss;
  ss << func_name << "(" << func_arg << ")";
  return ss.str();
}

//! Returns "func_name<template_arg>(func_arg)"
template <typename FuncNameT, typename TemplateArgT, typename FuncArgT>
std::string genCall(
    const FuncNameT& func_name,
    const TemplateArgT& template_arg,
    const FuncArgT& func_arg) {
  std::stringstream ss;
  ss << func_name << "<" << template_arg << ">(" << func_arg << ")";
  return ss.str();
}

//! A utility class to check if an expression of a particular type exists
class ExprFinder : kir::ConstIrVisitor {
 public:
  //! True if expr or any of its nested expressions is included in
  //! expr_types
  static bool exists(
      const Expr* expr,
      const std::unordered_set<ExprType>& expr_types) {
    ExprFinder finder(expr_types);
    finder.handle(std::vector<const Expr*>{expr});
    return finder.is_found_;
  }

 private:
  ExprFinder(const std::unordered_set<ExprType>& expr_types)
      : expr_types_(expr_types) {}

  using kir::ConstIrVisitor::handle;

  void handle(const Expr* expr) final {
    if (expr_types_.find(expr->etype()) != expr_types_.end()) {
      is_found_ = true;
      return;
    }
    kir::ConstIrVisitor::handle(expr);
  }

 private:
  const std::unordered_set<ExprType>& expr_types_;
  bool is_found_ = false;
};

class CudaKernelGenerator : private OptOutConstDispatch {
  static constexpr const char* kTab = "  ";

 public:
  static std::string generateKernelDefinition(
      const kir::Kernel* kernel,
      const std::string& kernel_name) {
    CudaKernelGenerator codegen(kernel);
    codegen.genDeclaration(kernel_name);
    codegen.startBlock();
    codegen.genPrologue();
    codegen.genBody();
    codegen.endBlock();
    TORCH_CHECK(codegen.block_nest_level_ == 0);
    return codegen.code_.str();
  }

 private:
  explicit CudaKernelGenerator(const kir::Kernel* kernel) : kernel_(kernel) {
    initStringStreamFormat(code_);
  }

  void initStringStreamFormat(std::stringstream& ss) {
    const int digits = std::numeric_limits<Double::ScalarType>::max_digits10;
    ss.imbue(std::locale("C"));
    ss << std::scientific << std::setprecision(digits);
  }

  // Generates the kernel function declaration
  void genDeclaration(const std::string& kernel_name) {
    const auto& kernel_summary = kernel_->summary();

    code_ << "__global__ void " << kernel_name << "(";

    std::unordered_set<Val*> unique_args;

    std::vector<Val*> params;

    // Inputs & Outputs
    for (auto val : kernel_->inputs()) {
      params.push_back(val);
    }
    for (auto val : kernel_->outputs()) {
      TORCH_INTERNAL_ASSERT(
          !val->isScalar(), "No scalar output is allowed: ", val->toString());
      params.push_back(val);
    }

    // Generate parameter declarations
    unsigned int duplicate_counter = 0;
    for (auto i : c10::irange(params.size())) {
      std::stringstream var_name_ss;
      if (params[i]->isA<TensorView>()) {
        var_name_ss << varName(params[i]->as<TensorView>());
      } else {
        var_name_ss << gen(params[i]);
      }

      // If value is duplicate in arguments change the name to avoid name
      // conflicts in args.
      if (!unique_args.emplace(params[i]).second) {
        var_name_ss << "_duplicate_" << duplicate_counter++;
      }

      if (const auto tv = dynamic_cast<TensorView*>(params[i])) {
        if (tv->isCpuScalar()) {
          code_ << " CpuScalarTensor<" << params[i]->dtype() << "> "
                << var_name_ss.str();
        } else {
          code_
              << "Tensor<" << params[i]->dtype() << ", "
              << TensorDomain::noReductions(tv->getMaybeRFactorDomain()).size()
              << "> " << var_name_ss.str();
        }
      } else {
        TORCH_INTERNAL_ASSERT(params[i]->isScalar()); // NOLINT (LLVM bug 48525)
        TORCH_INTERNAL_ASSERT(params[i]->definition() == nullptr);
        code_ << params[i]->dtype() << " " << var_name_ss.str();
      }

      if (i + 1 != params.size()) {
        code_ << ", ";
      }
    }

    // Global buffers
    for (auto allocate : kernel_summary.global_allocations) {
      TORCH_INTERNAL_ASSERT(allocate->buffer()->isA<TensorView>());
      const auto tv = allocate->buffer()->as<TensorView>();
      const auto& maybe_rfactor_domain = tv->domain()->hasRFactor()
          ? tv->domain()->getRFactorDomain()
          : tv->domain()->getRootDomain();
      const auto nDims = std::count_if(
          maybe_rfactor_domain.begin(),
          maybe_rfactor_domain.end(),
          [](const IterDomain* id) { return !id->isReduction(); });
      code_ << ", Tensor<" << tv->dtype() << ", " << nDims << "> "
            << varName(tv);
    }

    // Kernels generating random numbers take extra (seed, offset) arguments
    if (kernel_summary.max_rng_offsets >= 0) {
      code_ << ", at::PhiloxCudaState philox_args";
    }

    code_ << ") ";
  }

  // Generates setup code which is executed before the kernel body
  void genPrologue() {
    const auto& kernel_summary = kernel_->summary();

    // Random number generator (optional)
    if (kernel_summary.max_rng_offsets >= 0) {
      indent() << "auto offset = philox_args.captured_ ?\n";
      indent()
          << "  static_cast<uint64_t>(*(philox_args.offset_.ptr) + philox_args.offset_intragraph_) :\n";
      indent() << "  philox_args.offset_.val;\n";
      indent() << "uint4 rng_result;\n";
      indent() << "nvfuser_index_t rng_subseq = -1;\n";
      indent() << "nvfuser_index_t rng_offset = -1;\n";
    }

    // Do we have any dynamic shared memory buffers?
    const bool has_dynamic_smem =
        !kernel_summary.dynamic_smem_allocations.empty();

    // Do we have any reductions?
    const bool has_reductions = kernel_summary.has_block_reductions ||
        kernel_summary.has_grid_reductions;
    const bool has_parallel_welford =
        kernel_summary.has_block_welford || kernel_summary.has_grid_welford;

    // Shared memory
    if (has_dynamic_smem || has_reductions || has_parallel_welford) {
      indent() << "alignas("
#ifndef __HIP_PLATFORM_HCC__
               << 16 // always align to 16B for any shared mem allocation
#else
               << 8 // for HIP, we want 8-aligned even for smaller datatypes
#endif
               << ") extern __shared__ char array[];\n";

      if (has_dynamic_smem) {
        indent() << "unsigned offset = 0;\n";
      }

      if (has_reductions || has_parallel_welford) {
        indent() << "void* shared_mem = array;\n";
        if (has_dynamic_smem) {
          if (has_parallel_welford) {
            indent() << "offset += "
                     << "((blockDim.x * blockDim.y * blockDim.z) * 3 * sizeof("
                     << kernel_summary.largest_smem_data_type << "));\n";
          } else {
            indent() << "offset += "
                     << "((blockDim.x * blockDim.y * blockDim.z) * sizeof("
                     << kernel_summary.largest_smem_data_type << "));\n";
          }
        }

        if (has_parallel_welford) {
          // Unpack shared mem pointer
          auto space_type = kernel_summary.largest_smem_data_type;
          indent()
              << "nvfuser_index_t block_size = blockDim.x*blockDim.y*blockDim.z;\n";
          indent() << space_type << " *shared_mem_var = "
                   << "static_cast<" << space_type << "*>("
                   << "shared_mem);\n";
          indent() << space_type
                   << " *shared_mem_avg = shared_mem_var + block_size;\n";
          indent() << space_type
                   << " *shared_mem_n = shared_mem_avg + block_size;\n";
        }
      }
    }

    // Call the initialization function if using a custom block sync
    if (std::getenv("PYTORCH_NVFUSER_USE_BLOCK_SYNC_ATOMIC")) {
      indent() << "block_sync::init();\n";
    }
  }

  void genBody() {
    for (auto expr : kernel_->topLevelExprs()) {
      OptOutConstDispatch::handle(expr);
    }
  }

  void startBlock(bool continuation = false) {
    if (continuation) {
      code_ << "{\n";
    } else {
      indent() << "{\n";
    }
    ++block_nest_level_;
  }

  void endBlock(const char* sep = "\n") {
    --block_nest_level_;
    TORCH_CHECK(block_nest_level_ >= 0);
    indent() << "}" << sep;
  }

  std::ostream& indent() {
    for (const auto i : c10::irange(block_nest_level_)) {
      (void)i; // Suppress unused variable warning
      code_ << kTab;
    }
    return code_;
  }

  std::string gen(const Statement* stmt) {
    std::stringstream tmp_code;
    initStringStreamFormat(tmp_code);
    std::swap(tmp_code, code_);
    OptOutConstDispatch::handle(stmt);
    std::swap(tmp_code, code_);
    return tmp_code.str();
  }

  std::string varName(const Val* val) {
    std::stringstream name;
    if (val->isA<TensorView>()) {
      name << "T";
    } else if (val->isA<kir::IntPair>()) {
      name << "ip";
    } else {
      name << typePrefix(val->dtype());
    }
    name << val->name();
    return name.str();
  }

  std::string genInline(const Statement* stmt) {
    const bool saved_inline = print_inline_;
    print_inline_ = true;
    auto result = gen(stmt);
    print_inline_ = saved_inline;
    // NOLINTNEXTLINE(performance-no-automatic-move)
    return result;
  }

  void handle(const kir::Predicate* pred) final {
    TORCH_INTERNAL_ASSERT(pred->hasValue());
    code_ << gen(pred->value());
  }

  void handle(const Bool* pred) final {
    const auto def = pred->definition();
    const bool has_alloc = alloc_map_.find(pred) != alloc_map_.end();
    if (def != nullptr && !has_alloc) {
      code_ << "(" << gen(def) << ")";
    } else if (pred->isConst()) {
      code_ << (*pred->value() ? "true" : "false");
    } else {
      code_ << varName(pred);
    }
  }

  void handle(const Double* d) final {
    const auto def = d->definition();
    const bool has_alloc = alloc_map_.find(d) != alloc_map_.end();
    if (def != nullptr && !has_alloc) {
      code_ << "(" << gen(def) << ")";
    } else if (d->isConst()) {
      auto val = *d->value();
      // note: default inf/nan doesn't work and should be replaced with macros
      // `NAN`, `POS_INFINITY` and `NEG_INFINITY` instead.
      if (std::isinf(val)) {
        if (val > 0) {
          code_ << "POS_INFINITY";
        } else {
          code_ << "NEG_INFINITY";
        }
      } else if (std::isnan(val)) {
        code_ << "NAN";
      } else {
        code_ << val;
      }
    } else {
      code_ << varName(d);
    }
  }

  void handle(const Int* i) final {
    // Check the replacement map first. If there's an entry for i, use
    // the corresponding replacement.
    auto replace_it = index_replacement_map_.find(i);
    if (replace_it != index_replacement_map_.end()) {
      code_ << replace_it->second;
      return;
    }

    const auto def = i->definition();
    const bool has_alloc = alloc_map_.find(i) != alloc_map_.end();
    if (def != nullptr && !has_alloc) {
      code_ << "(" << genInline(def) << ")";
    } else if (i->isConst()) {
      code_ << *i->value();
    } else {
      code_ << varName(i);
    }
  }

  void handle(const ComplexDouble* c) final {
    const auto def = c->definition();
    const bool has_alloc = alloc_map_.find(c) != alloc_map_.end();
    if (def != nullptr && !has_alloc) {
      code_ << "(" << gen(def) << ")";
    } else if (c->isConst()) {
      code_ << "std::complex<double>" << *c->value();
    } else {
      code_ << varName(c);
    }
  }

  void handle(const NamedScalar* ns) final {
    // dim3 components are unsigned int. Cast to signed integer to
    // support negative indexing
    if (ns->getParallelIndex().has_value() ||
        ns->getParallelDim().has_value()) {
      code_ << "((nvfuser_index_t)" << ns->name() << ")";
    } else {
      code_ << ns->name();
    }
  }

  //! Returns the sum of all indices in a TensorIndex,
  //!  or 0 if the indices vector is empty.
  //! Used lowering generic tensor index and lowering
  //!  mma fragment indices.
  std::string genTensorIndex(const kir::TensorIndex* ti) {
    bool first = true;
    std::stringstream index;
    for (auto* ind : ti->indices()) {
      if (!ind->isZeroInt()) {
        if (!first) {
          index << " + ";
        }
        index << genInline(ind);
        first = false;
      }
    }

    if (first) {
      index << "0";
    }

    return index.str();
  }

  void handle(const kir::TensorIndex* ti) final {
    bool is_volatile = ti->view()->getMemoryType() == MemoryType::Global &&
        kernel_->summary().sync_map.needsRawSync(ti->view()).hasBID();
    if (is_volatile) {
      code_ << "*(volatile " << ti->getDataType().value() << "*)&";
    }
    code_ << varName(ti->view()) << "[" << genTensorIndex(ti) << "]";
  }

  void handle(const ViewAsScalar* sv) final {
    indent() << gen(sv->output(0)) << " = " << gen(sv->input(0)) << "["
             << gen(sv->index()) << "];\n";
  }

  void handle(const IterDomain*) final {
    TORCH_INTERNAL_ASSERT(false, "Unreachable");
  }

  void handle(const TensorDomain*) final {
    TORCH_INTERNAL_ASSERT(false, "Unreachable");
  }

  void handle(const TensorView*) final {
    TORCH_INTERNAL_ASSERT(false, "Unreachable");
  }

  //! Utility for generating vectorized pointer access in ldsm and
  //!  cpasync.
  //! TODO: this access pattern as is could be merged with exisiting
  //!  vectorization handling logic but this path will be updated in
  //!  follow ups to optimize the generated assembly so keeping them
  //!  separate path for now.
  std::string genVectorPointer(Val* val, DataType dtype, int vec_size) {
    std::stringstream ss;

    ss << "reinterpret_cast<Array<" << dtype << "," << vec_size << ","
       << vec_size << ">*>(&" << gen(val) << ")";

    return ss.str();
  }

  // Utility function to emit a cp.async intrinsic
  void genCpAsync(const LoadStoreOp* ldst, int vec_size) {
    auto dtype = ldst->in()->getDataType().value();

    if (ldst->predicate() == nullptr) {
      // Out of line predicate variant
      indent() << "Ampere::cpAsync("
               << genVectorPointer(ldst->out(), dtype, vec_size) << ","
               << genVectorPointer(ldst->in(), dtype, vec_size) << ");\n";
    } else {
      // Inline predicate variant
      indent() << "Ampere::cpAsync("
               << genVectorPointer(ldst->out(), dtype, vec_size) << ","
               << genVectorPointer(ldst->in(), dtype, vec_size) << ","
               << genInline(ldst->predicate()) << ");\n";
    }
<<<<<<< HEAD
  }

  void genBankConflictCheck(Val* accessor, size_t vector_word) {
    if (isEnabled(EnableOption::BankConflictDetection)) {
      indent() << "checkBankConflict((size_t)&" << gen(accessor) << ","
               << vector_word << ", /*call_id = */" << bank_conflict_check_id_++
               << ");\n";
    }
=======
>>>>>>> c4a8739a
  }

  void genLdMatrix(const LoadStoreOp* ldst, int vector_word_size) {
    auto dtype = ldst->in()->getDataType().value();
    indent() << "Turing::ldMatrix";
    if (ldst->opType() == LoadStoreOpType::LdMatrixTranspose) {
      code_ << "T";
    }
    code_ << " (";
    code_ << "*" << genVectorPointer(ldst->out(), dtype, vector_word_size)
          << ","
          << "&" << gen(ldst->in()) << ");\n";
    genBankConflictCheck(ldst->in(), 16);
  }

  void handle(const UnaryOp* uop) final {
    bool is_vector_op = false;
    size_t vector_word_size = 1;

    if (uop->out()->isA<kir::TensorIndex>()) {
      auto out_tv = uop->out()->as<kir::TensorIndex>()->view();
      if (std::any_of(
              out_tv->domain()->domain().begin(),
              out_tv->domain()->domain().end(),
              [&](IterDomain* id) { return id->isMma(); })) {
        auto mma = dynamic_cast<MmaOp*>(
            uop->out()->as<kir::TensorIndex>()->view()->definition());
        TORCH_INTERNAL_ASSERT(
            mma != nullptr, "CodeGen: mma op not in mma loop");
        genMmaInitialization(mma, uop);
        return;
      }
    }

    if (vectorize_scope_ && uop->out()->isA<kir::TensorIndex>()) {
      auto ti = uop->out()->as<kir::TensorIndex>();

      bool vectorize_op = false;
      bool misaligned_op = false;

      for (auto id : ti->view()->domain()->domain()) {
        if (!isParallelTypeVectorize(id->getParallelType())) {
          continue;
        }

        ExpressionEvaluator expr_eval(id->fusion());
        auto vector_size_optional = expr_eval.evaluate(id->extent());

        TORCH_INTERNAL_ASSERT(
            vector_size_optional.has_value(),
            "Could not evaluate constant value bound to vectorized dim.");

        vector_word_size = vector_size_optional.value();

        vectorize_op = id->getParallelType() == ParallelType::Vectorize;
        misaligned_op =
            id->getParallelType() == ParallelType::MisalignedVectorize;
        break;
      }

      if (vectorize_op) {
        TORCH_INTERNAL_ASSERT(
            uop->getUnaryOpType() == UnaryOpType::Set,
            "Cannot vectorize operations that are not sets. ",
            "Use cacheBefore and cacheAfter to store/load with vectorized reads into buffers.");
        is_vector_op = true;
      }

      if (misaligned_op) {
        is_vector_op = (uop->getUnaryOpType() == UnaryOpType::Set);
      }

      if (is_vector_op && !uop->in()->isScalar()) {
        TORCH_INTERNAL_ASSERT(
            uop->out()->dtype() == uop->in()->dtype(),
            "Vectorized store/load requires input and output datatypes match.");
      }

      if (is_vector_op) {
        auto out_tv = uop->out()->as<kir::TensorIndex>()->view();
        if (uop->in()->isScalar()) {
          // Note:
          //  Double buffered local tensors need indexed initialization,
          //   so will need to use `arraySet` option.
          if (out_tv->getMemoryType() == MemoryType::Local &&
              !(out_tv->isDoubleBuffered() || out_tv->isCircularBuffered())) {
            // Vectorized initialization
            indent() << varName(out_tv) << ".set(" << gen(uop->in()) << ");\n";
          } else {
            // Note: currently arraySet option is not vectorized, so it will
            //  rely on auto vectorization pass of cuda compiler.
            indent() << "arraySet<" << out_tv->getDataType().value() << ", "
                     << vector_word_size << ">(&" << gen(uop->out()) << ", "
                     << "(" << out_tv->getDataType().value() << ")"
                     << gen(uop->in()) << ");\n";
          }
        } else {
          // Vectorized load
          TORCH_INTERNAL_ASSERT(
              uop->in()->isA<kir::TensorIndex>(),
              "Invalid input to unary op with tensor output, found: ",
              uop->in()->toString());

          auto in_tv = uop->in()->as<kir::TensorIndex>()->view();
          bool localToGlobal = out_tv->getMemoryType() == MemoryType::Global &&
              in_tv->getMemoryType() == MemoryType::Local;

          bool globalToLocal = out_tv->getMemoryType() == MemoryType::Local &&
              in_tv->getMemoryType() == MemoryType::Global;

          bool globalToGlobal = out_tv->getMemoryType() == MemoryType::Global &&
              in_tv->getMemoryType() == MemoryType::Global;

          bool is_volatile_to = out_tv->getMemoryType() == MemoryType::Global &&
              kernel_->summary().sync_map.needsRawSync(out_tv).hasBID();

          bool is_volatile_from =
              in_tv->getMemoryType() == MemoryType::Global &&
              kernel_->summary().sync_map.needsRawSync(in_tv).hasBID();

          if (localToGlobal) {
            indent() << "loadLocalToGlobal<" << uop->out()->dtype() << ", "
                     << vector_word_size << ", "
                     << (is_volatile_to ? "true" : "false") << ">(";
            code_ << " &" << gen(uop->out()) << ", &" << gen(uop->in())
                  << ");\n";
          } else if (globalToLocal) {
            indent() << "loadGlobalToLocal<" << uop->out()->dtype() << ", "
                     << vector_word_size << ", "
                     << (is_volatile_from ? "true" : "false") << ">(&"
                     << gen(uop->out()) << ", ";
            code_ << " &" << gen(uop->in()) << ");\n";
          } else if (globalToGlobal) {
            indent() << "loadGlobalToGlobal<" << uop->out()->dtype() << ", "
                     << vector_word_size << ", "
                     << (is_volatile_to ? "true" : "false") << ", "
                     << (is_volatile_from ? "true" : "false") << ">(";
            code_ << " &" << gen(uop->out()) << ", ";
            code_ << " &" << gen(uop->in()) << ");\n";
          } else {
            indent() << "loadGeneric<" << uop->out()->dtype() << ", "
                     << vector_word_size << ">(";
            code_ << " &" << gen(uop->out()) << ", ";
            code_ << " &" << gen(uop->in()) << ");\n";
          }
        }
        return;
      }
    }

    const auto op_type = uop->getUnaryOpType();

    if (uop->out()->isA<NamedScalar>()) {
      if (auto op = inline_op_str(op_type)) {
        indent() << gen(uop->out()) << " = " << *op << genInline(uop->in())
                 << ";\n";
      }
      return;
    }

    if (!print_inline_) {
      if (op_type == UnaryOpType::RandLike) {
        auto out_tv = uop->out()->as<kir::TensorIndex>()->view();
        auto index = genTensorIndex(uop->out()->as<kir::TensorIndex>());
        int multiple = out_tv->getDataType() == DataType::Double ? 2 : 4;
        indent() << "nvfuser_index_t subseq" << uop->name() << " = (" << index
                 << ") / " << multiple << ";\n";
        indent() << "nvfuser_index_t component" << uop->name() << " = ("
                 << index << ") % " << multiple << ";\n";
        indent() << "nvfuser_index_t offset" << uop->name() << " = "
                 << uop->getRNGOffset() << ";\n";
        indent() << "if (rng_subseq != subseq" << uop->name()
                 << " || rng_offset != offset" << uop->name() << ") {\n";
        indent() << "  rng_result = philox(philox_args.seed_, subseq"
                 << uop->name() << ", offset / 4 + offset" << uop->name()
                 << ");\n";
        indent() << "  rng_subseq = subseq" << uop->name() << ";\n";
        indent() << "  rng_offset = offset" << uop->name() << ";\n";
        indent() << "}\n";
      }

      indent() << gen(uop->out());
      if (!uop->out()->isScalar() && !uop->in()->isScalar()) {
        code_ << "\n";
        indent() << kTab;
      }
      code_ << " = ";
    } else {
      TORCH_INTERNAL_ASSERT(op_type != UnaryOpType::RandLike);
    }

    if (auto op = inline_op_str(op_type)) {
      if (alsoBooleanOperator(op_type) &&
          uop->out()->dtype() == DataType::Bool) {
        code_ << stringifyBooleanOp(op_type) << gen(uop->in());
      } else {
        code_ << *op << gen(uop->in());
      }
    } else {
      if (op_type == UnaryOpType::Cast) {
        const auto cast_str =
            cast_func_str({uop->in()->dtype(), uop->out()->dtype()});
        TORCH_INTERNAL_ASSERT(
            cast_str.has_value(),
            "Invalid cast. Input type: ",
            uop->in()->dtype(),
            ", output type: ",
            uop->out()->dtype());
        code_ << cast_str.value();
      } else {
        code_ << op_type;
        if (needFloatSuffix(op_type) &&
            uop->out()->dtype() == DataType::Float) {
          code_ << "f";
        }
      }

      code_ << "(";
      if (op_type == UnaryOpType::RandLike) {
        code_ << "rng_result, component" << uop->name();
      } else {
        code_ << gen(uop->in());
      }
      code_ << ")";
    }

    if (!print_inline_) {
      code_ << ";\n";
    }

    if (auto in_tv = dynamic_cast<kir::TensorIndex*>(uop->in())) {
      if (in_tv->view()->getMemoryType() == MemoryType::Shared) {
        genBankConflictCheck(in_tv, dataTypeSize(in_tv->getDataType().value()));
      }
    }

    if (auto out_tv = dynamic_cast<kir::TensorIndex*>(uop->out())) {
      if (out_tv->view()->getMemoryType() == MemoryType::Shared) {
        genBankConflictCheck(
            out_tv, dataTypeSize(out_tv->getDataType().value()));
      }
    }
  }

  std::string genBinaryOp(
      BinaryOpType op_type,
      DataType data_type,
      const std::string& lhs,
      const std::string& rhs) {
    std::stringstream expr;
    if (auto op = inline_op_str(op_type)) {
      expr << lhs << " ";
      if (alsoBooleanOperator(op_type) && data_type == DataType::Bool) {
        expr << stringifyBooleanOp(op_type);
      } else {
        expr << *op;
      }
      expr << " " << rhs;
    } else {
      if (integer_op_str(op_type) && isIntegralType(data_type)) {
        auto int_op = integer_op_str(op_type);
        expr << *int_op;
      } else if (bool_op_str(op_type) && isBooleanType(data_type)) {
        auto bool_op = bool_op_str(op_type);
        expr << *bool_op;
      } else {
        expr << op_type;
        if (needFloatSuffix(op_type) && data_type == DataType::Float) {
          expr << "f";
        }
      }
      expr << "(" << lhs << ", " << rhs << ")";
    }
    return expr.str();
  }

  // If one argument is a tensorview and the other is a scalar, make sure we
  // cast the scalar to the tensorview type
  std::string scalarCast(Val* lhs, Val* rhs) {
    // If neither are scalars return
    if (!((lhs->isScalar() || rhs->isScalar()) &&
          (lhs->isA<kir::TensorIndex>() || rhs->isA<kir::TensorIndex>()))) {
      return "";
    }

    // Looking for mixed tensorview scalar options where types don't match
    // but are either both floating or both int types. We should cast
    // scalar to tensorview type in these instances.
    auto lhs_t = lhs->dtype();
    auto rhs_t = rhs->dtype();

    // If same type, don't cast anything
    if (lhs_t == rhs_t) {
      return "";
    }

    // Don't do anything when dealing with bools
    if (lhs_t == DataType::Bool || rhs_t == DataType::Bool) {
      return "";
    }

    // Mixing floating and int combination
    if ((isFloatingPointType(lhs_t) != isFloatingPointType(rhs_t)) ||
        (isIntegralType(lhs_t) != isIntegralType(rhs_t))) {
      return "";
    }

    std::stringstream cast;
    cast << "(" << (lhs->isA<kir::TensorIndex>() ? lhs_t : rhs_t) << ") ";
    return cast.str();
  }

  // If possible, replace pow with mul. Return true when successful.
  bool genPowerWithMul(const BinaryOp* bop) {
    if (bop->getBinaryOpType() != BinaryOpType::Pow) {
      return false;
    }

    auto rhs = bop->rhs();
    c10::optional<double> exponent;
    if (auto val_int = dynamic_cast<Int*>(rhs)) {
      if (val_int->isConst()) {
        exponent = val_int->value().value();
      }
    } else if (auto val_float = dynamic_cast<Double*>(rhs)) {
      if (val_float->isConst()) {
        auto fp_exp = val_float->value().value();
        double int_exp = 0;
        if (std::modf(fp_exp, &int_exp) == 0) {
          exponent = int_exp;
        }
      }
    }

    if (!exponent.has_value()) {
      return false;
    }

    // Only **2 and **3 are considered
    if (!(exponent.value() == 2 || exponent.value() == 3)) {
      return false;
    }

    auto lhs = gen(bop->lhs());

    if (print_inline_) {
      code_ << lhs << " * " << lhs;
      if (exponent.value() == 3) {
        code_ << " * " << lhs;
      }
    } else {
      indent() << gen(bop->out());
      if (bop->out()->isScalar()) {
        code_ << " = " << lhs << " * " << lhs;
        if (exponent.value() == 3) {
          code_ << " * " << lhs;
        }
      } else {
        code_ << "\n";
        indent() << kTab << "= " << lhs << "\n";
        indent() << kTab << "* " << lhs;
        if (exponent.value() == 3) {
          code_ << "\n";
          indent() << kTab << "* " << lhs;
        }
      }
    }

    code_ << ";\n";
    return true;
  }

  void handle(const BinaryOp* bop) final {
    // Try replacing pow with mul
    if (genPowerWithMul(bop)) {
      return;
    }

    const auto op_type = bop->getBinaryOpType();
    if (print_inline_) {
      // Inline expression: `lhs op rhs`
      code_ << genBinaryOp(
          op_type, bop->out()->dtype(), gen(bop->lhs()), gen(bop->rhs()));
    } else {
      indent() << gen(bop->out());
      if (bop->out()->isScalar()) {
        // Single line: `out = lhs op rhs;`
        code_ << " = "
              << genBinaryOp(
                     op_type,
                     bop->out()->dtype(),
                     gen(bop->lhs()),
                     gen(bop->rhs()));
      } else {
        // Split TensorView expressions across multiple lines:
        //
        // out
        //    =  lhs
        //    op rhs;
        //

        auto cast = scalarCast(bop->lhs(), bop->rhs());
        if (auto op = inline_op_str(op_type)) {
          code_ << "\n";
          indent() << kTab << "= " << (bop->lhs()->isScalar() ? cast : "")
                   << gen(bop->lhs()) << "\n";
          indent() << kTab;
          if (alsoBooleanOperator(op_type) &&
              bop->out()->dtype() == DataType::Bool) {
            code_ << stringifyBooleanOp(op_type);
          } else {
            code_ << *op;
          }
          code_ << " " << (bop->rhs()->isScalar() ? cast : "")
                << gen(bop->rhs());
        } else {
          if (integer_op_str(op_type) && isIntegralType(bop->out()->dtype())) {
            auto int_op = integer_op_str(op_type);
            code_ << " = " << *int_op << "(\n";
          } else if (
              bool_op_str(op_type) && isBooleanType(bop->out()->dtype())) {
            auto bool_op = bool_op_str(op_type);
            code_ << " = " << *bool_op << "(\n";
          } else {
            std::stringstream op_str;
            op_str << op_type;
            if (needFloatSuffix(op_type) &&
                bop->out()->dtype() == DataType::Float) {
              op_str << "f";
            }
            code_ << " = " << op_str.str() << "(\n";
          }
          indent() << kTab << (bop->lhs()->isScalar() ? cast : "")
                   << gen(bop->lhs()) << ",\n";
          indent() << kTab << (bop->rhs()->isScalar() ? cast : "")
                   << gen(bop->rhs()) << ")";
        }
      }
      code_ << ";\n";
    }
  }

  void handle(const TernaryOp* top) final {
    if (!print_inline_) {
      indent() << gen(top->out());
      if (!top->out()->isScalar()) {
        code_ << "\n";
        indent() << kTab;
      }
      code_ << " = ";
    }

    code_ << top->getTernaryOpType() << "(" << gen(top->in1()) << ", ";

    // Make sure the two operands of where has the same
    // type. Note that compiling "where(0.0f, 0.0)" fails because of
    // the overloading ambiguity.
    if (top->getTernaryOpType() == TernaryOpType::Where) {
      auto cast = scalarCast(top->in2(), top->in3());
      code_ << (top->in2()->isScalar() ? cast : "") << gen(top->in2()) << ", "
            << (top->in3()->isScalar() ? cast : "") << gen(top->in3()) << ")";
    } else {
      code_ << gen(top->in2()) << ", " << gen(top->in3()) << ")";
    }

    if (!print_inline_) {
      code_ << ";\n";
    }
  }

  std::string genArchString(MmaOptions::MacroType macro) {
    std::stringstream ss;
    if (isVolta(macro)) {
      ss << "Volta";
    } else if (isTuring(macro)) {
      ss << "Turing";
    } else if (isAmpere(macro)) {
      ss << "Ampere";
    } else {
      TORCH_INTERNAL_ASSERT(false, "mma macro unknown arch");
    }
    return ss.str();
  }

  std::string genMmaOp(const MmaOp* mma, bool init = false) {
    std::stringstream ss;
    auto options = mma->options();
    ss << genArchString(options.macro) << "::";
    if (init) {
      ss << "init";
    }
    ss << toString(options.macro);

    if (isVolta(options.macro)) {
      ss << toString(options.operand_layout);
    } else if (isTuring(options.macro) || isAmpere(options.macro)) {
      // mma's in turing and ampere TN only, transpose is handled either
      //  via ldmatrix for fp16 or explicitly for other types.
      ss << "TN";
    }
    // TODO: additional parameter could be removed by swizzling iterdomain
    auto acc_stride = mma->accStride();
    TORCH_INTERNAL_ASSERT(acc_stride > 0);
    ss << "<" << acc_stride << ">";
    return ss.str();
  }

  void genMmaOperands(const MmaOp* mma) {
    std::stringstream ss;
    auto options = mma->options();
    auto in_a = mma->inA()->as<kir::TensorIndex>()->view();
    auto dtype = in_a->getDataType().value();
    indent() << kTab << "&(reinterpret_cast<Array<" << dtype << ","
             << getInputARegisterSize(options.macro) << ","
             << getInputARegisterSize(options.macro) << ">*>(&"
             << varName(mma->inA()->as<kir::TensorIndex>()->view()) << ")["
             << genTensorIndex(mma->inA()->as<kir::TensorIndex>()) << "])"
             << ",\n";
    indent() << kTab << "&(reinterpret_cast<Array<" << dtype << ","
             << getInputBRegisterSize(options.macro) << ","
             << getInputBRegisterSize(options.macro) << ">*>(&"
             << varName(mma->inB()->as<kir::TensorIndex>()->view()) << ")["
             << genTensorIndex(mma->inB()->as<kir::TensorIndex>()) << "])";
  }

  void genMmaInitialization(const MmaOp* mma, const UnaryOp* uop) {
    auto options = mma->options();

    indent() << genMmaOp(mma, true) << "(reinterpret_cast<Array<"
             << mma->out()->getDataType().value() << ","
             << getOutputRegisterSize(options.macro) << ","
             << getOutputRegisterSize(options.macro) << ">*>"
             << "(&" << gen(uop->out()) << "));\n";
  }

  void handle(const MmaOp* mma) final {
    auto options = mma->options();
    auto out = mma->out()->as<kir::TensorIndex>();
    indent() << genMmaOp(mma) << "(\n";
    indent() << kTab << "reinterpret_cast<Array<"
             << out->view()->getDataType().value() << ","
             << getOutputRegisterSize(options.macro) << ","
             << getOutputRegisterSize(options.macro) << ">*>(&"
             << gen(mma->out()) << "),\n";
    genMmaOperands(mma);
    code_ << ");\n";
  }

  std::string genReductionOp(BinaryOpType op_type, DataType data_type) {
    std::stringstream lambda;
    lambda << "[](" << data_type << " &a, " << data_type << " b) "
           << "{ a = " << genBinaryOp(op_type, data_type, "a", "b") << "; }";
    return lambda.str();
  }

  void handle(const BroadcastOp* stmt) final {
    TORCH_INTERNAL_ASSERT(stmt->out()->isA<kir::TensorIndex>());

    const ParallelTypeBitmap parallel_types =
        kernel_->summary().broadcast_parallel_types.at(stmt);

    if (parallel_types.none()) {
      // Not parallelized
      indent() << gen(stmt->out()) << "\n";
      indent() << kTab << " = " << gen(stmt->in()) << ";\n";
      return;
    }

    TORCH_INTERNAL_ASSERT(
        !parallel_types.hasBID(),
        "Parallel broadcast across blocks should have been translated to a GridBroadcast IR node");

    std::stringstream flags_str;
    for (const ParallelType pt : kParallelTypeTIDs) {
      const bool parallel_bcast = parallel_types.get(pt);
      if (pt != kParallelTypeTIDs[0]) {
        flags_str << ", ";
      }
      flags_str << (parallel_bcast ? "true" : "false");
    }

    const auto data_type = stmt->out()->dtype();
    indent() << "broadcast::blockBroadcast<" << flags_str.str() << ">(\n";
    indent() << kTab << gen(stmt->out()) << ",\n";
    indent() << kTab << gen(stmt->in()) << ",\n";
    indent() << kTab << "static_cast<" << data_type << "*>(shared_mem),\n";
    TORCH_INTERNAL_ASSERT(
        stmt->predicate() != nullptr && stmt->predicate()->hasValue());
    indent() << kTab << genInline(stmt->predicate()) << ");\n";
  }

  void genSerialReduction(
      const kir::TensorIndex* output,
      const Val* input,
      BinaryOpType reduction_op_type) {
    const auto gen_out = gen(output);
    indent() << gen_out << " = "
             << genBinaryOp(
                    reduction_op_type, output->dtype(), gen_out, gen(input))
             << ";\n";
    return;
  }

  void genWarpReduction(
      const kir::TensorIndex* output,
      const kir::TensorIndex* input,
      const Val* init,
      BinaryOpType reduction_op_type,
      kir::Predicate* read_pred) {
    bool is_single_warp =
        kernel_->getWarpPaddedParallelInfo().is_tidx_single_warp;

    indent() << "warp::warpReduceTIDX";
    if (is_single_warp) {
      code_ << "<true>(\n";
    } else {
      code_ << "<false>(\n";
    }
    indent() << kTab << gen(output) << ",\n";
    indent() << kTab << gen(input) << ",\n";
    indent() << kTab << genReductionOp(reduction_op_type, output->dtype())
             << ",\n";
    indent() << kTab << "threadIdx,\n";
    indent() << kTab << "blockDim,\n";
    indent() << kTab << "static_cast<" << output->dtype()
             << "*>(shared_mem),\n";
    TORCH_INTERNAL_ASSERT(read_pred != nullptr && read_pred->hasValue());
    indent() << kTab << genInline(read_pred) << ",\n";
    indent() << kTab << output->dtype() << "(" << genInline(init) << "));\n";
  }

  void genBlockReduction(
      const kir::TensorIndex* output,
      const kir::TensorIndex* input,
      const Val* init,
      BinaryOpType reduction_op_type,
      kir::Predicate* read_pred,
      kir::Predicate* write_pred) {
    const auto par_domains = ir_utils::getParallelDomains(output);
    // Get parallel reduction domains
    const bool tidx =
        par_domains.find(ParallelType::TIDx) != par_domains.end() &&
        par_domains.at(ParallelType::TIDx)->isReduction();
    const bool tidy =
        par_domains.find(ParallelType::TIDy) != par_domains.end() &&
        par_domains.at(ParallelType::TIDy)->isReduction();
    const bool tidz =
        par_domains.find(ParallelType::TIDz) != par_domains.end() &&
        par_domains.at(ParallelType::TIDz)->isReduction();

    const auto data_type = output->dtype();

    indent() << "blockReduce<" << (tidx ? "true" : "false") << ", "
             << (tidy ? "true" : "false") << ", " << (tidz ? "true" : "false")
             << ">(\n";
    indent() << kTab << gen(output) << ",\n";
    indent() << kTab << gen(input) << ",\n";
    indent() << kTab << genReductionOp(reduction_op_type, output->dtype())
             << ",\n";
    indent() << kTab << "threadIdx,\n";
    indent() << kTab << "blockDim,\n";
    indent() << kTab << "static_cast<" << data_type << "*>(shared_mem),\n";
    TORCH_INTERNAL_ASSERT(read_pred != nullptr && read_pred->hasValue());
    indent() << kTab << genInline(read_pred) << ",\n";
    // Pass the write predicate if available and different from the
    // default predicate. The blockReduce runtime function uses the
    // default predicate for both read and write when only the
    // default one is given.
    if (write_pred != nullptr) {
      TORCH_INTERNAL_ASSERT(write_pred->hasValue());
      indent() << kTab << genInline(write_pred) << ",\n";
    }
    indent() << kTab << data_type << "(" << genInline(init) << "));\n";
  }

  void handle(const ReductionOp* rop) final {
    TORCH_INTERNAL_ASSERT(rop->out()->isA<kir::TensorIndex>());

    const auto output = rop->out()->as<kir::TensorIndex>();
    const auto input = rop->in()->as<kir::TensorIndex>();
    const auto domain = output->view()->domain();
    const auto op_type = rop->getReductionOpType();

    const bool has_block_reduce = domain->hasBlockReduction();
    const bool has_grid_reduce = domain->hasGridReduction();

    TORCH_INTERNAL_ASSERT(
        !has_grid_reduce,
        "ReductionOp does not support block parallelization. GridReductionOp must be used. ",
        rop->toString());

    if (!has_block_reduce) {
      genSerialReduction(output, input, op_type);
    } else if (
        auto reduction_id = ir_utils::getMaybeWarpReductionDim(output, input)) {
      genWarpReduction(output, input, rop->init(), op_type, rop->predicate());
    } else {
      genBlockReduction(
          output,
          input,
          rop->init(),
          op_type,
          rop->predicate(),
          rop->writePredicate());
    }
  }

  void handle(const LoadStoreOp* ldst) {
    // TODO:
    //  Need to gradually merge the code path of this
    //   with UnaryOp::Set for vectorization.
    //  There is quite a bit of possible clean up.
    bool vectorize_op = false;
    size_t vector_word_size = 1;
    auto ti = ldst->out()->as<kir::TensorIndex>();

    // Check vectorization and set vector word size
    for (auto id : ti->view()->domain()->domain()) {
      if (!isParallelTypeVectorize(id->getParallelType())) {
        continue;
      }

      ExpressionEvaluator expr_eval(id->fusion());
      auto vector_size_optional = expr_eval.evaluate(id->extent());

      TORCH_INTERNAL_ASSERT(
          vector_size_optional.has_value(),
          "Could not evaluate constant value bound to vectorized dim.");

      TORCH_INTERNAL_ASSERT(
          id->getParallelType() != ParallelType::MisalignedVectorize,
          "LoadStoreOp: no support yet for mis-aligned vectorization");
      vector_word_size = vector_size_optional.value();
      vectorize_op = true;
      break;
    }

    // Dispatch instruction generation:
    switch (ldst->opType()) {
      case LoadStoreOpType::LdMatrix:
      case LoadStoreOpType::LdMatrixTranspose:
        TORCH_INTERNAL_ASSERT(
            vectorize_op, "LdMatrix: Vectorization required: ", ldst);
        genLdMatrix(ldst, vector_word_size);
        break;
      case LoadStoreOpType::CpAsync:
        genCpAsync(ldst, vector_word_size);
        break;
      default:
        TORCH_INTERNAL_ASSERT(false, "LoadStoreOp: Unknown op type");
    }
  }

  void handle(const WelfordOp* wop) final {
    TORCH_INTERNAL_ASSERT(wop->out()->isA<kir::TensorIndex>());

    const auto out = wop->out()->as<kir::TensorIndex>();
    const auto domain = out->view()->domain();

    const auto out_var = wop->outVar();
    const auto out_avg = wop->outAvg();
    const auto out_N = wop->outN();

    const auto in_var = wop->inVar();
    const auto in_avg = wop->inAvg();
    const auto in_N = wop->inN();

    // inVar was allowed to be nullptr. Make sure it isn't.
    TORCH_INTERNAL_ASSERT(
        in_var != nullptr, "Welford var input nullptr not allowed");

    const bool has_block_reduce = domain->hasBlockReduction();
    const bool has_grid_reduce = domain->hasGridReduction();

    // Serial WelfordOp generation
    if (!has_block_reduce && !has_grid_reduce) {
      indent() << "welfordCombine ("
               << "\n";
      indent() << kTab << gen(out_avg) << ",\n";
      indent() << kTab << gen(out_var) << ",\n";
      indent() << kTab << gen(out_N) << ",\n";
      indent() << kTab << gen(in_avg) << ",\n";
      indent() << kTab << "(" << out_avg->dtype() << ")" << gen(in_var)
               << ",\n";
      indent() << kTab << "(" << out_N->dtype() << ")" << gen(in_N) << ");\n";
      return;
    }

    const auto par_domains = ir_utils::getParallelDomains(wop->out());
    // Get parallel reduction domains
    const bool tidx =
        par_domains.find(ParallelType::TIDx) != par_domains.end() &&
        par_domains.at(ParallelType::TIDx)->isReduction();
    const bool tidy =
        par_domains.find(ParallelType::TIDy) != par_domains.end() &&
        par_domains.at(ParallelType::TIDy)->isReduction();
    const bool tidz =
        par_domains.find(ParallelType::TIDz) != par_domains.end() &&
        par_domains.at(ParallelType::TIDz)->isReduction();

    const auto data_type = wop->out()->dtype();

    if (has_block_reduce) {
      if (has_grid_reduce) {
        // allocate block result
        indent() << data_type << " "
                 << "block_result_avg_" << block_reduce_name_ << " = "
                 << gen(wop->initAvg()) << ";\n";
        indent() << data_type << " "
                 << "block_result_var_" << block_reduce_name_ << " = "
                 << gen(wop->initVar()) << ";\n";
        indent() << out_N->dtype() << " "
                 << "block_result_n_" << block_reduce_name_ << " = "
                 << gen(wop->initN()) << ";\n";
      }
      indent() << "blockWelford<" << (tidx ? "true" : "false") << ", "
               << (tidy ? "true" : "false") << ", " << (tidz ? "true" : "false")
               << ">(\n";
      if (has_grid_reduce) {
        indent() << kTab << "block_result_avg_" << block_reduce_name_ << ",\n";
        indent() << kTab << "block_result_var_" << block_reduce_name_ << ",\n";
        indent() << kTab << "block_result_n_" << block_reduce_name_ << ",\n";
      } else {
        indent() << kTab << gen(wop->outAvg()) << ",\n";
        indent() << kTab << gen(wop->outVar()) << ",\n";
        indent() << kTab << gen(wop->outN()) << ",\n";
      }
      indent() << kTab << gen(in_avg) << ",\n";
      indent() << kTab << out_avg->dtype() << "(" << gen(in_var) << "),\n";
      indent() << kTab << out_N->dtype() << "(" << gen(in_N) << "),\n";
      indent() << kTab << "threadIdx,\n";
      indent() << kTab << "blockDim,\n";
      indent() << kTab << "reinterpret_cast<" << data_type
               << "*>(shared_mem_avg),\n";
      indent() << kTab << "reinterpret_cast<" << data_type
               << "*>(shared_mem_var),\n";
      indent() << kTab << "reinterpret_cast<" << out_N->dtype()
               << "*>(shared_mem_n),\n";
      TORCH_INTERNAL_ASSERT(wop->predicate() != nullptr);
      TORCH_INTERNAL_ASSERT(
          wop->predicate() != nullptr && wop->predicate()->hasValue());
      auto read_pred = genInline(wop->predicate());
      indent() << kTab << read_pred << ",\n";
      if (wop->writePredicate() != nullptr) {
        TORCH_INTERNAL_ASSERT(wop->writePredicate()->hasValue());
        auto write_pred = genInline(wop->writePredicate());
        indent() << kTab << write_pred << ",\n";
      }
      indent() << kTab << data_type << "(0));\n";
    }
  }

  // Support ReductionOp and WelfordOp
  template <typename REDUCTION_OP>
  std::string generateGridReduceTemplateFlags(
      const REDUCTION_OP* rop,
      const ParallelTypeBitmap& thread_pred) {
    TORCH_INTERNAL_ASSERT(
        !rop->isAllreduce(),
        "This is not for the allreduce reduction kernel\n");

    const auto par_domains = ir_utils::getParallelDomains(rop->outputs()[0]);
    ArgumentBuilder flags;
    for (const ParallelType pt : kParallelTypeThreads) {
      const bool parallel_reduction =
          par_domains.find(pt) != par_domains.end() &&
          par_domains.at(pt)->isReduction();
      const bool pred = thread_pred.get(pt);
      TORCH_INTERNAL_ASSERT(
          !(parallel_reduction && pred), "Cannot reduce predicated axis: ", pt);
      bool flag = false;
      // Currently assumed that no dimensions parallelized with blocks
      // are predicated. This assumption may be lifted, but
      // gridReduction would need some changes.
      if (isParallelTypeBlockDim(pt)) {
        TORCH_INTERNAL_ASSERT(
            !pred, "Predication on block dimensions not allowed: ", pt);
        flag = parallel_reduction;
      } else {
        flag = !pred && !parallel_reduction;
      }
      flags.arg(flag);
    }
    return flags.str();
  }

  // TODO: This should replace generateGridReduceTemplateFlags once
  // GridWelford is refactored as GridReduction.
  template <typename REDUCTION_OP>
  std::string generateGridReduceTemplateFlags2(
      const REDUCTION_OP* rop,
      const ParallelTypeBitmap& thread_pred) {
    TORCH_INTERNAL_ASSERT(
        !rop->isAllreduce(),
        "This is not for the allreduce reduction kernel\n");

    const auto par_domains =
        ir_utils::getParallelDomains(ir_utils::getTvOutput(rop));
    ArgumentBuilder flags;
    for (const ParallelType pt : kParallelTypeThreads) {
      const bool parallel_reduction =
          par_domains.find(pt) != par_domains.end() &&
          par_domains.at(pt)->isReduction();
      const bool pred = thread_pred.get(pt);
      TORCH_INTERNAL_ASSERT(
          !(parallel_reduction && pred), "Cannot reduce predicated axis: ", pt);
      // Currently assumed that no dimensions parallelized with blocks
      // are predicated. This assumption may be lifted, but
      // gridReduction would need some changes.
      if (isParallelTypeBlockDim(pt)) {
        TORCH_INTERNAL_ASSERT(
            !pred, "Predication on block dimensions not allowed: ", pt);
      }
      flags.arg(parallel_reduction);
    }
    return flags.str();
  }

  void addProfileArguments(ArgumentBuilder& func_args, const Expr* expr) {
    if (isOptionEnabled(EnableOption::KernelProfile) &&
        kernel_->profile().isProfiled(expr)) {
      const auto& buffer_indices =
          kernel_->profile().getIndicesInProfileBuffer(expr);
      auto buffer = kernel_->profile().getBuffer();
      TORCH_INTERNAL_ASSERT(buffer != nullptr);
      for (const auto& index : buffer_indices) {
        func_args.arg(varName(buffer)).append("[").append(index).append("]");
      }
    }
  }

  void handle(const kir::GridReduction* grop) final {
    TORCH_INTERNAL_ASSERT(grop->out()->isA<kir::TensorIndex>());

    const auto out = grop->out()->as<kir::TensorIndex>();
    const auto domain = out->view()->domain();
    TORCH_INTERNAL_ASSERT(domain->hasGridReduction());

    const auto data_type = grop->out()->dtype();
    const auto op_type = grop->getReductionOpType();

    TORCH_INTERNAL_ASSERT(
        grop->reduction_buffer()->buffer()->isA<TensorView>());
    TORCH_INTERNAL_ASSERT(grop->sync_buffer()->buffer()->isA<TensorView>());
    const auto work_buffer =
        grop->reduction_buffer()->buffer()->as<TensorView>();
    const auto sync_buffer = grop->sync_buffer()->buffer()->as<TensorView>();

    if (grop->isAllreduce()) {
      generateGridAllreduce(grop);
      return;
    }

    const std::string flags_str =
        generateGridReduceTemplateFlags2(grop, grop->threadPredicate());

    const bool persistent_sync =
        kernel_->summary().has_cooperative_grid_reduction;

    // Since block-level reduction is already done, those dimensions
    // with tidx/y/z being true do not participate in the grid
    // reduction.
    ArgumentBuilder template_args;
    template_args.arg(flags_str).arg(persistent_sync);

    ArgumentBuilder func_args(block_nest_level_ + 1, kTab);
    func_args.arg(gen(grop->out()));
    func_args.arg(gen(grop->in()));
    func_args.arg(genReductionOp(op_type, out->dtype()));
    func_args.arg("&").append(varName(work_buffer)).append("[0]");
    func_args.arg("&").append(varName(sync_buffer)).append("[0]");
    func_args.arg(genCall("static_cast", ptrType(data_type), "shared_mem"));
    // read and write predicates
    TORCH_INTERNAL_ASSERT(
        grop->predicate() != nullptr && grop->predicate()->hasValue());
    const auto read_pred = genInline(grop->predicate());
    func_args.arg(read_pred);
    if (grop->writePredicate() != nullptr) {
      TORCH_INTERNAL_ASSERT(grop->writePredicate()->hasValue());
      func_args.arg(genInline(grop->writePredicate()));
    } else {
      func_args.arg(read_pred);
    }
    // Init val
    func_args.arg(genCall(data_type, genInline(grop->init())));
    func_args.arg(genInline(grop->entrance_index()));
    func_args.arg(genInline(grop->entrances()));

    addProfileArguments(func_args, grop);

    indent() << "reduction::gridReduce<" << template_args << ">(\n";
    indent() << kTab << func_args << ");\n";
  }

  std::string genFusedReductionName(const TensorView* reduction_out) {
    return varName(reduction_out) + "_reduction";
  }

  void generateGridAllreduce(const kir::GridReduction* grop) {
    TORCH_INTERNAL_ASSERT(grop->isAllreduce());

    const auto out = grop->out()->as<kir::TensorIndex>();

    const auto data_type = grop->out()->dtype();
    const auto op_type = grop->getReductionOpType();

    const auto work_buffer =
        grop->reduction_buffer()->buffer()->as<TensorView>();
    const auto sync_buffer = grop->sync_buffer()->buffer()->as<TensorView>();

    const auto reduction_name = genFusedReductionName(out->view());

    // template <typename Func, typename... Types>
    // __device__ __inline__ void reduce(
    //   RefTuple<Types...> out,
    //   const LocalTuple<Types...>& inp,
    //   VolatilePtrTuple<Types...> global_work_buffer,
    //   int64_t* global_sync_buffer, // Allocated as product of all
    //                                // non-participating Grid dimension
    //   PtrTuple<Types...> shared_buf,
    //   bool read_pred, // Prevent reading from out of bounds memory
    //   bool write_pred, // Prevent from writing out of bounds
    //   const LocalTuple<Types...>& init_val,
    //   Func reduction_op);

    indent() << reduction_name << ".reduce(\n";

    ArgumentBuilder func_args(block_nest_level_ + 1, kTab);
    // out
    func_args.arg(genCall("RefTuple", data_type, gen(grop->out())));
    // inp
    func_args.arg(genCall("ConstRefTuple", data_type, gen(grop->in())));
    // global_work_buffer
    func_args.arg(genCall(
        "VolatilePtrTuple", data_type, "&" + varName(work_buffer) + "[0]"));
    // global_sync_buffer
    func_args.arg("&").append(varName(sync_buffer)).append("[0]");
    // shared_buf
    func_args.arg(genCall(
        "PtrTuple",
        data_type,
        genCall("static_cast", ptrType(data_type), "shared_mem")));
    // read and write predicates
    TORCH_INTERNAL_ASSERT(
        grop->predicate() != nullptr && grop->predicate()->hasValue());
    const auto read_pred = genInline(grop->predicate());
    auto write_pred = read_pred;
    if (grop->writePredicate() != nullptr) {
      TORCH_INTERNAL_ASSERT(grop->writePredicate()->hasValue());
      write_pred = genInline(grop->writePredicate());
    }
    func_args.arg(read_pred).arg(write_pred);
    // init_val
    func_args.arg(genCall("LocalTuple", data_type, genInline(grop->init())));
    // reduction_op
    func_args.arg(genReductionOp(op_type, out->dtype()));

    addProfileArguments(func_args, grop);

    indent() << kTab << func_args << ");\n";
  }

  void handle(const kir::GroupedGridReduction* grouped_grop) final {
    const auto out = ir_utils::getTvOutput(grouped_grop);
    const auto domain = out->domain();
    TORCH_INTERNAL_ASSERT(domain->hasGridReduction());

    TORCH_INTERNAL_ASSERT(
        grouped_grop->sync_buffer()->buffer()->isA<TensorView>());
    const auto sync_buffer =
        grouped_grop->sync_buffer()->buffer()->as<TensorView>();

    if (grouped_grop->isAllreduce()) {
      generateGroupedGridAllreduce(grouped_grop);
      return;
    }

    TORCH_INTERNAL_ASSERT(
        grouped_grop->numExprs() == 2,
        "Only grouping of 2 reductions is supported. ",
        grouped_grop->toString());

    const std::string flags_str = generateGridReduceTemplateFlags2(
        grouped_grop, grouped_grop->threadPredicate());

    const bool persistent_sync =
        kernel_->summary().has_cooperative_grid_reduction;

    // Since block-level reduction is already done, those dimensions
    // with tidx/y/z being true do not participate in the grid
    // reduction.
    ArgumentBuilder template_args;
    template_args.arg(flags_str).arg(persistent_sync);

    ArgumentBuilder func_args(block_nest_level_ + 1, kTab);

    // Append arguments for each reduction
    for (const auto i : c10::irange(grouped_grop->numExprs())) {
      TORCH_INTERNAL_ASSERT(
          grouped_grop->reduction_buffers().at(i)->buffer()->isA<TensorView>());
      const auto work_buffer =
          grouped_grop->reduction_buffers().at(i)->buffer()->as<TensorView>();

      func_args.arg(gen(grouped_grop->output(i)));
      func_args.arg(gen(grouped_grop->input(i)));
      func_args.arg(genCall(
          grouped_grop->output(i)->dtype(),
          genInline(grouped_grop->initVal(i))));
      func_args.arg(genReductionOp(
          grouped_grop->getReductionOpType(i),
          grouped_grop->output(i)->dtype()));
      func_args.arg("&").append(varName(work_buffer)).append("[0]");
    }

    // The rest of the arguments are common between the reductions
    func_args.arg("&").append(varName(sync_buffer)).append("[0]");
    func_args.arg("shared_mem");
    // read and write predicates
    TORCH_INTERNAL_ASSERT(
        grouped_grop->predicate() != nullptr &&
        grouped_grop->predicate()->hasValue());
    const auto read_pred = genInline(grouped_grop->predicate());
    func_args.arg(read_pred);
    if (grouped_grop->writePredicate() != nullptr) {
      TORCH_INTERNAL_ASSERT(grouped_grop->writePredicate()->hasValue());
      func_args.arg(genInline(grouped_grop->writePredicate()));
    } else {
      func_args.arg(read_pred);
    }

    func_args.arg(genInline(grouped_grop->entrance_index()));
    func_args.arg(genInline(grouped_grop->entrances()));

    addProfileArguments(func_args, grouped_grop);

    indent() << "reduction::gridReduceGroup<" << template_args << ">(\n";
    indent() << kTab << func_args << ");\n";
  }

  // Enumerates all combinations of index values of grouped
  // loops. Each combination is a vector of loop index values. The
  // length of the vector is the number of grouped loops.
  //
  // Example 1: only one domain of extent 2 is grouped: {{0}, {1}}.
  // Example 2: two domains of extents 2 and 3 are grouped: {{0, 0},
  // {0, 1}, {0, 2}, {1, 0}, {1, 1}, {1, 2}}
  std::vector<std::vector<int64_t>> getGroupedLoopIndexConcreteIntSets() {
    std::vector<std::vector<int64_t>> index_combinationsatoins;

    // Initialize with an empty vector
    index_combinationsatoins.push_back(std::vector<int64_t>());

    // Incrementally build a combinatorial set
    for (const auto loop : grouped_loops_) {
      const auto iter_count = loop->stop()->evaluateInt();
      std::vector<std::vector<int64_t>> new_combinations;
      // Append integers from 0 to iter_count to all the vectors built
      // so far
      for (const auto& index_vec : index_combinationsatoins) {
        for (int64_t i = 0; i < iter_count; ++i) {
          auto index_vec_appended = index_vec;
          index_vec_appended.push_back(i);
          new_combinations.push_back(index_vec_appended);
        }
      }
      index_combinationsatoins = std::move(new_combinations);
    }

    return index_combinationsatoins;
  }

  //! Returns all combinations of maps from index Vals of grouped loops to their
  //! conrete integers.
  std::vector<std::unordered_map<const Int*, int64_t>>
  getLoopIndexReplacementMaps() {
    std::vector<std::unordered_map<const Int*, int64_t>> maps;

    if (grouped_loops_.empty()) {
      std::unordered_map<const Int*, int64_t> empty_map;
      return {empty_map};
    }

    // Vector of indices of grouped loops
    std::vector<Int*> loop_indices;
    std::transform(
        grouped_loops_.begin(),
        grouped_loops_.end(),
        std::back_inserter(loop_indices),
        [](const kir::ForLoop* loop) { return loop->index()->as<Int>(); });

    // All combinations of loop index integer values
    const auto index_val_sets = getGroupedLoopIndexConcreteIntSets();

    // Create maps from loop index Vals to integers
    for (const auto& index_values : index_val_sets) {
      TORCH_INTERNAL_ASSERT(loop_indices.size() == index_values.size());
      std::unordered_map<const Int*, int64_t> index_val_map;
      for (const auto i : c10::irange(loop_indices.size())) {
        auto loop_index = loop_indices.at(i);
        auto index_val = index_values.at(i);
        index_val_map.emplace(loop_index, index_val);
      }
      maps.emplace_back(std::move(index_val_map));
    }

    return maps;
  }

  void generateGroupedGridAllreduce(
      const kir::GroupedGridReduction* grouped_grop) {
    TORCH_INTERNAL_ASSERT(grouped_grop->isAllreduce());

    // There are two dimensions of grouping: horizontal grouping and
    // iteration grouping. The total number of individual reductions
    // is the number of horizontal reductions * the extent of grouped
    // iterations. All of them are packed into a single grid reduction
    // call. The number of reductions is limited, and currently it is
    // simply an error if exceeded. This could be avoided by
    // decomposing grouped_grop into smaller groups within the
    // limit. TODO: Support a larger number of reductions.

    // First, enumerate all combinations of loop index values of
    // grouped IterDomains. If only a single domain is grouped, this
    // is simply just a 1D vector of integer from 0 to extent-1. If
    // two domains are grouped, combinations of two integer vectors
    // are returned. These loop index value vectors are returned as a
    // map from loop index Vals to concrete int values.
    const auto index_replacement_maps = getLoopIndexReplacementMaps();
    const auto num_grouped_iterations = index_replacement_maps.size();

    // This is also checked at the lowering validaiton time, so it
    // isn't strictly necessary.
    TORCH_INTERNAL_ASSERT(
        num_grouped_iterations * grouped_grop->numExprs() <=
            kMaxNumGroupedReductions,
        "Too many grouped reductions: ",
        grouped_grop->toString(),
        ". Up to ",
        kMaxNumGroupedReductions,
        " reductions are allowed.");

    ArgumentBuilder types;
    ArgumentBuilder outputs;
    ArgumentBuilder inputs;
    ArgumentBuilder work_bufs;
    ArgumentBuilder init_vals;
    ArgumentBuilder reduction_ops;

    ArgumentBuilder bool_types;
    ArgumentBuilder read_preds;
    ArgumentBuilder write_preds;

    for (const auto expr_index : c10::irange(grouped_grop->numExprs())) {
      const auto data_type = grouped_grop->outputs().at(expr_index)->dtype();
      TORCH_INTERNAL_ASSERT(grouped_grop->reduction_buffers()
                                .at(expr_index)
                                ->buffer()
                                ->isA<TensorView>());

      for (const auto& group_index :
           c10::irange(index_replacement_maps.size())) {
        // Set the index replacement map with the concrete values of
        // indices of grouped loops.
        index_replacement_map_ = index_replacement_maps.at(group_index);

        types.arg(data_type);

        // out
        outputs.arg(gen(grouped_grop->outputs().at(expr_index)));

        // inp
        inputs.arg(gen(grouped_grop->inputs().at(expr_index)));

        // global_work_buffer
        const auto work_buffer = grouped_grop->reduction_buffers()
                                     .at(expr_index)
                                     ->buffer()
                                     ->as<TensorView>();
        // Separate Work buffer is used for each reduction.
        auto work_buffer_offset = group_index == 0
            ? "0"
            : (genInline(grouped_grop->buffer_stride()) + " * " +
               std::to_string(group_index));
        work_bufs.arg("&")
            .append(varName(work_buffer))
            .append("[")
            .append(work_buffer_offset)
            .append("]");
        init_vals.arg(genInline(grouped_grop->initVal(expr_index)));

        reduction_ops.arg(genReductionOp(
            grouped_grop->getReductionOpType(expr_index),
            grouped_grop->output(expr_index)->dtype()));

        // read and write predicates
        bool_types.arg("bool");
        // Same argument for all inputs. Different predicates would be
        // used when grouping is done across iterations
        TORCH_INTERNAL_ASSERT(
            grouped_grop->predicate() != nullptr &&
            grouped_grop->predicate()->hasValue());
        const auto read_pred = genInline(grouped_grop->predicate());
        read_preds.arg(read_pred);
        if (grouped_grop->writePredicate() != nullptr) {
          TORCH_INTERNAL_ASSERT(grouped_grop->writePredicate()->hasValue());
          write_preds.arg(genInline(grouped_grop->writePredicate()));
        } else {
          write_preds.arg(read_pred);
        }

        index_replacement_map_.clear();
      }
    }

    ArgumentBuilder func_args(block_nest_level_ + 1, kTab);
    func_args.arg(genCall("RefTuple", types, outputs));
    func_args.arg(genCall("ConstRefTuple", types, inputs));
    func_args.arg(genCall("VolatilePtrTuple", types, work_bufs));
    func_args.arg(genCall("LocalTuple", types, init_vals));

    // global_sync_buffer
    const auto sync_buffer =
        grouped_grop->sync_buffer()->buffer()->as<TensorView>();
    func_args.arg("&").append(varName(sync_buffer)).append("[0]");

    // shared_buf
    func_args.arg("shared_mem");

    func_args.arg(genCall("LocalTuple", bool_types, read_preds));
    func_args.arg(genCall("LocalTuple", bool_types, write_preds));

    addProfileArguments(func_args, grouped_grop);

    func_args.arg(reduction_ops);

    indent() << genFusedReductionName(ir_utils::getTvOutput(grouped_grop))
             << ".reduceGroup(\n";
    indent() << kTab << func_args << ");\n";
  }

  void handle(const kir::GridBroadcast* grop) final {
    const auto bop = grop->broadcast_op();
    TORCH_INTERNAL_ASSERT(bop->out()->isA<kir::TensorIndex>());

    const ParallelTypeBitmap parallel_types =
        kernel_->summary().broadcast_parallel_types.at(bop);

    TORCH_INTERNAL_ASSERT(
        parallel_types.hasBID(),
        "GridBroadcast needs to be used with a broadcast op that is parallelized with the BID parallel types");

    TORCH_INTERNAL_ASSERT(
        grop->broadcast_buffer()->buffer()->isA<TensorView>());
    TORCH_INTERNAL_ASSERT(grop->sync_buffer()->buffer()->isA<TensorView>());
    const auto work_buffer =
        grop->broadcast_buffer()->buffer()->as<TensorView>();
    const auto sync_buffer = grop->sync_buffer()->buffer()->as<TensorView>();

    std::stringstream flags_str;
    for (const ParallelType pt : kParallelTypeThreads) {
      const bool parallel_bcast = parallel_types.get(pt);
      if (pt != kParallelTypeThreads[0]) {
        flags_str << ", ";
      }
      flags_str << (parallel_bcast ? "true" : "false");
    }

    // Since block-level broadcast has not necessarily been performed before
    // this function call, so grid broadcast may be broadcasting across both
    // the grid and the block level.
    indent() << "grid_broadcast::broadcast<" << flags_str.str() << ">(\n";
    indent() << kTab << gen(bop->out()) << ",\n";
    indent() << kTab << gen(bop->in()) << ",\n";
    indent() << kTab << "&" << varName(work_buffer) << "[0],\n";
    indent() << kTab << varName(sync_buffer) << ",\n";
    TORCH_INTERNAL_ASSERT(
        grop->predicate() != nullptr && grop->predicate()->hasValue());
    indent() << kTab << genInline(grop->predicate()) << ");\n";
  }

  void handle(const kir::GridWelford* gwop) final {
    const auto wop = gwop->welford_op();
    TORCH_INTERNAL_ASSERT(wop->outAvg()->isA<kir::TensorIndex>());

    const auto out = wop->out()->as<kir::TensorIndex>();
    const auto domain = out->view()->domain();
    TORCH_INTERNAL_ASSERT(domain->hasGridReduction());

    const auto data_type = out->dtype();

    TORCH_INTERNAL_ASSERT(gwop->var_buffer()->buffer()->isA<TensorView>());
    TORCH_INTERNAL_ASSERT(gwop->sync_buffer()->buffer()->isA<TensorView>());

    const auto avg_buffer = gwop->avg_buffer()->buffer()->as<TensorView>();
    const auto var_buffer = gwop->var_buffer()->buffer()->as<TensorView>();
    const auto n_buffer = gwop->N_buffer()->buffer()->as<TensorView>();
    const auto sync_buffer = gwop->sync_buffer()->buffer()->as<TensorView>();

    if (wop->isAllreduce()) {
      generateGridAllreduce(gwop);
      return;
    }

    const bool persistent_sync =
        kernel_->summary().has_cooperative_grid_reduction;

    const std::string flags_str =
        generateGridReduceTemplateFlags(wop, gwop->threadPredicate());

    // Since block-level reduction is already done, those dimensions
    // with tidx/y/z being true do not participate in the grid reduction.
    indent() << "welford::gridWelford<" << flags_str << ", "
             << (persistent_sync ? "true" : "false") << ">(\n";
    indent() << kTab << gen(wop->outAvg()) << ",\n";
    indent() << kTab << gen(wop->outVar()) << ",\n";
    indent() << kTab << gen(wop->outN()) << ",\n";
    if (domain->hasBlockReduction()) {
      indent() << kTab << "block_result_avg_" << block_reduce_name_ << ",\n";
      indent() << kTab << "block_result_var_" << block_reduce_name_ << ",\n";
      indent() << kTab << "block_result_n_" << block_reduce_name_ << ",\n";
      block_reduce_name_++;
    } else {
      indent() << kTab << gen(wop->inAvg()) << ",\n";
      TORCH_INTERNAL_ASSERT(
          wop->inVar() != nullptr, "Welford var input nullptr not allowed");
      indent() << kTab << "(" << wop->outVar()->dtype() << ")"
               << gen(wop->inVar()) << ",\n";
      indent() << kTab << "(" << wop->outN()->dtype() << ")" << gen(wop->inN())
               << ",\n";
    }
    indent() << kTab << "&" << varName(avg_buffer) << "[0],\n";
    indent() << kTab << "&" << varName(var_buffer) << "[0],\n";
    indent() << kTab << "&" << varName(n_buffer) << "[0],\n";
    indent() << kTab << varName(sync_buffer) << ",\n";
    indent() << kTab << "reinterpret_cast<" << data_type
             << "*>(shared_mem_avg),\n";
    indent() << kTab << "reinterpret_cast<" << data_type
             << "*>(shared_mem_var),\n";
    indent() << kTab << "reinterpret_cast<" << wop->outN()->dtype()
             << "*>(shared_mem_n),\n";
    TORCH_INTERNAL_ASSERT(
        gwop->predicate() != nullptr && gwop->predicate()->hasValue());
    auto read_pred = genInline(gwop->predicate());
    indent() << kTab << read_pred << ",\n";
    if (gwop->writePredicate() != nullptr) {
      TORCH_INTERNAL_ASSERT(gwop->writePredicate()->hasValue());
      auto write_pred = genInline(gwop->writePredicate());
      indent() << kTab << write_pred << ",\n";
    } else {
      indent() << kTab << read_pred << ",\n";
    }
    // TODO : init value support or remove.
    indent() << kTab << data_type << "(0),\n";
    indent() << kTab << genInline(gwop->entrance_index()) << ",\n";
    indent() << kTab << genInline(gwop->entrances());
    code_ << ");\n";
  }

  void generateGridAllreduce(const kir::GridWelford* gwop) {
    const auto wop = gwop->welford_op();
    TORCH_INTERNAL_ASSERT(wop->isAllreduce());

    const auto out = wop->out()->as<kir::TensorIndex>();

    const auto data_type = wop->outAvg()->dtype();
    const auto index_type = wop->outN()->dtype();
    TORCH_INTERNAL_ASSERT(wop->outAvg()->dtype() == wop->outVar()->dtype());

    ArgumentBuilder data_type_args;
    data_type_args.arg(data_type).arg(data_type).arg(index_type);

    const auto sync_buffer = gwop->sync_buffer()->buffer()->as<TensorView>();

    const auto reduction_name = genFusedReductionName(out->view());

    // template <typename Func, typename... Types>
    // __device__ __inline__ void reduce(
    //   RefTuple<Types...> out,
    //   const LocalTuple<Types...>& inp,
    //   VolatilePtrTuple<Types...> global_work_buffer,
    //   int64_t* global_sync_buffer, // Allocated as product of all
    //                                // non-participating Grid dimension
    //   PtrTuple<Types...> shared_buf,
    //   bool read_pred, // Prevent reading from out of bounds memory
    //   bool write_pred, // Prevent from writing out of bounds
    //   const LocalTuple<Types...>& init_val,
    //   Func reduction_op);

    ArgumentBuilder out_args;
    out_args.arg(gen(wop->outAvg()));
    out_args.arg(gen(wop->outVar()));
    out_args.arg(gen(wop->outN()));

    ArgumentBuilder in_args;
    in_args.arg(gen(wop->inAvg()));
    if (wop->inVar() != nullptr) {
      in_args.arg(gen(wop->inVar()));
    } else {
      in_args.arg("(").append(data_type).append(")0");
    }
    in_args.arg(gen(wop->inN()));

    ArgumentBuilder init_args;
    init_args.arg(gen(wop->initAvg()));
    init_args.arg(gen(wop->initVar()));
    init_args.arg(gen(wop->initN()));

    ArgumentBuilder work_buffer_args;
    work_buffer_args.arg("&")
        .append(varName(gwop->avg_buffer()->buffer()->as<TensorView>()))
        .append("[0]");
    work_buffer_args.arg("&")
        .append(varName(gwop->var_buffer()->buffer()->as<TensorView>()))
        .append("[0]");
    work_buffer_args.arg("&")
        .append(varName(gwop->N_buffer()->buffer()->as<TensorView>()))
        .append("[0]");

    ArgumentBuilder smem_buffer_args;
    smem_buffer_args.arg(
        genCall("reinterpret_cast", ptrType(data_type), "shared_mem_avg"));
    smem_buffer_args.arg(
        genCall("reinterpret_cast", ptrType(data_type), "shared_mem_var"));
    smem_buffer_args.arg(
        genCall("reinterpret_cast", ptrType(index_type), "shared_mem_n"));

    ArgumentBuilder func_args(block_nest_level_ + 1, kTab);
    // out
    func_args.arg(genCall("RefTuple", data_type_args, out_args));
    // inp
    func_args.arg(genCall("ConstRefTuple", data_type_args, in_args));
    // global_work_buffer
    func_args.arg(
        genCall("VolatilePtrTuple", data_type_args, work_buffer_args));
    // global_sync_buffer
    func_args.arg("&").append(varName(sync_buffer)).append("[0]");
    // shared_buf
    func_args.arg(genCall("PtrTuple", data_type_args, smem_buffer_args));
    // read and write predicates
    TORCH_INTERNAL_ASSERT(
        gwop->predicate() != nullptr && gwop->predicate()->hasValue());
    const auto read_pred = genInline(gwop->predicate());
    auto write_pred = read_pred;
    if (gwop->writePredicate() != nullptr) {
      TORCH_INTERNAL_ASSERT(gwop->writePredicate()->hasValue());
      write_pred = genInline(gwop->writePredicate());
    }
    func_args.arg(read_pred).arg(write_pred);
    // init_val
    func_args.arg(genCall("LocalTuple", data_type_args, init_args));
    // reduction_op
    func_args.arg(genTemplate(
        "welfordCombine", ArgumentBuilder().arg(data_type).arg(index_type)));

    indent() << reduction_name << ".reduce(\n";
    indent() << kTab << func_args << ");\n";
  }

  void handle(const kir::AllocateFusedReduction* alloc_fused_reduction) final {
    // See the runtime file of the fused reduction
    enum class ReductionParallelTypeState { Reduce, Iter, Pred, Inactive };

    using ReductionParallelTypeStateArray =
        ParallelTypeMap<ReductionParallelTypeState>;

    ReductionParallelTypeStateArray states(
        ReductionParallelTypeState::Inactive);

    for (const ParallelType pt : kParallelTypeThreads) {
      // It may be better to predicate grid reductions on dimensions they don't
      // actively use, however since that should generally be discouraged (they
      // should be part of the iter portion of the operation, or they should be
      // predciated out) we're just going to assume they're part of the iter
      // dimension. This would cause more communication than strictly necessary
      // but should not be a common use case.
      auto pt_dim = kernel_->summary().parallel_dimension_map_.get(pt);
      if (pt_dim == nullptr || pt_dim->isOneInt()) {
        continue;
      }
      // Initialize pt_dim if used to an iter dimension. It may change to a
      // reduction or predicated dimension later.
      states[pt] = ReductionParallelTypeState::Iter;
    }

    for (auto id : alloc_fused_reduction->out()->view()->domain()->domain()) {
      auto pt = id->getParallelType();
      if (isParallelTypeThread(pt)) {
        auto state = id->isReduction() ? ReductionParallelTypeState::Reduce
                                       : ReductionParallelTypeState::Iter;
        states[pt] = state;
      }
    }

    for (const auto predicated_pt : alloc_fused_reduction->threadPredicate()) {
      auto& state = states[predicated_pt];
      TORCH_INTERNAL_ASSERT(
          state != ReductionParallelTypeState::Reduce,
          "Invalid thread predication: ",
          predicated_pt);
      state = ReductionParallelTypeState::Pred;
    }

    ArgumentBuilder flags;
    for (auto pt : kParallelTypeThreads) {
      flags.arg(static_cast<int>(states[pt]));
    }

    // Persistent
    flags.arg(true);

    // Broadcast is fused
    flags.arg(true);

    const auto reduction_name =
        genFusedReductionName(alloc_fused_reduction->out()->view());

    indent() << genTemplate("fused_reduction::ParallelReduce", flags) << " "
             << reduction_name << ";\n";
  }

  void handleScope(const kir::Scope& scope) {
    for (auto expr : scope.exprs()) {
      OptOutConstDispatch::handle(expr);
    }
  }

  void handleTrivialLoop(const kir::ForLoop* loop) {
    if (loop->vectorize()) {
      vectorize_scope_ = true;
    }
    handleScope(loop->body());
    if (loop->vectorize()) {
      vectorize_scope_ = false;
    }
  }

  void handle(const GroupedReductionOp* grouped_rop) final {
    for (const auto i : c10::irange(grouped_rop->numExprs())) {
      TORCH_INTERNAL_ASSERT(grouped_rop->output(i)->isA<kir::TensorIndex>());

      const auto output = grouped_rop->output(i)->as<kir::TensorIndex>();
      const auto input = grouped_rop->input(i)->as<kir::TensorIndex>();
      const auto domain = output->view()->domain();
      const auto op_type = grouped_rop->getReductionOpType(i);

      const bool has_block_reduce = domain->hasBlockReduction();
      const bool has_grid_reduce = domain->hasGridReduction();

      TORCH_INTERNAL_ASSERT(
          !has_grid_reduce,
          "GroupedReductionOp does not support block parallelization. GroupedGridReduction must be used. ",
          grouped_rop->toString());

      if (!has_block_reduce) {
        genSerialReduction(output, input, op_type);
      } else if (
          auto reduction_id =
              ir_utils::getMaybeWarpReductionDim(output, input)) {
        genWarpReduction(
            output,
            input,
            grouped_rop->initVal(i),
            op_type,
            grouped_rop->predicate());
      } else {
        genBlockReduction(
            output,
            input,
            grouped_rop->initVal(i),
            op_type,
            grouped_rop->predicate(),
            grouped_rop->writePredicate());
      }
    }
  }

  //! True if loop is grouped. The IterDomain of the loop must have
  //! ParallelType::Group, but it isn't sufficient as the loop may be
  //! for an initialization expression, for which the loop shold not
  //! be grouped. Make sure a GroupedGridReduction is found.
  bool isGroupedLoop(const kir::ForLoop* loop) {
    if (loop->iter_domain()->getParallelType() != ParallelType::Group) {
      return false;
    }
    return ExprFinder::exists(loop, {ExprType::GroupedGridReduction});
  }

  void handle(const kir::ForLoop* loop) final {
    if (loop->isTrivial()) {
      handleTrivialLoop(loop);
      return;
    }

    // If a loop is grouped, no loop is created, but it isn't
    // considered trivial as the loop trip count is not one.
    if (isGroupedLoop(loop)) {
      grouped_loops_.push_back(loop);
      handleScope(loop->body());
      grouped_loops_.pop_back();
      return;
    }

    const auto gen_index = gen(loop->index());
    const auto gen_start = genInline(loop->start());
    const auto gen_stop = genInline(loop->stop());
    const auto gen_step = genInline(loop->step());

    std::stringstream step_code;
    if (loop->step()->isOneInt()) {
      step_code << "++" << gen_index;
    } else {
      step_code << gen_index << " += " << gen_step;
    }
    if (loop->isUnrolled()) {
      indent() << "#pragma unroll\n";
    } else {
      indent() << "#pragma unroll 1\n";
    }

    indent() << "for(nvfuser_index_t " << gen_index;
    if (loop->iter_domain()->isParallelized()) {
      code_ << " = " << gen_start << "; ";
    } else {
      // Do not start at  the start of the ID when not parallelized. Instead,
      // start at 0. Predicates will protect buffers between 0 and ID->start(),
      // however if we started at ID->start and extent == ID->start, we could
      // have a "degenerate" loop (loop with no iterations). It may not be an
      // issue to have a 0-sized loop, but all potential consequences haven't
      // been covered. One example is WAR analysis which could incorrectly think
      // a barrier inside a 0-sized loop actually provides protection.
      code_ << " = 0; ";
    }
    code_ << gen_index << " < " << gen_stop << "; " << step_code.str() << ") ";
    startBlock(true);
    handleScope(loop->body());
    endBlock();
  }

  void handle(const kir::IfThenElse* ite) final {
    auto conditional = ite->predicate()->value();
    if (conditional->isConst()) {
      // If the conditional is a constant, then the IfThenElse is not required
      if (conditional->value().value()) {
        handleScope(ite->thenBody());
      } else {
        handleScope(ite->elseBody());
      }
      return;
    }

    indent() << "if (" << genInline(conditional) << ") ";

    // "then" block
    startBlock(true);
    handleScope(ite->thenBody());

    // "else" block (optional)
    if (ite->hasElse()) {
      endBlock(" else ");
      startBlock(true);
      handleScope(ite->elseBody());
    }

    endBlock();
  }

  void handle(const kir::Allocate* alloc) final {
    const auto buffer_dtype = alloc->buffer()->dtype();

    TORCH_INTERNAL_ASSERT(alloc->buffer() != nullptr);
    alloc_map_.emplace(alloc->buffer(), alloc);

    if (!alloc->buffer()->isA<TensorView>()) {
      indent() << buffer_dtype << " " << gen(alloc->buffer()) << ";\n";
      return;
    }

    const auto tv = alloc->buffer()->as<TensorView>();

    const auto size = alloc->size();
    TORCH_INTERNAL_ASSERT(size != nullptr);

    if (alloc->alias() != nullptr) {
      // Allocate alias another Allocate stmt
      const auto alias_tv = alloc->alias()->buffer()->as<TensorView>();
      indent() << "// Alias Allocation - " << alloc->memoryType() << "\n";
      indent() << "auto& " << varName(tv) << " = " << varName(alias_tv)
               << ";\n";

    } else {
      // Standard Memory Allocation
      switch (tv->getMemoryType()) {
        case MemoryType::Global:
          indent() << "// Allocate global tensor " << varName(tv) << "\n";
          break;
        case MemoryType::Shared:
          // Align Offset Position
          indent() << "offset = alignBufferSize(offset, "
                   // Always align to 128b / 16B
                   << 16 << ");\n";
          // Shared Memory Pointer
          indent() << buffer_dtype << "* " << varName(tv)
                   << " = reinterpret_cast<" << buffer_dtype << "*>"
                   << "(array + offset);\n";
          // Increment Offset Position
          indent() << "offset += (" << genInline(size) << " * sizeof("
                   << buffer_dtype << "));\n";
          break;
        case MemoryType::Local: {
          auto va = kernel_->summary().vectorized_accesses;
          if (va.find(tv) != va.end()) {
            indent() << "Array<" << buffer_dtype << ", " << genInline(size)
                     << ", " << va.at(tv) << "> " << varName(tv) << ";\n";
          } else {
            indent() << buffer_dtype << " " << varName(tv) << "["
                     << genInline(size) << "];\n";
          }
        } break;
        default:
          TORCH_INTERNAL_ASSERT(false, "Unexpected memory type");
      }
    }
  }

  void handle(const kir::BlockSync* sync) final {
    // Use a custom synchronization method if enabled
    if (std::getenv("PYTORCH_NVFUSER_USE_BLOCK_SYNC_ATOMIC")) {
      indent() << "block_sync::sync();\n";
    } else {
      indent() << "__barrier_sync(0);\n";
    }
  }

  void handle(const kir::CpAsyncWait* cpasync_wait) final {
    if (cpasync_wait->keepStages() > 0) {
      // Perform partial sync, see comment on kir::CpAsyncWait.
      indent() << "Ampere::cpAsyncPartialBarrier<" << cpasync_wait->keepStages()
               << ">();\n";
    } else {
      // Perform sync all, see comment on kir::CpAsyncWait.
      indent() << "Ampere::cpAsyncBarrier();\n";
    }
  }

  void handle(const kir::CpAsyncCommit* cpasync_wait) final {
    // Commit inflight cp.async transfers. See comment on kir::CpAsyncCommit.
    indent() << "Ampere::cpAsyncCommit();\n";
  }

  void handle(const kir::GridSync* sync) final {
    // Use a custom synchronization method if enabled
    bool bidx = sync->syncDims().get(ParallelType::BIDx);
    bool bidy = sync->syncDims().get(ParallelType::BIDy);
    bool bidz = sync->syncDims().get(ParallelType::BIDz);

    ArgumentBuilder sync_call_template_parms;
    sync_call_template_parms.arg(bidx).arg(bidy).arg(bidz).arg(true);

    auto sync_idx = genCall(
        "index_utils::maskedOffset",
        ArgumentBuilder().arg(!bidx).arg(!bidy).arg(!bidz),
        ArgumentBuilder().arg("blockIdx").arg("gridDim"));

    auto sync_segment_size = genCall(
        "index_utils::maskedSize",
        ArgumentBuilder().arg(bidx).arg(bidy).arg(bidz),
        ArgumentBuilder().arg("gridDim"));

    ArgumentBuilder sync_call_args;
    sync_call_args.arg(varName(sync->syncBuffer()))
        .append("[")
        .append(sync_idx)
        .append("]");
    sync_call_args.arg(sync_segment_size);

    auto sync_call =
        genCall("grid_sync::sync", sync_call_template_parms, sync_call_args);

    indent() << sync_call << ";\n";
  }

  void handle(const kir::InitMagicZero*) final {
    indent() << "NVFUSER_DEFINE_MAGIC_ZERO\n";
  }

  void handle(const kir::UpdateMagicZero*) final {
    indent() << "NVFUSER_UPDATE_MAGIC_ZERO\n";
  }

  void handle(const kir::Swizzle2DInt* swizzle_2d) {
    TORCH_INTERNAL_ASSERT(print_inline_);
    TORCH_INTERNAL_ASSERT(
        swizzle_2d->swizzleType() != Swizzle2DType::NoSwizzle,
        "Swizzle type undefined.");
    if (print_inline_) {
      code_ << swizzle_2d->swizzleType() << "({" << gen(swizzle_2d->inX())
            << "," << gen(swizzle_2d->inY()) << "} , "
            << "{" << gen(swizzle_2d->extentX()) << ","
            << gen(swizzle_2d->extentY()) << "})";
    }
  }

  void handle(const kir::IntPair* int_pair) {
    const auto def = int_pair->definition();
    TORCH_INTERNAL_ASSERT(
        def != nullptr, "no support for un-inlined int pair yet.");
    code_ << gen(def);
  }

  void handle(const kir::PairSelect* pair_select) {
    if (print_inline_) {
      code_ << gen(pair_select->in());
    } else {
      indent() << gen(pair_select->out()) << " = " << gen(pair_select->in());
    }

    switch (pair_select->selection()) {
      case kir::PairSelect::Selection::X:
        code_ << ".x";
        break;
      case kir::PairSelect::Selection::Y:
        code_ << ".y";
        break;
      default:
        TORCH_INTERNAL_ASSERT(false, "unknown select")
        break;
    }

    if (!print_inline_) {
      code_ << ";\n";
    }
  }

 private:
  std::stringstream code_;
  const kir::Kernel* kernel_;
  int block_nest_level_ = 0;
  int block_reduce_name_ = 0;
  bool print_inline_ = false;

  // Mark when we are inside of a vectorized for-loop
  bool vectorize_scope_ = false;
  //! Keep track of Allocate node for Val. Used to determine if Val
  //! should be inlined.
  std::unordered_map<const Val*, const kir::Allocate*> alloc_map_;
  //! Keep track of grouped loops
  std::deque<const kir::ForLoop*> grouped_loops_;
  //! Used to replace symbolic indices with concrete values
  std::unordered_map<const Int*, int64_t> index_replacement_map_;
  //! Keep track of bank conflict check instances
  int bank_conflict_check_id_ = 0;
};

} // namespace

std::string generateCudaKernel(
    const kir::Kernel* kernel,
    const std::string& kernel_name) {
  FUSER_PERF_SCOPE("generateCudaKernel");
  return CudaKernelGenerator::generateKernelDefinition(kernel, kernel_name);
}

} // namespace codegen
} // namespace cuda
} // namespace fuser
} // namespace jit
} // namespace torch<|MERGE_RESOLUTION|>--- conflicted
+++ resolved
@@ -555,7 +555,6 @@
                << genVectorPointer(ldst->in(), dtype, vec_size) << ","
                << genInline(ldst->predicate()) << ");\n";
     }
-<<<<<<< HEAD
   }
 
   void genBankConflictCheck(Val* accessor, size_t vector_word) {
@@ -564,8 +563,6 @@
                << vector_word << ", /*call_id = */" << bank_conflict_check_id_++
                << ");\n";
     }
-=======
->>>>>>> c4a8739a
   }
 
   void genLdMatrix(const LoadStoreOp* ldst, int vector_word_size) {
