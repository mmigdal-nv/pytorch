--- conflicted
+++ resolved
@@ -627,7 +627,6 @@
 
     if (ldst->predicate() == nullptr) {
       // Out of line predicate variant
-<<<<<<< HEAD
       code_ << "<" << dtype << "," << vec_size << ">("
             << genMaybeHoistedPointer(ldst->out()) << ","
             << genMaybeHoistedPointer(ldst->in()) << ");\n";
@@ -645,17 +644,6 @@
       indent() << "checkBankConflict((size_t)&" << gen(accessor) << ","
                << vector_word << ", /*call_id = */" << bank_conflict_check_id_++
                << ");\n";
-=======
-      indent() << "Ampere::cpAsync("
-               << genVectorPointer(ldst->out(), dtype, vec_size) << ","
-               << genVectorPointer(ldst->in(), dtype, vec_size) << ");\n";
-    } else {
-      // Inline predicate variant
-      indent() << "Ampere::cpAsync("
-               << genVectorPointer(ldst->out(), dtype, vec_size) << ","
-               << genVectorPointer(ldst->in(), dtype, vec_size) << ","
-               << genInline(ldst->predicate()) << ");\n";
->>>>>>> d2ca7e3f
     }
   }
 
