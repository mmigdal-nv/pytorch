--- conflicted
+++ resolved
@@ -402,19 +402,14 @@
   doubleBufferInfo().build(fusion_);
   dumpExprsIfEnabled(fusion_->exprs(), "build doubleBufferInfo");
 
-<<<<<<< HEAD
   interleavedLoopInfo().build(fusion_);
 
-  dumpExprsIfEnabled(fusion_->exprs(), "Before allocateIndexVariables()");
   compute_at_map_->allocateIndexVariables();
+  dumpExprsIfEnabled(fusion_->exprs(), "allocateIndexVariables");
 
   addressComputeInfo().build(fusion_);
   predicatePeelingInfo().build(fusion_);
 
-=======
-  compute_at_map_->allocateIndexVariables();
-  dumpExprsIfEnabled(fusion_->exprs(), "allocateIndexVariables");
->>>>>>> 5eaf881d
   // Run our passes keeping the lowered expressions and forwarding
   // them
 
@@ -449,35 +444,27 @@
   const auto exprs_war_sync = insertWarThreadSynchronization(exprs_reuse_mem);
   dumpExprsIfEnabled(exprs_reuse_mem, "insertWarThreadSynchronization");
 
-<<<<<<< HEAD
   // Generate address pre-computation if applicable.
   const auto exprs_with_precompute_address =
       preComputeLiftedAddress(exprs_war_sync);
 
   const auto exprs_double_buffered =
       DoubleBufferPass::run(exprs_with_precompute_address);
+  dumpExprsIfEnabled(exprs_war_sync, "DoubleBufferPass");
 
   const auto predicate_peeled =
       PredicatePeeling::peelPredicatedLoop(exprs_double_buffered);
 
   const auto exprs_interleaved =
       interLeaveDoubleBufferUnrolledLoops(predicate_peeled);
-=======
-  const auto exprs_double_buffered = DoubleBufferPass::run(exprs_war_sync);
-  dumpExprsIfEnabled(exprs_war_sync, "DoubleBufferPass");
->>>>>>> 5eaf881d
 
   // This pass inserts predicates as well as branches in the code. Up until now
   // the code is explicitly single shot for loop based. Need to be careful in
   // later passes when doing any kind of insertions in loop nest structure as
   // insertions could be on if then or else instead of directly on a for loop.
   const auto exprs_unrolled_loops =
-<<<<<<< HEAD
       UnrollPass::runPass(fusion_, exprs_interleaved);
-=======
-      UnrollPass::runPass(fusion_, exprs_double_buffered);
   dumpExprsIfEnabled(exprs_double_buffered, "UnrollPass");
->>>>>>> 5eaf881d
 
   commonScalarMap().initialize(exprs_unrolled_loops);
 
