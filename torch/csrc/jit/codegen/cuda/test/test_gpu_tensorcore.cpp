#if defined(USE_CUDA)
#include <gtest/gtest.h>

#include <torch/csrc/jit/codegen/cuda/arith.h>
#include <torch/csrc/jit/codegen/cuda/codegen.h>
#include <torch/csrc/jit/codegen/cuda/disjoint_set.h>
#include <torch/csrc/jit/codegen/cuda/executor.h>
#include <torch/csrc/jit/codegen/cuda/executor_launch_params.h>
#include <torch/csrc/jit/codegen/cuda/expr_evaluator.h>
#include <torch/csrc/jit/codegen/cuda/fusion.h>
#include <torch/csrc/jit/codegen/cuda/fusion_segmenter.h>
#include <torch/csrc/jit/codegen/cuda/interface.h>
#include <torch/csrc/jit/codegen/cuda/ir_all_nodes.h>
#include <torch/csrc/jit/codegen/cuda/ir_graphviz.h>
#include <torch/csrc/jit/codegen/cuda/ir_iostream.h>
#include <torch/csrc/jit/codegen/cuda/ir_printer.h>
#include <torch/csrc/jit/codegen/cuda/ir_utils.h>
#include <torch/csrc/jit/codegen/cuda/iter_visitor.h>
#include <torch/csrc/jit/codegen/cuda/kernel_cache.h>
#include <torch/csrc/jit/codegen/cuda/kernel_expr_evaluator.h>
#include <torch/csrc/jit/codegen/cuda/kernel_ir.h>
#include <torch/csrc/jit/codegen/cuda/lower2device.h>
#include <torch/csrc/jit/codegen/cuda/mma_type.h>
#include <torch/csrc/jit/codegen/cuda/mutator.h>
#include <torch/csrc/jit/codegen/cuda/ops/all_ops.h>
#include <torch/csrc/jit/codegen/cuda/root_domain_map.h>
#include <torch/csrc/jit/codegen/cuda/scheduler/all_schedulers.h>
#include <torch/csrc/jit/codegen/cuda/scheduler/matmul.h>
#include <torch/csrc/jit/codegen/cuda/scheduler/reduction_utils.h>
#include <torch/csrc/jit/codegen/cuda/scheduler/utils.h>
#include <torch/csrc/jit/codegen/cuda/test/test_gpu_validator.h>
#include <torch/csrc/jit/codegen/cuda/test/test_utils.h>
#include <torch/csrc/jit/codegen/cuda/transform_replay.h>
#include <torch/csrc/jit/codegen/cuda/transform_rfactor.h>

// fuser and IR parser
#include <ATen/cuda/CUDAContext.h>
#include <ATen/cuda/Exceptions.h>
#include <c10/cuda/CUDAStream.h>

#include <algorithm>
#include <iostream>

// Tests go in torch::jit
namespace torch {
namespace jit {

using namespace torch::jit::fuser::cuda;
using namespace at::indexing;

namespace {

bool cudaArchGuardShouldSkip(int required_major, int required_minor) {
  int capability_major = at::cuda::getCurrentDeviceProperties()->major;
  int capability_minor = at::cuda::getCurrentDeviceProperties()->minor;

  if (capability_major < required_major ||
      (capability_major == required_major &&
       capability_minor < required_minor)) {
    return true;
  }
  return false;
}

#define NVFUSER_TEST_CUDA_ARCH_GUARD(REQUIRED_MAJOR, REQUIRED_MINOR)          \
  if (cudaArchGuardShouldSkip(REQUIRED_MAJOR, REQUIRED_MINOR)) {              \
    GTEST_SKIP() << "Requires GPU capability above " << REQUIRED_MAJOR << "." \
                 << REQUIRED_MINOR << " to run.\n";                           \
  }

#define NVFUSER_TEST_CUDA_ARCH_COMPILE_CHECK(                                \
    REQUIRED_MAJOR, REQUIRED_MINOR, COMPILE_FUSION)                          \
  if (cudaArchGuardShouldSkip(REQUIRED_MAJOR, REQUIRED_MINOR)) {             \
    ASSERT_ANY_THROW(COMPILE_FUSION);                                        \
    GTEST_SKIP() << "(Lowered Only) Requires GPU capability above "          \
                 << REQUIRED_MAJOR << "." << REQUIRED_MINOR << " to run.\n"; \
  } else {                                                                   \
    COMPILE_FUSION;                                                          \
  }

// util to track support matmul operand layout.
using MatmulLayout = MmaOptions::MmaInputLayout;

static constexpr std::array<MatmulLayout, 3> kAllSupportedLayout = {
    MatmulLayout::TT,
    MatmulLayout::NT,
    MatmulLayout::TN};

// Generic interface to get matmul op with the given layout.
TensorView* matmul(TensorView* a, TensorView* b, MatmulLayout layout) {
  TORCH_CHECK(
      a->nDims() == 2 && b->nDims() == 2, "only pure matmuls for these tests");
  TensorView *tv2 = nullptr, *tv0b = nullptr, *tv1b = nullptr;
  switch (layout) {
    case MatmulLayout::TT:
      tv0b = broadcast(a, {false, false, true});
      tv1b = broadcast(b, {true, false, false});
      tv2 = fusedMultiplySum(tv0b, tv1b, {1});
      break;
    case MatmulLayout::TN:
      tv0b = broadcast(a, {false, true, false});
      tv1b = broadcast(b, {true, false, false});
      tv2 = fusedMultiplySum(tv0b, tv1b, {2});
      break;
    case MatmulLayout::NT:
      tv0b = broadcast(a, {false, false, true});
      tv1b = broadcast(b, {false, true, false});
      tv2 = fusedMultiplySum(tv0b, tv1b, {0});
      break;
    default:
      TORCH_CHECK(false, "unsupported data layout.");
  }
  return tv2;
}

// Utility to generate matmul input tensors based on given layout
at::Tensor atMatmul(at::Tensor a, at::Tensor b, MatmulLayout layout) {
  switch (layout) {
    case MatmulLayout::TT:
      return a.matmul(b);
    case MatmulLayout::TN:
      return a.matmul(b.t());
    case MatmulLayout::NT:
      return a.t().matmul(b);
    default:
      TORCH_CHECK(false, "unsupported data layout.");
  }
  return at::Tensor();
}

// Utility to generate reference results based on given layout
std::pair<at::Tensor, at::Tensor> fp16MatmulAtInput(
    int M,
    int N,
    int K,
    MatmulLayout layout) {
  auto options = at::TensorOptions().dtype(at::kHalf).device(at::kCUDA, 0);

  switch (layout) {
    case MatmulLayout::TT:
      return std::make_pair(
          at::randn({M, K}, options), at::randn({K, N}, options));
    case MatmulLayout::TN:
      return std::make_pair(
          at::randn({M, K}, options), at::randn({N, K}, options));
    case MatmulLayout::NT:
      return std::make_pair(
          at::randn({K, M}, options), at::randn({K, N}, options));
    default:
      TORCH_CHECK(false, "unsupported data layout.");
  }
  return std::make_pair(at::Tensor(), at::Tensor());
}

#define REQUIRE_DEVICE_SMEM_SIZE(required_size, device_idx)                 \
  if (at::cuda::getDeviceProperties(device_idx)->sharedMemPerBlockOptin <   \
      required_size) {                                                      \
    GTEST_SKIP() << "not enough shared memory space on device to run test"; \
  }

} // namespace

// MMA unit test for a single instruction tile. VoltaTT
TEST_F(NVFuserTest, FusionVoltaMMATT_CUDA) {
  Fusion fusion;
  FusionGuard fg(&fusion);

  // [M,K]
  auto tv0 = makeConcreteTensor({16, 4}, DataType::Half);
  // [K,N]
  auto tv1 = makeConcreteTensor({4, 16}, DataType::Half);
  fusion.addInput(tv0);
  fusion.addInput(tv1);

  // [M,K,N]
  auto tv0b = broadcast(tv0, {false, false, true});
  auto tv1b = broadcast(tv1, {true, false, false});

  // Leaving both sets of mma inputs for volta outside
  //  currently since they need to be swizzled.
  auto tv2 = fusedMultiplySum(tv0b, tv1b, {1});

  fusion.addOutput(tv2);

  // TODO: should be able to completely remove it
  //  in a follow up.
  MatMulTileOptions gemm_tile;
  gemm_tile.cta_tile = GemmTile(16, 16, 4);
  gemm_tile.warp_tile = GemmTile(16, 16, 4);
  gemm_tile.instruction_tile = GemmTile(16, 16, 4);

  auto mma_builder = MmaBuilder(MmaOptions::MacroType::Volta_16_16_4, gemm_tile)
                         .layout(MmaOptions::MmaInputLayout::TT);
  mma_builder.configureMma(tv2);

  // Write A to smem
  auto tv0cw = tv0b->cacheAfter();
  // Read A from smem
  auto tv0cr = tv0cw->cacheAfter();

  // Write B to smem
  auto tv1cw = tv1b->cacheAfter();

  // Read B from smem
  auto tv1cr = tv1cw->cacheAfter();

  // Register accumulator
  auto tv2c = tv2->cacheBefore();

  mma_builder.accumulatorTv(tv2c);

  // [M,K,N]->[M,N,K]
  tv0cr->reorder({{-2, -1}, {-1, -2}});

  // Schedule the instruction tile loops, which is the only
  //  part we have in this unit test.
  // Assumes last 3 dims are mnk
  // The innermost loops are dictated by the type of mma used,
  //   the scheduler needs to use mma_util::WarpMmaSwizzler to
  //   get the right thread swizzle. Currently this is the only
  //   method allowed to schedule the 3/2 inner most loops of
  //   mma input/output.
  tv0cr->applyMmaSwizzle(mma_builder.operand(MmaOptions::Operand::A).build());

  // [M,K,N]->[M,N,K]
  tv1cr->reorder({{-2, -1}, {-1, -2}});
  tv1cr->applyMmaSwizzle(mma_builder.operand(MmaOptions::Operand::B).build());

  // [M,K,N]->[M,N,K]
  tv2c->reorder({{-2, -1}, {-1, -2}});

  // Schedule the output instruction tile.
  // Assumes last 3 dims are mnk
  tv2c->applyMmaSwizzle(
      mma_builder.operand(MmaOptions::Operand::Accumulator).build());
  tv2->applyMmaSwizzle(
      mma_builder.operand(MmaOptions::Operand::Accumulator).build());

  // Set memory type.
  tv0cw->setMemoryType(MemoryType::Shared);
  tv1cw->setMemoryType(MemoryType::Shared);

  at::manual_seed(0);
  auto options = at::TensorOptions().dtype(at::kHalf).device(at::kCUDA, 0);
  auto t0 = at::randn({16, 4}, options);
  auto t1 = at::randn({4, 16}, options);

  FusionExecutor fe;
  NVFUSER_TEST_CUDA_ARCH_COMPILE_CHECK(
      7, 0, fe.compileFusion(&fusion, {t0, t1}));
  auto cg_outputs = fe.runFusion({t0, t1});

  auto tref = t0.to(at::kFloat).matmul(t1.to(at::kFloat));

  testValidate(&fusion, cg_outputs, {t0, t1}, {tref}, __LINE__, __FILE__);
}

// MMA unit test for a single instruction tile. VoltaTN
TEST_F(NVFuserTest, FusionVoltaMMATN_CUDA) {
  Fusion fusion;
  FusionGuard fg(&fusion);

  // [M,K]
  auto tv0 = makeConcreteTensor({16, 4}, DataType::Half);
  // [N,K]
  auto tv1 = makeConcreteTensor({16, 4}, DataType::Half);
  fusion.addInput(tv0);
  fusion.addInput(tv1);

  // [M,N,K]
  auto tv0b = broadcast(tv0, {false, true, false});
  auto tv1b = broadcast(tv1, {true, false, false});

  // Leaving both sets of mma inputs for volta outside
  //  currently since they need to be swizzled.
  auto tv2 = fusedMultiplySum(tv0b, tv1b, {2});

  fusion.addOutput(tv2);

  // TODO: should be able to completely remove it
  //  in a follow up.
  MatMulTileOptions gemm_tile;
  gemm_tile.cta_tile = GemmTile(16, 16, 4);
  gemm_tile.warp_tile = GemmTile(16, 16, 4);
  gemm_tile.instruction_tile = GemmTile(16, 16, 4);

  auto mma_builder = MmaBuilder(MmaOptions::MacroType::Volta_16_16_4, gemm_tile)
                         .layout(MmaOptions::MmaInputLayout::TN);

  mma_builder.configureMma(tv2);

  auto tv0cw = tv0b->cacheAfter();
  auto tv0cr = tv0cw->cacheAfter();
  auto tv1cw = tv1b->cacheAfter();
  auto tv1cr = tv1cw->cacheAfter();
  auto tv2c = tv2->cacheBefore();

  mma_builder.accumulatorTv(tv2c);

  tv0cr->applyMmaSwizzle(mma_builder.operand(MmaOptions::Operand::A).build());
  tv1cr->applyMmaSwizzle(mma_builder.operand(MmaOptions::Operand::B).build());
  tv2c->applyMmaSwizzle(
      mma_builder.operand(MmaOptions::Operand::Accumulator).build());
  tv2->applyMmaSwizzle(
      mma_builder.operand(MmaOptions::Operand::Accumulator).build());

  tv0cw->setMemoryType(MemoryType::Shared);
  tv1cw->setMemoryType(MemoryType::Shared);

  at::manual_seed(0);
  auto options = at::TensorOptions().dtype(at::kHalf).device(at::kCUDA, 0);
  auto t0 = at::randn({16, 4}, options);
  auto t1 = at::randn({16, 4}, options);

  FusionExecutor fe;
  NVFUSER_TEST_CUDA_ARCH_COMPILE_CHECK(
      7, 0, fe.compileFusion(&fusion, {t0, t1}));
  auto cg_outputs = fe.runFusion({t0, t1});
  auto tref = t0.to(at::kFloat).matmul(t1.t().to(at::kFloat));
  testValidate(&fusion, cg_outputs, {t0, t1}, {tref}, __LINE__, __FILE__);
}

// MMA unit test for a single instruction tile. VoltaNT
TEST_F(NVFuserTest, FusionVoltaMMANT_CUDA) {
  Fusion fusion;
  FusionGuard fg(&fusion);

  // [K,M]
  auto tv0 = makeConcreteTensor({4, 16}, DataType::Half);
  // [K,N]
  auto tv1 = makeConcreteTensor({4, 16}, DataType::Half);
  fusion.addInput(tv0);
  fusion.addInput(tv1);

  // [K,M,N]
  auto tv0b = broadcast(tv0, {false, false, true});
  auto tv1b = broadcast(tv1, {false, true, false});

  // Leaving both sets of mma inputs for volta outside
  //  currently since they need to be swizzled.
  auto tv2 = fusedMultiplySum(tv0b, tv1b, {0});

  fusion.addOutput(tv2);

  MatMulTileOptions gemm_tile;
  gemm_tile.cta_tile = GemmTile(16, 16, 4);
  gemm_tile.warp_tile = GemmTile(16, 16, 4);
  gemm_tile.instruction_tile = GemmTile(16, 16, 4);

  auto mma_builder = MmaBuilder(MmaOptions::MacroType::Volta_16_16_4, gemm_tile)
                         .layout(MmaOptions::MmaInputLayout::NT);

  mma_builder.configureMma(tv2);

  auto tv0cw = tv0b->cacheAfter();
  auto tv0cr = tv0cw->cacheAfter();
  auto tv1cw = tv1b->cacheAfter();
  auto tv1cr = tv1cw->cacheAfter();
  auto tv2c = tv2->cacheBefore();

  mma_builder.accumulatorTv(tv2c);

  // To MNK
  tv0cr->reorder({{0, 2}, {1, 0}, {2, 1}});
  tv0cr->applyMmaSwizzle(mma_builder.operand(MmaOptions::Operand::A).build());

  // To MNK
  tv1cr->reorder({{0, 2}, {1, 0}, {2, 1}});
  tv1cr->applyMmaSwizzle(mma_builder.operand(MmaOptions::Operand::B).build());

  tv2c->reorder({{0, 2}, {1, 0}, {2, 1}});
  tv2c->applyMmaSwizzle(
      mma_builder.operand(MmaOptions::Operand::Accumulator).build());
  tv2->applyMmaSwizzle(
      mma_builder.operand(MmaOptions::Operand::Accumulator).build());
  tv0cw->setMemoryType(MemoryType::Shared);
  tv1cw->setMemoryType(MemoryType::Shared);

  at::manual_seed(0);
  auto options = at::TensorOptions().dtype(at::kHalf).device(at::kCUDA, 0);
  auto t0 = at::randn({4, 16}, options);
  auto t1 = at::randn({4, 16}, options);

  FusionExecutor fe;
  NVFUSER_TEST_CUDA_ARCH_COMPILE_CHECK(
      7, 0, fe.compileFusion(&fusion, {t0, t1}));
  auto cg_outputs = fe.runFusion({t0, t1});
  auto tref = t0.t().to(at::kFloat).matmul(t1.to(at::kFloat));
  testValidate(&fusion, cg_outputs, {t0, t1}, {tref}, __LINE__, __FILE__);
}

// Matmul test for Volta MMA: across supported layouts
TEST_F(NVFuserTest, FusionVoltaMatmul_CUDA) {
  // Keep multiples of 8 to keep vectorizable.
  int M = 264, N = 136, K = 248;

  for (auto layout : kAllSupportedLayout) {
    Fusion fusion;
    FusionGuard fg(&fusion);
    auto tv0 = makeContigTensor(2, DataType::Half);
    auto tv1 = makeContigTensor(2, DataType::Half);

    fusion.addInput(tv0);
    fusion.addInput(tv1);

    auto tv2 = matmul(tv0, tv1, layout);

    fusion.addOutput(tv2);

    MatMulTileOptions gemm_tile;
    gemm_tile.cta_tile = GemmTile(128, 128, 32);
    gemm_tile.warp_tile = GemmTile(64, 64, 32);
    gemm_tile.instruction_tile = GemmTile(16, 16, 4);

    auto mma_builder =
        MmaBuilder(MmaOptions::MacroType::Volta_16_16_4, gemm_tile)
            .layout(layout);

    MatmulParam params(mma_builder);
    params.tile_sizes = gemm_tile;
    scheduleMatmul(tv2, tv0, tv1, params);

    at::manual_seed(0);
    auto inputs = fp16MatmulAtInput(M, N, K, layout);

    FusionExecutor fe;
    NVFUSER_TEST_CUDA_ARCH_COMPILE_CHECK(
        7, 0, fe.compileFusion(&fusion, {inputs.first, inputs.second}));
    auto cg_outputs = fe.runFusion({inputs.first, inputs.second});
    auto tref = atMatmul(
        inputs.first.to(at::kFloat), inputs.second.to(at::kFloat), layout);
    TORCH_CHECK(cg_outputs[0].allclose(tref, 0.0001, 0.0001));
  }
}

// Matmul test for Volta MMA: across supported layouts
TEST_F(NVFuserTest, FusionVoltaMatmulRegDoubleBuffer_CUDA) {
  // Keep multiples of 8 to keep vectorizable.
  int M = 264, N = 136, K = 248;

  for (auto layout : kAllSupportedLayout) {
    Fusion fusion;
    FusionGuard fg(&fusion);
    auto tv0 = makeContigTensor(2, DataType::Half);
    auto tv1 = makeContigTensor(2, DataType::Half);

    fusion.addInput(tv0);
    fusion.addInput(tv1);

    auto tv2 = matmul(tv0, tv1, layout);

    fusion.addOutput(tv2);

    MatMulTileOptions gemm_tile;
    gemm_tile.cta_tile = GemmTile(128, 128, 32);
    gemm_tile.warp_tile = GemmTile(64, 64, 32);
    gemm_tile.instruction_tile = GemmTile(16, 16, 4);

    auto mma_builder =
        MmaBuilder(MmaOptions::MacroType::Volta_16_16_4, gemm_tile)
            .layout(layout);

    MatmulParam params(mma_builder);
    params.tile_sizes = gemm_tile;
    params.double_buffer_options.double_buffer_smem_read = true;
    scheduleMatmul(tv2, tv0, tv1, params);

    at::manual_seed(0);
    auto inputs = fp16MatmulAtInput(M, N, K, layout);

    FusionExecutor fe;
    NVFUSER_TEST_CUDA_ARCH_COMPILE_CHECK(
        7, 0, fe.compileFusion(&fusion, {inputs.first, inputs.second}));
    auto cg_outputs = fe.runFusion({inputs.first, inputs.second});
    auto tref = atMatmul(
        inputs.first.to(at::kFloat), inputs.second.to(at::kFloat), layout);
    TORCH_CHECK(cg_outputs[0].allclose(tref, 0.0001, 0.0001));
  }
}

// MMA unit test on Ampere
TEST_F(NVFuserTest, FusionAmpereMMATN_CUDA) {
  NVFUSER_TEST_CUDA_ARCH_GUARD(8, 0);

  Fusion fusion;
  FusionGuard fg(&fusion);

  // [M,K]
  auto tv0 = makeConcreteTensor({16, 16}, DataType::Half);
  // [N,K]
  auto tv1 = makeConcreteTensor({8, 16}, DataType::Half);
  fusion.addInput(tv0);
  fusion.addInput(tv1);

  // [M,N,K]
  auto tv0b = broadcast(tv0, {false, true, false});
  auto tv1b = broadcast(tv1, {true, false, false});

  // Leaving both sets of mma inputs for volta outside
  //  currently since they need to be swizzled.
  auto tv2 = fusedMultiplySum(tv0b, tv1b, {2});

  fusion.addOutput(tv2);

  MatMulTileOptions gemm_tile;
  gemm_tile.cta_tile = GemmTile(16, 8, 16);
  gemm_tile.warp_tile = GemmTile(16, 8, 16);
  gemm_tile.instruction_tile = GemmTile(16, 8, 16);

  auto mma_builder =
      MmaBuilder(MmaOptions::MacroType::Ampere_16_8_16, gemm_tile)
          .layout(MmaOptions::MmaInputLayout::TN);

  mma_builder.configureMma(tv2);

  auto tv0cw = tv0b->cacheAfter();
  auto tv0cr =
      tv0cw->cacheAfter(mma_builder.operand(MmaOptions::Operand::A).ldMatrix());
  auto tv1cw = tv1b->cacheAfter();
  auto tv1cr =
      tv1cw->cacheAfter(mma_builder.operand(MmaOptions::Operand::B).ldMatrix());

  auto tv2c = tv2->cacheBefore();

  mma_builder.accumulatorTv(tv2c);

  // [M,N,K] -> [N,M,K]
  tv0cr->reorder({{-2, -3}, {-3, -2}});
  tv0cr->applyMmaSwizzle(mma_builder.operand(MmaOptions::Operand::A).build());
  tv1cr->applyMmaSwizzle(mma_builder.operand(MmaOptions::Operand::B).build());
  tv2c->applyMmaSwizzle(
      mma_builder.operand(MmaOptions::Operand::Accumulator).build());
  tv2->applyMmaSwizzle(
      mma_builder.operand(MmaOptions::Operand::Accumulator).build());

  tv0cw->setMemoryType(MemoryType::Shared);
  tv1cw->setMemoryType(MemoryType::Shared);

  auto options = at::TensorOptions().dtype(at::kHalf).device(at::kCUDA, 0);
  auto t0 = at::randn({16, 16}, options);
  auto t1 = at::randn({8, 16}, options);

  FusionExecutor fe;
  NVFUSER_TEST_CUDA_ARCH_COMPILE_CHECK(
      8, 0, fe.compileFusion(&fusion, {t0, t1}));
  auto cg_outputs = fe.runFusion({t0, t1});

  auto tref = t0.to(at::kFloat).matmul(t1.t().to(at::kFloat));

  testValidate(&fusion, cg_outputs, {t0, t1}, {tref}, __LINE__, __FILE__);
}

// MMA unit test on Ampere
TEST_F(NVFuserTest, FusionAmpereMMATT_CUDA) {
  NVFUSER_TEST_CUDA_ARCH_GUARD(8, 0);

  Fusion fusion;
  FusionGuard fg(&fusion);

  // [M,K]
  auto tv0 = makeConcreteTensor({16, 16}, DataType::Half);
  // [K,N]
  auto tv1 = makeConcreteTensor({16, 8}, DataType::Half);
  fusion.addInput(tv0);
  fusion.addInput(tv1);

  // [M,K,N]
  auto tv0b = broadcast(tv0, {false, false, true});
  auto tv1b = broadcast(tv1, {true, false, false});

  auto tv2 = fusedMultiplySum(tv0b, tv1b, {1});

  fusion.addOutput(tv2);

  MatMulTileOptions gemm_tile;
  gemm_tile.cta_tile = GemmTile(16, 8, 16);
  gemm_tile.warp_tile = GemmTile(16, 8, 16);
  gemm_tile.instruction_tile = GemmTile(16, 8, 16);

  auto mma_builder =
      MmaBuilder(MmaOptions::MacroType::Ampere_16_8_16, gemm_tile)
          .layout(MmaOptions::MmaInputLayout::TT);

  mma_builder.configureMma(tv2);

  auto tv0cw = tv0b->cacheAfter();
  auto tv0cr =
      tv0cw->cacheAfter(mma_builder.operand(MmaOptions::Operand::A).ldMatrix());
  auto tv1cw = tv1b->cacheAfter();
  auto tv1cr =
      tv1cw->cacheAfter(mma_builder.operand(MmaOptions::Operand::B).ldMatrix());

  auto tv2c = tv2->cacheBefore();

  mma_builder.accumulatorTv(tv2c);
  // [M,K,N] -> [N,M,K]
  tv0cr->reorder({{-3, -2}, {-2, -1}, {-1, -3}});
  tv0cr->applyMmaSwizzle(mma_builder.operand(MmaOptions::Operand::A).build());

  // [M,K,N] -> [M,N,K]
  tv1cr->reorder({{-2, -1}, {-1, -2}});
  tv1cr->applyMmaSwizzle(mma_builder.operand(MmaOptions::Operand::B).build());

  // [M,K,N] -> [M,N,K]
  tv2c->reorder({{-2, -1}, {-1, -2}});
  tv2c->applyMmaSwizzle(
      mma_builder.operand(MmaOptions::Operand::Accumulator).build());
  tv2->applyMmaSwizzle(
      mma_builder.operand(MmaOptions::Operand::Accumulator).build());

  tv0cw->setMemoryType(MemoryType::Shared);
  tv1cw->setMemoryType(MemoryType::Shared);

  auto options = at::TensorOptions().dtype(at::kHalf).device(at::kCUDA, 0);
  auto t0 = at::randn({16, 16}, options);
  auto t1 = at::randn({16, 8}, options);

  FusionExecutor fe;

  NVFUSER_TEST_CUDA_ARCH_COMPILE_CHECK(
      8, 0, fe.compileFusion(&fusion, {t0, t1}));

  auto cg_outputs = fe.runFusion({t0, t1});

  auto tref = t0.to(at::kFloat).matmul(t1.to(at::kFloat));

  testValidate(&fusion, cg_outputs, {t0, t1}, {tref}, __LINE__, __FILE__);
}

// MMA unit test on Ampere
TEST_F(NVFuserTest, FusionAmpereMMANT_CUDA) {
  NVFUSER_TEST_CUDA_ARCH_GUARD(8, 0);

  Fusion fusion;
  FusionGuard fg(&fusion);

  // [K,M]
  auto tv0 = makeConcreteTensor({16, 16}, DataType::Half);
  // [K,N]
  auto tv1 = makeConcreteTensor({16, 8}, DataType::Half);
  fusion.addInput(tv0);
  fusion.addInput(tv1);

  // [K,M,N]
  auto tv0b = broadcast(tv0, {false, false, true});
  auto tv1b = broadcast(tv1, {false, true, false});
  auto tv2 = fusedMultiplySum(tv0b, tv1b, {0});

  fusion.addOutput(tv2);

  MatMulTileOptions gemm_tile;
  gemm_tile.cta_tile = GemmTile(16, 8, 16);
  gemm_tile.warp_tile = GemmTile(16, 8, 16);
  gemm_tile.instruction_tile = GemmTile(16, 8, 16);

  auto mma_builder =
      MmaBuilder(MmaOptions::MacroType::Ampere_16_8_16, gemm_tile)
          .layout(MmaOptions::MmaInputLayout::NT);

  mma_builder.configureMma(tv2);

  auto tv0cw = tv0b->cacheAfter();
  auto tv0cr =
      tv0cw->cacheAfter(mma_builder.operand(MmaOptions::Operand::A).ldMatrix());
  auto tv1cw = tv1b->cacheAfter();
  auto tv1cr =
      tv1cw->cacheAfter(mma_builder.operand(MmaOptions::Operand::B).ldMatrix());

  auto tv2c = tv2->cacheBefore();
  mma_builder.accumulatorTv(tv2c);

  // [K,M,N] -> [N,M,K]
  tv0cr->reorder({{-3, -1}, {-1, -3}});
  tv0cr->applyMmaSwizzle(mma_builder.operand(MmaOptions::Operand::A).build());

  // [K,M,N] -> [M,N,K]
  tv1cr->reorder({
      {-3, -1},
      {-2, -3},
      {-1, -2},
  });
  tv1cr->applyMmaSwizzle(mma_builder.operand(MmaOptions::Operand::B).build());

  // [K,M,N] -> [M,N,K]
  tv2c->reorder({{-3, -1}, {-2, -3}, {-1, -2}});
  tv2c->applyMmaSwizzle(
      mma_builder.operand(MmaOptions::Operand::Accumulator).build());
  tv2->applyMmaSwizzle(
      mma_builder.operand(MmaOptions::Operand::Accumulator).build());

  tv0cw->setMemoryType(MemoryType::Shared);
  tv1cw->setMemoryType(MemoryType::Shared);

  auto options = at::TensorOptions().dtype(at::kHalf).device(at::kCUDA, 0);
  auto t0 = at::randn({16, 16}, options);
  auto t1 = at::randn({16, 8}, options);

  FusionExecutor fe;
  NVFUSER_TEST_CUDA_ARCH_COMPILE_CHECK(
      8, 0, fe.compileFusion(&fusion, {t0, t1}));
  auto cg_outputs = fe.runFusion({t0, t1});

  auto tref = t0.t().to(at::kFloat).matmul(t1.to(at::kFloat));

  testValidate(&fusion, cg_outputs, {t0, t1}, {tref}, __LINE__, __FILE__);
}

// Matmul test for Ampere MMA: across supported layouts
TEST_F(NVFuserTest, FusionAmpereMatmul_CUDA) {
  // Keep multiples of 8 to keep vectorizable.
  int M = 504, N = 136, K = 248;

  for (auto layout : kAllSupportedLayout) {
    Fusion fusion;
    FusionGuard fg(&fusion);
    auto tv0 = makeContigTensor(2, DataType::Half);
    auto tv1 = makeContigTensor(2, DataType::Half);

    fusion.addInput(tv0);
    fusion.addInput(tv1);

    auto tv2 = matmul(tv0, tv1, layout);

    fusion.addOutput(tv2);

    MatMulTileOptions gemm_tile;
    gemm_tile.cta_tile = GemmTile(128, 128, 32);
    gemm_tile.warp_tile = GemmTile(64, 64, 32);
    gemm_tile.instruction_tile = GemmTile(16, 8, 16);

    auto mma_builder =
        MmaBuilder(MmaOptions::MacroType::Ampere_16_8_16, gemm_tile)
            .layout(layout);

    MatmulParam params(mma_builder);
    params.tile_sizes = gemm_tile;
    params.async_gmem_load_operands = true;
    params.double_buffer_options.double_buffer_smem_write = true;
    params.double_buffer_options.smem_double_buffer_stage = 4;
    scheduleMatmul(tv2, tv0, tv1, params);

    at::manual_seed(0);
    auto inputs = fp16MatmulAtInput(M, N, K, layout);

    FusionExecutor fe;
    NVFUSER_TEST_CUDA_ARCH_COMPILE_CHECK(
        8, 0, fe.compileFusion(&fusion, {inputs.first, inputs.second}));
    auto cg_outputs = fe.runFusion({inputs.first, inputs.second});
    auto tref = atMatmul(
        inputs.first.to(at::kFloat), inputs.second.to(at::kFloat), layout);
    TORCH_CHECK(cg_outputs[0].allclose(tref, 0.0001, 0.0001));
  }
}

// Matmul test for Ampere MMA: with pipelined gmem load
TEST_F(NVFuserTest, FusionAmpereMatmulPipelineGmem_CUDA) {
  // Keep multiples of 8 to keep vectorizable.
  int M = 504, N = 136, K = 248;
  REQUIRE_DEVICE_SMEM_SIZE(70 << 10, 0);

  // Gmem pipeline stage
  for (auto stage : {3, 4}) {
    for (auto layout : kAllSupportedLayout) {
      Fusion fusion;
      FusionGuard fg(&fusion);
      auto tv0 = makeContigTensor(2, DataType::Half);
      auto tv1 = makeContigTensor(2, DataType::Half);

      fusion.addInput(tv0);
      fusion.addInput(tv1);

      auto tv2 = matmul(tv0, tv1, layout);

      fusion.addOutput(tv2);

      MatMulTileOptions gemm_tile;
      gemm_tile.cta_tile = GemmTile(128, 128, 32);
      gemm_tile.warp_tile = GemmTile(64, 64, 32);
      gemm_tile.instruction_tile = GemmTile(16, 8, 16);

      auto mma_builder =
          MmaBuilder(MmaOptions::MacroType::Ampere_16_8_16, gemm_tile)
              .layout(layout);

      MatmulParam params(mma_builder);
      params.tile_sizes = gemm_tile;
      params.tile_sizes = gemm_tile;
      params.async_gmem_load_operands = true;
      params.double_buffer_options.double_buffer_smem_write = true;
      params.double_buffer_options.smem_double_buffer_stage = stage;
      scheduleMatmul(tv2, tv0, tv1, params);

      at::manual_seed(0);
      auto inputs = fp16MatmulAtInput(M, N, K, layout);

      FusionExecutor fe;
      NVFUSER_TEST_CUDA_ARCH_COMPILE_CHECK(
          8, 0, fe.compileFusion(&fusion, {inputs.first, inputs.second}));
      auto cg_outputs = fe.runFusion({inputs.first, inputs.second});
      auto tref = atMatmul(
          inputs.first.to(at::kFloat), inputs.second.to(at::kFloat), layout);
      TORCH_CHECK(cg_outputs[0].allclose(tref, 0.0001, 0.0001));
    }
  }
}

TEST_F(NVFuserTest, FusionAmpereMatmulRegDoubleBuffer_CUDA) {
  // Keep multiples of 8 to keep vectorizable.
  int M = 504, N = 136, K = 248;
  REQUIRE_DEVICE_SMEM_SIZE(70 << 10, 0);

  // Gmem pipeline stage
  for (auto stage : {3, 4}) {
    for (auto layout : kAllSupportedLayout) {
      Fusion fusion;
      FusionGuard fg(&fusion);
      auto tv0 = makeContigTensor(2, DataType::Half);
      auto tv1 = makeContigTensor(2, DataType::Half);

      fusion.addInput(tv0);
      fusion.addInput(tv1);

      auto tv2 = matmul(tv0, tv1, layout);

      fusion.addOutput(tv2);

      MatMulTileOptions gemm_tile;
      gemm_tile.cta_tile = GemmTile(128, 128, 32);
      gemm_tile.warp_tile = GemmTile(64, 64, 32);
      gemm_tile.instruction_tile = GemmTile(16, 8, 16);

      auto mma_builder =
          MmaBuilder(MmaOptions::MacroType::Ampere_16_8_16, gemm_tile)
              .layout(layout);

      MatmulParam params(mma_builder);
      params.tile_sizes = gemm_tile;
      params.tile_sizes = gemm_tile;
      params.async_gmem_load_operands = true;
      params.double_buffer_options.double_buffer_smem_write = true;
      params.double_buffer_options.smem_double_buffer_stage = stage;
      params.double_buffer_options.double_buffer_smem_read = true;
      scheduleMatmul(tv2, tv0, tv1, params);

      at::manual_seed(0);
      auto inputs = fp16MatmulAtInput(M, N, K, layout);

      FusionExecutor fe;
      NVFUSER_TEST_CUDA_ARCH_COMPILE_CHECK(
          8, 0, fe.compileFusion(&fusion, {inputs.first, inputs.second}));
      auto cg_outputs = fe.runFusion({inputs.first, inputs.second});
      auto tref = atMatmul(
          inputs.first.to(at::kFloat), inputs.second.to(at::kFloat), layout);
      TORCH_CHECK(cg_outputs[0].allclose(tref, 0.0001, 0.0001));
    }
  }
}

// Matmul-Matmul fusion test on Ampere
TEST_F(NVFuserTest, FusionMatmulMatmulAmpere_CUDA) {
  NVFUSER_TEST_CUDA_ARCH_GUARD(8, 0);

  Fusion fusion;
  FusionGuard fg(&fusion);
  int M = 512, N = 256, K1 = 128, K2 = 128;

  // Fusion definition (Both gemms are TN)
  // [M,K1]
  auto tv0 = makeConcreteTensor({M, K1}, DataType::Half);
  // [K2,K1]
  auto tv1 = makeConcreteTensor({K2, K1}, DataType::Half);
  // [N,K2]
  auto tv2 = makeConcreteTensor({N, K2}, DataType::Half);

  fusion.addInput(tv0);
  fusion.addInput(tv1);
  fusion.addInput(tv2);

  // [M,N,K]
  auto tv0b = broadcast(tv0, {false, true, false});
  auto tv1b = broadcast(tv1, {true, false, false});
  auto tv2b = broadcast(tv2, {true, false, false});

  // [M,K2,R]
  auto tv3 = fusedMultiplySum(tv0b, tv1b, {2});

  auto tv3h = castOp(DataType::Half, tv3);
  auto tv3b = broadcast(tv3h, {false, true, false});

  auto tv4 = fusedMultiplySum(tv3b, tv2b, {2});

  fusion.addOutput(tv4);

  // Fusion:
  //  Gemm(M,K2,K1) x Gemm(M,N,K2)

  MatMulTileOptions gemm_tile1, gemm_tile2;

  // cta tile:
  //  To save register, n of cta tile 1
  //  matches k of cta tile2
  gemm_tile1.cta_tile = GemmTile(128, 64, 32);
  gemm_tile2.cta_tile = GemmTile(128, 32, 64);

  // Distribute to 2x2 warps
  gemm_tile1.warp_tile = GemmTile(64, 32, 32);
  gemm_tile2.warp_tile = GemmTile(64, 16, 64);

  // Using Ampere mma macro
  gemm_tile2.instruction_tile = GemmTile(16, 8, 16);
  gemm_tile2.instruction_tile = GemmTile(16, 8, 16);

  auto mma_builder1 =
      MmaBuilder(MmaOptions::MacroType::Ampere_16_8_16, gemm_tile1)
          .layout(MmaOptions::MmaInputLayout::TN);

  auto mma_builder2 =
      MmaBuilder(MmaOptions::MacroType::Ampere_16_8_16, gemm_tile2)
          .layout(MmaOptions::MmaInputLayout::TN);

  mma_builder1.configureMma(tv3);
  mma_builder2.configureMma(tv4);

  // Global read for gemm 1
  auto tv0r = tv0->cacheAfter();
  auto tv1r = tv1->cacheAfter();

  // Global read for gemm 2
  auto tv2r = tv2->cacheAfter();

  // Gemm 1 main loop read
  auto tv0cw = tv0r->cacheAfter();
  auto tv0cr = tv0cw->cacheAfter(LoadStoreOpType::LdMatrix);
  auto tv1cw = tv1r->cacheAfter();
  auto tv1cr = tv1cw->cacheAfter(LoadStoreOpType::LdMatrix);

  // Gemm 1 accumulator reg
  auto tv3c = tv3->cacheBefore();
  mma_builder1.accumulatorTv(tv3c);

  // Gemm 2 main loop read
  auto tv3cw = tv3h->cacheAfter();
  auto tv3cr = tv3cw->cacheAfter(LoadStoreOpType::LdMatrix);

  auto tv2cw = tv2r->cacheAfter();
  auto tv2cr = tv2cw->cacheAfter(LoadStoreOpType::LdMatrix);

  // Gemm 2 accumulator reg
  auto tv4c = tv4->cacheBefore();
  mma_builder2.accumulatorTv(tv4c);

  // General idea is inlining gemm1's main loop inside gemm2's

  // Schedule gemm 2:
  // ------------------------------------------------------------------
  tv4->split(-2, gemm_tile2.cta_tile.m);
  tv4->split(-1, gemm_tile2.cta_tile.n);

  //  0   1    2   3
  // [Mo,M128, No, N128]
  tv4->reorder({{1, 2}, {2, 1}});

  //  0   1    2   3
  // [Mo,No, M128, N128]
  tv2->computeAt(tv4, 2);
  tv3->computeAt(tv4, 2);

  // Order K
  //  0   1    2   3     4    5
  // [Mo,No, M128, N128, Ko, K32]
  tv4c->split(-1, gemm_tile2.cta_tile.k);
  tv4c->reorder({{2, 3}, {3, 4}, {4, 2}});

  //  0   1  2   3     4    5
  // [Mo,No, Ko M128, N128, K32]
  tv3->computeAt(tv4c, 3); // Implicitly defines cta tile of gemm1
  tv2r->computeAt(tv4c, 3);

  // Make warp tile
  scheduler_utils::matmul_utils::scheduleWarpTileWithReduction(
      tv4c, gemm_tile2);
  scheduler_utils::matmul_utils::scheduleWarpTileWithNoReduction(
      tv4, gemm_tile2);
  //           -8   -7  -6 -5 -4 -3 -2 -1
  // [Mo No Ko Mwo  Nwo Kwo Mw Nw Mi Ni Ki]
  tv3cr->computeAt(tv4c, -4);
  tv2cr->computeAt(tv4c, -4);

  // Schedule tv2 gmem read and smem write:
  // ----------------------------------------------------------------
  // [No,Ko,N,K]
  tv2cw->merge(-2);
  tv2r->merge(-2);

  // [No,Ko,i,wy,wx,v]
  scheduler_utils::matmul_utils::scheduleContiguousVectorLoad(
      tv2cw, gemm_tile2, 8);
  scheduler_utils::matmul_utils::scheduleContiguousVectorLoad(
      tv2r, gemm_tile2, 8);
  tv2cw->setMemoryType(MemoryType::Shared);

  // Schedule tv2 gmem read and smem write:
  // ----------------------------------------------------------------

  // Schedule gemm 2 mma input
  // ---------------------------------------------------------------------------
  tv3cr->applyMmaSwizzle(mma_builder2.operand(MmaOptions::Operand::A).build());

  // [... Mi, Ni, Ki] want [Ni, Mi, Ki]
  tv3b->reorder({{-2, -3}, {-3, -2}});
  tv3b->applyMmaSwizzle(mma_builder2.operand(MmaOptions::Operand::A).build());

  tv2cr->applyMmaSwizzle(mma_builder2.operand(MmaOptions::Operand::B).build());
  tv2b->applyMmaSwizzle(mma_builder2.operand(MmaOptions::Operand::B).build());

  // Schedule mma output
  // ---------------------------------------------------------------------------
  tv4c->applyMmaSwizzle(
      mma_builder2.operand(MmaOptions::Operand::Accumulator).build());
  tv4->applyMmaSwizzle(
      mma_builder2.operand(MmaOptions::Operand::Accumulator).build());

  // Schedule gemm 1:
  // ------------------------------------------------------------------

  // CTA tile:
  tv0->computeAt(tv3, 2);
  tv1->computeAt(tv3, 2);

  // Schedule K dim for gemm 1:

  // Order K
  //  0   1    2   3     4    5
  // [Mo,No, M128, N128, Ko, K32]
  tv3c->split(-1, gemm_tile1.cta_tile.k);
  tv3c->reorder({{2, 3}, {3, 4}, {4, 2}});
  //  0   1  2   3     4    5
  // [Mo,No, Ko M128, N128, K32]
  tv0r->computeAt(tv3c, 3);
  tv1r->computeAt(tv3c, 3);

  // Make warp tile:
  // -------------------------------------------------------------------------
  scheduler_utils::matmul_utils::scheduleWarpTileWithReduction(
      tv3c, gemm_tile1);
  scheduler_utils::matmul_utils::scheduleWarpTileWithNoReduction(
      tv3cw, gemm_tile1);

  tv0cr->computeAt(tv3c, -4);
  tv1cr->computeAt(tv3c, -4);

  tv3->computeAt(tv3cw, -3);

  // Schedule gmem read and smem write:
  // ---------------------------------------------------------------------------
  // [Mo,Ko,M,K]
  tv0cw->merge(-2);
  tv0r->merge(-2);
  scheduler_utils::matmul_utils::scheduleContiguousVectorLoad(
      tv0cw, gemm_tile1, 8);
  scheduler_utils::matmul_utils::scheduleContiguousVectorLoad(
      tv0r, gemm_tile1, 8);
  tv0cw->setMemoryType(MemoryType::Shared);
  // [Mo,Ko,i,wy,wx,v]

  // [No,Ko,N,K]
  tv1cw->merge(-2);
  tv1r->merge(-2);
  // [No,Ko,i,wy,wx,v]
  scheduler_utils::matmul_utils::scheduleContiguousVectorLoad(
      tv1cw, gemm_tile1, 8);
  scheduler_utils::matmul_utils::scheduleContiguousVectorLoad(
      tv1r, gemm_tile1, 8);
  tv1cw->setMemoryType(MemoryType::Shared);

  // Schedule mma input
  // ---------------------------------------------------------------------------
  tv0cr->applyMmaSwizzle(mma_builder1.operand(MmaOptions::Operand::A).build());
  // [... Mi, Ni, Ki] want [Ni, Mi, Ki]
  tv0b->reorder({{-2, -3}, {-3, -2}});
  tv0b->applyMmaSwizzle(mma_builder1.operand(MmaOptions::Operand::A).build());

  tv1cr->applyMmaSwizzle(mma_builder1.operand(MmaOptions::Operand::B).build());
  tv1b->applyMmaSwizzle(mma_builder1.operand(MmaOptions::Operand::B).build());

  // Schedule mma output
  // ---------------------------------------------------------------------------
  tv3c->applyMmaSwizzle(
      mma_builder1.operand(MmaOptions::Operand::Accumulator).build());
  tv3cw->applyMmaSwizzle(
      mma_builder1.operand(MmaOptions::Operand::Accumulator).build());
  tv3h->applyMmaSwizzle(
      mma_builder1.operand(MmaOptions::Operand::Accumulator).build());
  tv3->applyMmaSwizzle(
      mma_builder1.operand(MmaOptions::Operand::Accumulator).build());
  tv3cw->setMemoryType(MemoryType::Shared);

  // Parallelize
  //  0  1  2   3   4   5  6  7
  // [Mo No Mwo Nwo Mw Nw (Mi Ni)]
  // Gemm 1
  tv3c->axis(3)->parallelize(ParallelType::TIDz);
  tv3c->axis(4)->parallelize(ParallelType::TIDy);

  tv3->computeAt(tv3cw, -2);
  tv3cw->axis(2)->parallelize(ParallelType::TIDz);
  tv3cw->axis(3)->parallelize(ParallelType::TIDy);

  // Gemm 2
  tv4->axis(2)->parallelize(ParallelType::TIDz);
  tv4->axis(3)->parallelize(ParallelType::TIDy);
  tv4c->axis(3)->parallelize(ParallelType::TIDz);
  tv4c->axis(4)->parallelize(ParallelType::TIDy);

  tv4->axis(0)->parallelize(ParallelType::BIDx);
  tv4->axis(1)->parallelize(ParallelType::BIDy);

  auto options = at::TensorOptions().dtype(at::kHalf).device(at::kCUDA, 0);
  auto t0 = at::randn({M, K1}, options);
  auto t1 = at::randn({K2, K1}, options);
  auto t2 = at::randn({N, K2}, options);

  auto tref = t0.to(at::kFloat)
                  .matmul(t1.t().to(at::kFloat))
                  .matmul(t2.t().to(at::kFloat));

  FusionExecutor fe;

  NVFUSER_TEST_CUDA_ARCH_COMPILE_CHECK(
      8, 0, fe.compileFusion(&fusion, {t0, t1, t2}));

  auto cg_outputs = fe.runFusion({t0, t1, t2});

  // relaxed check for now, err accumulation is significant.
  TORCH_CHECK(cg_outputs[0].allclose(tref, 0.1, 0.1));
}

// Simplified Matmul-Softmax-Matmul test on Ampere
//   (To be extended in follow ups)
TEST_F(NVFuserTest, FusionMatmulSoftmaxMatmulAmpere_CUDA) {
  NVFUSER_TEST_CUDA_ARCH_GUARD(8, 0);

  Fusion fusion;
  FusionGuard fg(&fusion);

  // Omitting outer dimensions and pointwise ops

  const int seql_q = 32;
  const int seql_k = 128;
  const int hidden_size = 1024;
  const int num_heads = 16;
  const int head_dim = hidden_size / num_heads;

  // Gemm 1:
  // (80, 80, 64)
  const int M1 = seql_q, N1 = seql_k, K1 = head_dim;
  // (80, 64, 80)
  const int M2 = seql_q, N2 = head_dim, K2 = seql_k;

  // Fusion definition (Both gemms are TN)
  // [M,K1]
  auto inp = makeConcreteTensor({M1, K1}, DataType::Half);
  // Query matrix
  auto qk = makeConcreteTensor({N1, K1}, DataType::Half);
  // Second linear matrix
  auto acc = makeConcreteTensor({N2, K2}, DataType::Half);

  fusion.addInput(inp);
  fusion.addInput(qk);
  fusion.addInput(acc);

  // [M,N,K]
  auto tv0b = broadcast(inp, {false, true, false});
  auto tv1b = broadcast(qk, {true, false, false});
  auto tv2b = broadcast(acc, {true, false, false});

  // [M,K2,R]
  auto tv3 = fusedMultiplySum(tv0b, tv1b, {2});

  // Inline define softmax for now for scheduling
  auto x = tv3;
  const int kReductionAxis = 1;
  const int kNumberOfDims = 2;
  std::vector<bool> broadcast_mask(kNumberOfDims, false);
  broadcast_mask[kReductionAxis] = true;

  auto max_val = max(x, {kReductionAxis});
  auto bcast_max = broadcast(max_val, broadcast_mask);
  auto x_max_sub = sub(x, bcast_max);
  auto exp_val = exp(x_max_sub);
  auto sum_exp = sum(exp_val, {kReductionAxis});
  auto bcast_sum = broadcast(sum_exp, broadcast_mask);
  auto recip = reciprocal(bcast_sum);
  auto tv3sfm = mul(exp_val, recip);

  auto tv3h = castOp(DataType::Half, tv3sfm);
  auto tv3b = broadcast(tv3h, {false, true, false});
  auto tv4 = fusedMultiplySum(tv3b, tv2b, {2});

  fusion.addOutput(tv4);

  // Fusion:
  //  Gemm(M,K2,K1) x Gemm(M,N,K2)
  MatMulTileOptions gemm_tile;

  // TODO: use very small tiles for now since
  //  alias pass is not re-using smem. Fix later.
  gemm_tile.cta_tile = GemmTile(32, 128, 32);

  // Distribute to 2x2 warps
  gemm_tile.warp_tile = GemmTile(16, 64, 32);

  // Using Ampere mma macro
  gemm_tile.instruction_tile = GemmTile(16, 8, 16);

  auto mma_builder1 =
      MmaBuilder(MmaOptions::MacroType::Ampere_16_8_16, gemm_tile)
          .layout(MmaOptions::MmaInputLayout::TN);

  auto mma_builder2 =
      MmaBuilder(MmaOptions::MacroType::Ampere_16_8_16, gemm_tile)
          .layout(MmaOptions::MmaInputLayout::TN);

  mma_builder1.configureMma(tv3);
  mma_builder2.configureMma(tv4);

  // Global read for gemm 1
  auto tv0r = inp->cacheAfter();
  auto tv1r = qk->cacheAfter();

  // Global read for gemm 2
  auto tv2r = acc->cacheAfter();

  // Gemm 1 main loop read
  auto tv0cw = tv0r->cacheAfter();
  auto tv0cr = tv0cw->cacheAfter(LoadStoreOpType::LdMatrix);
  auto tv1cw = tv1r->cacheAfter();
  auto tv1cr = tv1cw->cacheAfter(LoadStoreOpType::LdMatrix);

  // Gemm 1 accumulator reg
  auto tv3c = tv3->cacheBefore();
  mma_builder1.accumulatorTv(tv3c);

  // Softmax conversion:
  auto tv3ccr = tv3->cacheAfter();

  // tv3ccr -> tv3h : softmax

  // Gemm 2 main loop read
  // auto tv3cw = tv3h->cacheAfter();
  auto tv3cr = tv3h->cacheAfter(LoadStoreOpType::LdMatrix);

  auto tv2cw = tv2r->cacheAfter();
  auto tv2cr = tv2cw->cacheAfter(LoadStoreOpType::LdMatrix);

  // Gemm 2 accumulator reg
  auto tv4c = tv4->cacheBefore();
  mma_builder2.accumulatorTv(tv4c);

  // Schedule gemm 2:
  // ------------------------------------------------------------------
  tv4->split(-2, gemm_tile.cta_tile.m);
  tv4->split(-1, gemm_tile.cta_tile.n);

  //  0   1    2   3
  // [Mo,M128, No, N128]
  tv4->reorder({{1, 2}, {2, 1}});

  //  0   1    2   3
  // [Mo,No, M128, N128]
  acc->computeAt(tv4, 2);
  tv3->computeAt(tv4, 2);

  // Order K
  //  0   1    2   3     4    5
  // [Mo,No, M128, N128, Ko, K32]
  tv4c->split(-1, gemm_tile.cta_tile.k);
  tv4c->reorder({{2, 3}, {3, 4}, {4, 2}});

  //  0   1  2   3     4    5
  // [Mo,No, Ko M128, N128, K32]
  tv3->computeAt(tv4c, 2);
  tv2r->computeAt(tv4c, 3);

  // Make warp tile
  scheduler_utils::matmul_utils::scheduleWarpTileWithReduction(tv4c, gemm_tile);
  scheduler_utils::matmul_utils::scheduleWarpTileWithNoReduction(
      tv4, gemm_tile);
  //           -8   -7  -6 -5 -4 -3 -2 -1
  // [Mo No Ko Mwo  Nwo Kwo Mw Nw Mi Ni Ki]
  tv3cr->computeAt(tv4c, -4);
  tv2cr->computeAt(tv4c, -4);

  // Schedule tv2 gmem read and smem write:
  // ----------------------------------------------------------------
  // [No,Ko,N,K]
  tv2cw->merge(-2);
  tv2r->merge(-2);

  // [No,Ko,i,wy,wx,v]
  scheduler_utils::matmul_utils::scheduleContiguousVectorLoad(
      tv2cw, gemm_tile, 8);
  scheduler_utils::matmul_utils::scheduleContiguousVectorLoad(
      tv2r, gemm_tile, 8);
  tv2cw->setMemoryType(MemoryType::Shared);

  // Schedule tv2 gmem read and smem write:
  // ----------------------------------------------------------------

  // Schedule gemm 2 mma input
  // ---------------------------------------------------------------------------
  tv3cr->applyMmaSwizzle(mma_builder2.operand(MmaOptions::Operand::A).build());
  // [... Mi, Ni, Ki] want [Ni, Mi, Ki]
  tv3b->reorder({{-2, -3}, {-3, -2}});
  tv3b->applyMmaSwizzle(mma_builder2.operand(MmaOptions::Operand::A).build());

  tv2cr->applyMmaSwizzle(mma_builder2.operand(MmaOptions::Operand::B).build());
  tv2b->applyMmaSwizzle(mma_builder2.operand(MmaOptions::Operand::B).build());

  // Schedule mma output
  // ---------------------------------------------------------------------------
  tv4c->applyMmaSwizzle(
      mma_builder2.operand(MmaOptions::Operand::Accumulator).build());
  tv4->applyMmaSwizzle(
      mma_builder2.operand(MmaOptions::Operand::Accumulator).build());

  // Schedule gemm 1:
  // ------------------------------------------------------------------

  // CTA tile:
  // [Mo, Mi128, N80]

  tv3->split(-1, gemm_tile.cta_tile.n);
  // [Mo, Mi128, No, Ni128]

  tv3->reorder({{1, 2}, {2, 1}});

  // [Mo, No, Mi128, Ni128]
  inp->computeAt(tv3, 2);
  qk->computeAt(tv3, 2);

  // Schedule K dim for gemm 1:

  // Order K
  //  0   1    2   3     4    5
  // [Mo,No, M128, N128, Ko, K32]
  tv3c->split(-1, gemm_tile.cta_tile.k);
  tv3c->reorder({{2, 3}, {3, 4}, {4, 2}});
  //  0   1  2   3     4    5
  // [Mo,No, Ko M128, N128, K32]
  tv0r->computeAt(tv3c, 3);
  tv1r->computeAt(tv3c, 3);

  // Make warp tile:
  // -------------------------------------------------------------------------
  scheduler_utils::matmul_utils::scheduleWarpTileWithReduction(tv3c, gemm_tile);
  scheduler_utils::matmul_utils::scheduleWarpTileWithNoReduction(
      tv3, gemm_tile);

  tv0cr->computeAt(tv3c, -4);
  tv1cr->computeAt(tv3c, -4);

  // tv3->computeAt(tv3cw,-3);

  // Schedule gmem read and smem write:
  // ---------------------------------------------------------------------------
  // [Mo,Ko,M,K]
  tv0cw->merge(-2);
  tv0r->merge(-2);
  scheduler_utils::matmul_utils::scheduleContiguousVectorLoad(
      tv0cw, gemm_tile, 8);
  scheduler_utils::matmul_utils::scheduleContiguousVectorLoad(
      tv0r, gemm_tile, 8);
  tv0cw->setMemoryType(MemoryType::Shared);
  // [Mo,Ko,i,wy,wx,v]

  // [No,Ko,N,K]
  tv1cw->merge(-2);
  tv1r->merge(-2);
  // [No,Ko,i,wy,wx,v]
  scheduler_utils::matmul_utils::scheduleContiguousVectorLoad(
      tv1cw, gemm_tile, 8);
  scheduler_utils::matmul_utils::scheduleContiguousVectorLoad(
      tv1r, gemm_tile, 8);
  tv1cw->setMemoryType(MemoryType::Shared);

  // Schedule mma input
  // ---------------------------------------------------------------------------
  tv0cr->applyMmaSwizzle(mma_builder1.operand(MmaOptions::Operand::A).build());
  // [... Mi, Ni, Ki] want [Ni, Mi, Ki]
  tv0b->reorder({{-2, -3}, {-3, -2}});
  tv0b->applyMmaSwizzle(mma_builder1.operand(MmaOptions::Operand::A).build());

  tv1cr->applyMmaSwizzle(mma_builder1.operand(MmaOptions::Operand::B).build());
  tv1b->applyMmaSwizzle(mma_builder1.operand(MmaOptions::Operand::B).build());

  // // Schedule mma output
  // //
  // ---------------------------------------------------------------------------
  tv3c->applyMmaSwizzle(
      mma_builder1.operand(MmaOptions::Operand::Accumulator).build());
  tv3->applyMmaSwizzle(
      mma_builder1.operand(MmaOptions::Operand::Accumulator).build());

  // mma_util::WarpMmaSwizzler::scheduleMmaWarpOutput(tv3ccw,
  // mma_builder1.build());

  // Put tv3 result in smem
  tv3->setMemoryType(MemoryType::Shared);

  // schedule a reg persistent softmax: from tv3
  // [Mo, M128, RN]
  max_val->split(-1, 128);
  // [Mo, M128, RN1, RN128]
  max_val->split(-1, 4);
  // Map to warp (2x2)
  max_val->split(-4, 4);
  max_val->split(-4, 2);

  // [Mo, Mo32, My2, Mx2, RN1, RNo32, RNi4]
  auto max_rf = max_val->rFactor({-1});
  // [Mo, Mo32, My2, Mx2, RN1, I32, RNi4]

  // [Mo, M128, RN]
  sum_exp->split(-1, 128);
  // [Mo, M128, RN1, RN128]
  sum_exp->split(-1, 4);
  // Map to warp (2x2)
  sum_exp->split(-4, 4);
  sum_exp->split(-4, 2);

  // [Mo, Mo32, My2, Mx2, RN1, RNo32, RNi4]
  auto sum_exp_rf = sum_exp->rFactor({-1});
  // [Mo, Mo32, My2, Mx2, RN1, I32, RNi4]

  exp_val->computeAt(sum_exp_rf, 4);
  exp_val->split(-1, 128);
  exp_val->split(-1, 4);
  bcast_max->computeAt(exp_val, -2);

  // [Mo, Mo32, My2, Mx2, IN1, I32, INi4]

  // Read from smem
  tv3ccr->computeAt(max_rf, 4);
  // [Mo, Mo32, My2, Mx2, N80]
  tv3ccr->split(-1, 128);
  tv3ccr->split(-1, 4);
  // [Mo, Mo32, My2, Mx2, IN1, I32, INi4]

  // Write to second gemm
  tv3h->split(-1, 128);
  tv3h->split(-1, 4);
  // Map to warp (2x2)
  tv3h->split(-4, 4);
  tv3h->split(-4, 2);

  bcast_sum->computeAt(tv3h, -2);

  tv3h->setMemoryType(MemoryType::Shared);

  // Parallelize
  tv4->axis(0)->parallelize(ParallelType::BIDx);
  //  0  1  2   3   4   5  6  7
  // [Mo No Mwo Nwo Mw Nw (Mi Ni)]
  // Gemm 1
  tv3c->axis(3)->parallelize(ParallelType::TIDz);
  tv3c->axis(4)->parallelize(ParallelType::TIDy);
  tv3->axis(2)->parallelize(ParallelType::TIDz);
  tv3->axis(3)->parallelize(ParallelType::TIDy);

  auto parallelize_non_reduced_val = [](TensorView* tv) {
    tv->axis(-2)->parallelize(ParallelType::TIDx);
    tv->axis(2)->parallelize(ParallelType::TIDz);
    tv->axis(3)->parallelize(ParallelType::TIDy);
  };

  auto parallelize_reduced_val = [](TensorView* tv) {
    tv->axis(-1)->parallelize(ParallelType::TIDx);
    tv->axis(2)->parallelize(ParallelType::TIDz);
    tv->axis(3)->parallelize(ParallelType::TIDy);
  };

  parallelize_non_reduced_val(tv3h);
  parallelize_non_reduced_val(max_rf);
  parallelize_non_reduced_val(bcast_max);
  parallelize_non_reduced_val(exp_val);
  parallelize_non_reduced_val(sum_exp_rf);
  parallelize_non_reduced_val(bcast_sum);
  parallelize_non_reduced_val(recip);

  parallelize_reduced_val(max_val);
  parallelize_reduced_val(sum_exp);

  //  0  1  2   3   4   5  6  7
  // [Mo No Mwo Nwo Mw Nw (Mi Ni)]
  // Gemm 2
  tv4->axis(2)->parallelize(ParallelType::TIDz);
  tv4->axis(3)->parallelize(ParallelType::TIDy);
  tv4c->axis(3)->parallelize(ParallelType::TIDz);
  tv4c->axis(4)->parallelize(ParallelType::TIDy);

  auto options = at::TensorOptions().dtype(at::kHalf).device(at::kCUDA, 0);
  auto t0 = at::randn({M1, K1}, options);
  auto t1 = at::randn({N1, K1}, options);
  auto t2 = at::randn({N2, K2}, options);

  FusionExecutor fe;

  NVFUSER_TEST_CUDA_ARCH_COMPILE_CHECK(
      8, 0, fe.compileFusion(&fusion, {t0, t1, t2}));

  auto cg_outputs = fe.runFusion({t0, t1, t2});

  auto g1 = t0.to(at::kFloat).matmul(t1.t().to(at::kFloat));
  auto sg1 = at::_softmax(g1, -1, false);
  auto gsg1 = sg1.matmul(t2.t().to(at::kFloat));

  TORCH_CHECK(cg_outputs[0].allclose(gsg1, 0.001, 0.001));
}

// MMA unit test on Turing
TEST_F(NVFuserTest, FusionTuringMMATN_CUDA) {
  Fusion fusion;
  FusionGuard fg(&fusion);

  // [M,K]
  auto tv0 = makeConcreteTensor({16, 16}, DataType::Half);
  // [N,K]
  auto tv1 = makeConcreteTensor({8, 16}, DataType::Half);
  fusion.addInput(tv0);
  fusion.addInput(tv1);

  // [M,N,K]
  auto tv0b = broadcast(tv0, {false, true, false});
  auto tv1b = broadcast(tv1, {true, false, false});

  // Leaving both sets of mma inputs for volta outside
  //  currently since they need to be swizzled.
  auto tv2 = fusedMultiplySum(tv0b, tv1b, {2});

  fusion.addOutput(tv2);

  MatMulTileOptions gemm_tile;
  gemm_tile.cta_tile = GemmTile(16, 8, 16);
  gemm_tile.warp_tile = GemmTile(16, 8, 16);
  gemm_tile.instruction_tile = GemmTile(16, 8, 16);

  auto mma_builder =
      MmaBuilder(MmaOptions::MacroType::Turing_16_8_16, gemm_tile)
          .layout(MmaOptions::MmaInputLayout::TN);

  mma_builder.configureMma(tv2);

  auto tv0cw = tv0b->cacheAfter();
  auto tv0cr =
      tv0cw->cacheAfter(mma_builder.operand(MmaOptions::Operand::A).ldMatrix());
  auto tv1cw = tv1b->cacheAfter();
  auto tv1cr =
      tv1cw->cacheAfter(mma_builder.operand(MmaOptions::Operand::B).ldMatrix());

  auto tv2c = tv2->cacheBefore();
  mma_builder.accumulatorTv(tv2c);

  // [M,N,K] -> [N,M,K]
  tv0cr->reorder({{-2, -3}, {-3, -2}});
  tv0cr->applyMmaSwizzle(mma_builder.operand(MmaOptions::Operand::A).build());
  tv1cr->applyMmaSwizzle(mma_builder.operand(MmaOptions::Operand::B).build());
  tv2c->applyMmaSwizzle(
      mma_builder.operand(MmaOptions::Operand::Accumulator).build());
  tv2->applyMmaSwizzle(
      mma_builder.operand(MmaOptions::Operand::Accumulator).build());

  tv0cw->setMemoryType(MemoryType::Shared);
  tv1cw->setMemoryType(MemoryType::Shared);

  auto options = at::TensorOptions().dtype(at::kHalf).device(at::kCUDA, 0);
  auto t0 = at::randn({16, 16}, options);
  auto t1 = at::randn({8, 16}, options);

  FusionExecutor fe;
  NVFUSER_TEST_CUDA_ARCH_COMPILE_CHECK(
      7, 5, fe.compileFusion(&fusion, {t0, t1}));

  auto cg_outputs = fe.runFusion({t0, t1});

  auto tref = t0.to(at::kFloat).matmul(t1.t().to(at::kFloat));

  testValidate(&fusion, cg_outputs, {t0, t1}, {tref}, __LINE__, __FILE__);
}

// MMA unit test on Turing
TEST_F(NVFuserTest, FusionTuringMMATT_CUDA) {
  Fusion fusion;
  FusionGuard fg(&fusion);

  // [M,K]
  auto tv0 = makeConcreteTensor({16, 16}, DataType::Half);
  // [K,N]
  auto tv1 = makeConcreteTensor({16, 8}, DataType::Half);
  fusion.addInput(tv0);
  fusion.addInput(tv1);

  // [M,K,N]
  auto tv0b = broadcast(tv0, {false, false, true});
  auto tv1b = broadcast(tv1, {true, false, false});

  auto tv2 = fusedMultiplySum(tv0b, tv1b, {1});

  fusion.addOutput(tv2);

  MatMulTileOptions gemm_tile;
  gemm_tile.cta_tile = GemmTile(16, 8, 16);
  gemm_tile.warp_tile = GemmTile(16, 8, 16);
  gemm_tile.instruction_tile = GemmTile(16, 8, 16);

  auto mma_builder =
      MmaBuilder(MmaOptions::MacroType::Turing_16_8_16, gemm_tile)
          .layout(MmaOptions::MmaInputLayout::TT);

  mma_builder.configureMma(tv2);

  auto tv0cw = tv0b->cacheAfter();
  auto tv0cr =
      tv0cw->cacheAfter(mma_builder.operand(MmaOptions::Operand::A).ldMatrix());
  auto tv1cw = tv1b->cacheAfter();
  auto tv1cr =
      tv1cw->cacheAfter(mma_builder.operand(MmaOptions::Operand::B).ldMatrix());

  auto tv2c = tv2->cacheBefore();
  mma_builder.accumulatorTv(tv2c);

  // [M,K,N] -> [N,M,K]
  tv0cr->reorder({{-3, -2}, {-2, -1}, {-1, -3}});
  tv0cr->applyMmaSwizzle(mma_builder.operand(MmaOptions::Operand::A).build());

  // [M,K,N] -> [M,N,K]
  tv1cr->reorder({{-2, -1}, {-1, -2}});
  tv1cr->applyMmaSwizzle(mma_builder.operand(MmaOptions::Operand::B).build());

  // [M,K,N] -> [M,N,K]
  tv2c->reorder({{-2, -1}, {-1, -2}});
  tv2c->applyMmaSwizzle(
      mma_builder.operand(MmaOptions::Operand::Accumulator).build());
  tv2->applyMmaSwizzle(
      mma_builder.operand(MmaOptions::Operand::Accumulator).build());

  tv0cw->setMemoryType(MemoryType::Shared);
  tv1cw->setMemoryType(MemoryType::Shared);

  auto options = at::TensorOptions().dtype(at::kHalf).device(at::kCUDA, 0);
  auto t0 = at::randn({16, 16}, options);
  auto t1 = at::randn({16, 8}, options);

  FusionExecutor fe;
  NVFUSER_TEST_CUDA_ARCH_COMPILE_CHECK(
      7, 5, fe.compileFusion(&fusion, {t0, t1}));

  auto cg_outputs = fe.runFusion({t0, t1});

  auto tref = t0.to(at::kFloat).matmul(t1.to(at::kFloat));

  testValidate(&fusion, cg_outputs, {t0, t1}, {tref}, __LINE__, __FILE__);
}

// MMA unit test on Turing
TEST_F(NVFuserTest, FusionTuringMMANT_CUDA) {
  Fusion fusion;
  FusionGuard fg(&fusion);

  // [K,M]
  auto tv0 = makeConcreteTensor({16, 16}, DataType::Half);
  // [K,N]
  auto tv1 = makeConcreteTensor({16, 8}, DataType::Half);
  fusion.addInput(tv0);
  fusion.addInput(tv1);

  // [K,M,N]
  auto tv0b = broadcast(tv0, {false, false, true});
  auto tv1b = broadcast(tv1, {false, true, false});
  auto tv2 = fusedMultiplySum(tv0b, tv1b, {0});

  fusion.addOutput(tv2);

  MatMulTileOptions gemm_tile;
  gemm_tile.cta_tile = GemmTile(16, 8, 16);
  gemm_tile.warp_tile = GemmTile(16, 8, 16);
  gemm_tile.instruction_tile = GemmTile(16, 8, 16);

  auto mma_builder =
      MmaBuilder(MmaOptions::MacroType::Turing_16_8_16, gemm_tile)
          .layout(MmaOptions::MmaInputLayout::NT);

  mma_builder.configureMma(tv2);

  auto tv0cw = tv0b->cacheAfter();
  auto tv0cr =
      tv0cw->cacheAfter(mma_builder.operand(MmaOptions::Operand::A).ldMatrix());
  auto tv1cw = tv1b->cacheAfter();
  auto tv1cr =
      tv1cw->cacheAfter(mma_builder.operand(MmaOptions::Operand::B).ldMatrix());

  auto tv2c = tv2->cacheBefore();
  mma_builder.accumulatorTv(tv2c);

  // [K,M,N] -> [N,M,K]
  tv0cr->reorder({{-3, -1}, {-1, -3}});
  tv0cr->applyMmaSwizzle(mma_builder.operand(MmaOptions::Operand::A).build());

  // [K,M,N] -> [M,N,K]
  tv1cr->reorder({
      {-3, -1},
      {-2, -3},
      {-1, -2},
  });
  tv1cr->applyMmaSwizzle(mma_builder.operand(MmaOptions::Operand::B).build());

  // [K,M,N] -> [M,N,K]
  tv2c->reorder({{-3, -1}, {-2, -3}, {-1, -2}});
  tv2c->applyMmaSwizzle(
      mma_builder.operand(MmaOptions::Operand::Accumulator).build());
  tv2->applyMmaSwizzle(
      mma_builder.operand(MmaOptions::Operand::Accumulator).build());

  tv0cw->setMemoryType(MemoryType::Shared);
  tv1cw->setMemoryType(MemoryType::Shared);

  auto options = at::TensorOptions().dtype(at::kHalf).device(at::kCUDA, 0);
  auto t0 = at::randn({16, 16}, options);
  auto t1 = at::randn({16, 8}, options);

  FusionExecutor fe;
  NVFUSER_TEST_CUDA_ARCH_COMPILE_CHECK(
      7, 5, fe.compileFusion(&fusion, {t0, t1}));

  auto cg_outputs = fe.runFusion({t0, t1});

  auto tref = t0.t().to(at::kFloat).matmul(t1.to(at::kFloat));

  testValidate(&fusion, cg_outputs, {t0, t1}, {tref}, __LINE__, __FILE__);
}

// Matmul test for Turing MMA: across supported layouts
TEST_F(NVFuserTest, FusionTuringMatmul_CUDA) {
  // Keep multiples of 8 to keep vectorizable.
  int M = 504, N = 136, K = 248;

  for (auto layout : kAllSupportedLayout) {
    Fusion fusion;
    FusionGuard fg(&fusion);
    auto tv0 = makeContigTensor(2, DataType::Half);
    auto tv1 = makeContigTensor(2, DataType::Half);

    fusion.addInput(tv0);
    fusion.addInput(tv1);

    auto tv2 = matmul(tv0, tv1, layout);

    fusion.addOutput(tv2);

    MatMulTileOptions gemm_tile;
    gemm_tile.cta_tile = GemmTile(128, 128, 32);
    gemm_tile.warp_tile = GemmTile(64, 64, 32);
    gemm_tile.instruction_tile = GemmTile(16, 8, 16);

    auto mma_builder =
        MmaBuilder(MmaOptions::MacroType::Turing_16_8_16, gemm_tile)
            .layout(layout);

    MatmulParam params(mma_builder);
    params.tile_sizes = gemm_tile;
    scheduleMatmul(tv2, tv0, tv1, params);

    at::manual_seed(0);
    auto inputs = fp16MatmulAtInput(M, N, K, layout);

    FusionExecutor fe;
    NVFUSER_TEST_CUDA_ARCH_COMPILE_CHECK(
        7, 5, fe.compileFusion(&fusion, {inputs.first, inputs.second}));
    auto cg_outputs = fe.runFusion({inputs.first, inputs.second});
    auto tref = atMatmul(
        inputs.first.to(at::kFloat), inputs.second.to(at::kFloat), layout);
    TORCH_CHECK(cg_outputs[0].allclose(tref, 0.0001, 0.0001));
  }
}

// Matmul test on ampere, using ampere memory ops
TEST_F(NVFuserTest, FusionAmpereMatmulTNcpAsync_CUDA) {
  Fusion fusion;
  FusionGuard fg(&fusion);

  int M = 255, N = 511, K = 88;

  // [M,K]
  auto tv0 = makeContigTensor(2, DataType::Half);
  // [N,K]
  auto tv1 = makeContigTensor(2, DataType::Half);
  fusion.addInput(tv0);
  fusion.addInput(tv1);

  // [M,N,K]
  auto tv0b = broadcast(tv0, {false, true, false});
  auto tv1b = broadcast(tv1, {true, false, false});

  // Leaving both sets of mma inputs for volta outside
  //  currently since they need to be swizzled.
  auto tv2 = fusedMultiplySum(tv0b, tv1b, {2});

  fusion.addOutput(tv2);

  MatMulTileOptions gemm_tile;
  gemm_tile.cta_tile = GemmTile(128, 128, 32);
  gemm_tile.warp_tile = GemmTile(64, 64, 32);
  gemm_tile.instruction_tile = GemmTile(16, 8, 16);

  auto mma_builder =
      MmaBuilder(MmaOptions::MacroType::Ampere_16_8_16, gemm_tile)
          .layout(MmaOptions::MmaInputLayout::TN);

  mma_builder.configureMma(tv2);

  auto tv0cw = tv0->cacheAfter(LoadStoreOpType::CpAsync);
  auto tv0cr = tv0cw->cacheAfter(LoadStoreOpType::LdMatrix);
  auto tv1cw = tv1->cacheAfter(LoadStoreOpType::CpAsync);
  auto tv1cr = tv1cw->cacheAfter(LoadStoreOpType::LdMatrix);
  auto tv2c = tv2->cacheBefore();
  mma_builder.accumulatorTv(tv2c);

  // Make a CTA tile
  // ------------------------------------------------------------------
  // [M,N]
  tv2->split(-2, gemm_tile.cta_tile.m);
  tv2->split(-1, gemm_tile.cta_tile.n);

  //  0   1    2   3
  // [Mo,M128, No, N128]
  tv2->reorder({{1, 2}, {2, 1}});

  //  0   1    2   3
  // [Mo,No, M128, N128]
  tv0->computeAt(tv2, 2);
  tv1->computeAt(tv2, 2);

  // Order K
  //  0   1    2   3     4    5
  // [Mo,No, M128, N128, Ko, K32]
  tv2c->split(-1, gemm_tile.cta_tile.k);
  tv2c->reorder({{2, 3}, {3, 4}, {4, 2}});

  //  0   1  2   3     4    5
  // [Mo,No, Ko M128, N128, K32]
  tv0cw->computeAt(tv2c, 3);
  tv1cw->computeAt(tv2c, 3);

  // Make warp tile:
  // -------------------------------------------------------------------------
  scheduler_utils::matmul_utils::scheduleWarpTileWithReduction(tv2c, gemm_tile);
  scheduler_utils::matmul_utils::scheduleWarpTileWithNoReduction(
      tv2, gemm_tile);
  //           -8   -7  -6 -5 -4 -3 -2 -1
  // [Mo No Ko Mwo  Nwo Kwo Mw Nw Mi Ni Ki]
  tv0cr->computeAt(tv2c, -4);
  tv1cr->computeAt(tv2c, -4);

  // Schedule gmem read and smem write:
  // ---------------------------------------------------------------------------
  // [Mo,Ko,M,K]
  tv0cw->merge(-2);
  scheduler_utils::matmul_utils::scheduleContiguousVectorLoad(
      tv0cw, gemm_tile, 8);
  tv0cw->setMemoryType(MemoryType::Shared);
  // [Mo,Ko,i,wy,wx,v]

  // [No,Ko,N,K]
  tv1cw->merge(-2);
  // [No,Ko,i,wy,wx,v]
  scheduler_utils::matmul_utils::scheduleContiguousVectorLoad(
      tv1cw, gemm_tile, 8);
  tv1cw->setMemoryType(MemoryType::Shared);
  // Schedule mma input
  // ---------------------------------------------------------------------------
  tv0cr->applyMmaSwizzle(mma_builder.operand(MmaOptions::Operand::A).build());
  // [... Mi, Ni, Ki]
  tv0b->reorder({{-2, -3}, {-3, -2}});
  tv0b->applyMmaSwizzle(mma_builder.operand(MmaOptions::Operand::A).build());

  tv1cr->applyMmaSwizzle(mma_builder.operand(MmaOptions::Operand::B).build());
  tv1b->applyMmaSwizzle(mma_builder.operand(MmaOptions::Operand::B).build());

  // Schedule mma output
  // ---------------------------------------------------------------------------
  tv2c->applyMmaSwizzle(
      mma_builder.operand(MmaOptions::Operand::Accumulator).build());
  tv2->applyMmaSwizzle(
      mma_builder.operand(MmaOptions::Operand::Accumulator).build());

  // Parallelize
  //  0   1  2  3    4   5  6  7  8  9  10
  // [Mo No Ko Mwo  Nwo Kw Mw Nw (Mi Ni Ki)]
  tv2c->axis(3)->parallelize(ParallelType::TIDz);
  tv2c->axis(4)->parallelize(ParallelType::TIDy);

  // Parallelize
  //  0  1  2   3   4   5  6  7
  // [Mo No Mwo Nwo Mw Nw (Mi Ni)]
  tv2->axis(0)->parallelize(ParallelType::BIDx);
  tv2->axis(1)->parallelize(ParallelType::BIDy);
  tv2->axis(2)->parallelize(ParallelType::TIDz);
  tv2->axis(3)->parallelize(ParallelType::TIDy);

  auto options = at::TensorOptions().dtype(at::kHalf).device(at::kCUDA, 0);
  auto t0 = at::randn({M, K}, options);
  auto t1 = at::randn({N, K}, options);

  FusionExecutor fe;
  NVFUSER_TEST_CUDA_ARCH_COMPILE_CHECK(
      8, 0, fe.compileFusion(&fusion, {t0, t1}));

  auto cg_outputs = fe.runFusion({t0, t1});

  auto tref = t0.to(at::kFloat).matmul(t1.t().to(at::kFloat));

  TORCH_CHECK(cg_outputs[0].allclose(tref, 0.0001, 0.0001));
}

TEST_F(NVFuserTest, FusionAmpereStridedBatchedMatmulTN_CUDA) {
  NVFUSER_TEST_CUDA_ARCH_GUARD(8, 0);

  Fusion fusion;
  FusionGuard fg(&fusion);
  int M = 511, N = 123, K = 88, B0 = 3, B1 = 5;

  // [B0 ,M, B1,K]
  auto tv0 = makeContigTensor(4, DataType::Half);
  // [B0, N, B1, K]
  auto tv1 = makeContigTensor(4, DataType::Half);
  fusion.addInput(tv0);
  fusion.addInput(tv1);

  // [B0,M,N,B1,K]
  auto tv0b = broadcast(tv0, {false, false, true, false, false});
  auto tv1b = broadcast(tv1, {false, true, false, false, false});

  // Leaving both sets of mma inputs for volta outside
  //  currently since they need to be swizzled.
  auto tv2 = fusedMultiplySum(tv0b, tv1b, {4});

  fusion.addOutput(tv2);

  MatMulTileOptions gemm_tile;
  gemm_tile.cta_tile = GemmTile(128, 128, 32);
  gemm_tile.warp_tile = GemmTile(64, 64, 32);
  gemm_tile.instruction_tile = GemmTile(16, 8, 16);

  auto mma_builder =
      MmaBuilder(MmaOptions::MacroType::Ampere_16_8_16, gemm_tile)
          .layout(MmaOptions::MmaInputLayout::TN);

  mma_builder.configureMma(tv2);

  auto tv0r = tv0->cacheAfter();
  auto tv1r = tv1->cacheAfter();
  auto tv0cw = tv0r->cacheAfter();
  auto tv0cr =
      tv0cw->cacheAfter(mma_builder.operand(MmaOptions::Operand::A).ldMatrix());
  auto tv1cw = tv1r->cacheAfter();
  auto tv1cr =
      tv1cw->cacheAfter(mma_builder.operand(MmaOptions::Operand::B).ldMatrix());
  auto tv2c = tv2->cacheBefore();
  mma_builder.accumulatorTv(tv2c);

  // Group the BATCHED DIMS:
  //  -4 -3  -2 -1
  // [B0, M, N, B1]
  tv2->reorder({{-3, -2}, {-2, -1}, {-1, -4}});

  //  -4  -3 -2 -1
  // [B0, B1, M,N]

  // Make a CTA tile
  // ------------------------------------------------------------------
  // [B0, B1, M, N]
  tv2->split(-2, gemm_tile.cta_tile.m);
  tv2->split(-1, gemm_tile.cta_tile.n);

  //  0   1    2   3   4    5
  // [B0, B1, Mo,M128, No, N128]
  tv2->reorder({{-3, -2}, {-2, -3}});

  //  0   1    2   3   4     5
  // [B0, B1, Mo, No, M128, N128]

  // Merge the outer dims:
  tv2->merge(0);
  tv2->merge(0);

  //  0   1    2   3
  // [Mo,No, M128, N128]
  tv0->computeAt(tv2, 2);
  tv1->computeAt(tv2, 2);

  // Order K
  //  0   1    2   3     4    5
  // [Mo,No, M128, N128, Ko, K32]
  tv2c->split(-1, gemm_tile.cta_tile.k);
  tv2c->reorder({{2, 3}, {3, 4}, {4, 2}});

  //  0   1  2   3     4    5
  // [Mo,No, Ko M128, N128, K32]
  tv0r->computeAt(tv2c, 3);
  tv1r->computeAt(tv2c, 3);

  // Make warp tile:
  // -------------------------------------------------------------------------
  scheduler_utils::matmul_utils::scheduleWarpTileWithReduction(tv2c, gemm_tile);
  scheduler_utils::matmul_utils::scheduleWarpTileWithNoReduction(
      tv2, gemm_tile);
  //           -8   -7  -6 -5 -4 -3 -2 -1
  // [Mo No Ko Mwo  Nwo Kwo Mw Nw Mi Ni Ki]
  tv0cr->computeAt(tv2c, -4);
  tv1cr->computeAt(tv2c, -4);

  // Schedule gmem read and smem write:
  // ---------------------------------------------------------------------------
  // [Mo,Ko,M,K]
  tv0cw->merge(-2);
  tv0r->merge(-2);
  scheduler_utils::matmul_utils::scheduleContiguousVectorLoad(
      tv0cw, gemm_tile, 8);
  scheduler_utils::matmul_utils::scheduleContiguousVectorLoad(
      tv0r, gemm_tile, 8);
  tv0cw->setMemoryType(MemoryType::Shared);
  // [Mo,Ko,i,wy,wx,v]

  // [No,Ko,N,K]
  tv1cw->merge(-2);
  tv1r->merge(-2);
  // [No,Ko,i,wy,wx,v]
  scheduler_utils::matmul_utils::scheduleContiguousVectorLoad(
      tv1cw, gemm_tile, 8);
  scheduler_utils::matmul_utils::scheduleContiguousVectorLoad(
      tv1r, gemm_tile, 8);
  tv1cw->setMemoryType(MemoryType::Shared);
  // Schedule mma input
  // ---------------------------------------------------------------------------
  tv0cr->applyMmaSwizzle(mma_builder.operand(MmaOptions::Operand::A).build());

  // [... Mi, Ni, Ki] want [Ni, Mi, Ki]
  tv0b->reorder({{-2, -3}, {-3, -2}});
  tv0b->applyMmaSwizzle(mma_builder.operand(MmaOptions::Operand::A).build());

  tv1cr->applyMmaSwizzle(mma_builder.operand(MmaOptions::Operand::B).build());
  tv1b->applyMmaSwizzle(mma_builder.operand(MmaOptions::Operand::B).build());

  // Schedule mma output
  // ---------------------------------------------------------------------------
  tv2c->applyMmaSwizzle(
      mma_builder.operand(MmaOptions::Operand::Accumulator).build());
  tv2->applyMmaSwizzle(
      mma_builder.operand(MmaOptions::Operand::Accumulator).build());

  // Parallelize
  //  0   1  2  3    4   5  6  7  8  9  10
  // [Mo No Ko Mwo  Nwo Kw Mw Nw (Mi Ni Ki)]
  tv2c->axis(3)->parallelize(ParallelType::TIDz);
  tv2c->axis(4)->parallelize(ParallelType::TIDy);

  // Parallelize
  //  0  1  2   3   4   5  6  7
  // [Mo No Mwo Nwo Mw Nw (Mi Ni)]
  tv2->axis(0)->parallelize(ParallelType::BIDx);
  tv2->axis(1)->parallelize(ParallelType::BIDy);
  tv2->axis(2)->parallelize(ParallelType::TIDz);
  tv2->axis(3)->parallelize(ParallelType::TIDy);

  auto options = at::TensorOptions().dtype(at::kHalf).device(at::kCUDA, 0);
  auto t0 = at::randn({B0, M, B1, K}, options);
  auto t1 = at::randn({B0, N, B1, K}, options);

  FusionExecutor fe;

  NVFUSER_TEST_CUDA_ARCH_COMPILE_CHECK(
      8, 0, fe.compileFusion(&fusion, {t0, t1}));

  auto cg_outputs = fe.runFusion({t0, t1});

  // ref implementation:
  auto ref_t0 = t0.permute({0, 2, 1, 3})
                    .contiguous()
                    .view({B0 * B1, M, K}); // B0, B1, M, K
  auto ref_t1 = t1.permute({0, 2, 3, 1})
                    .contiguous()
                    .view({B0 * B1, K, N}); // B0, B1, K, N
  auto ref_permuted =
      ref_t0.to(at::kFloat).bmm(ref_t1.to(at::kFloat)); // B0*B1, M,N
  auto ref = ref_permuted.view({B0, B1, M, N})
                 .permute({0, 2, 3, 1})
                 .contiguous(); // B0,M,N,B1
  TORCH_CHECK(cg_outputs[0].allclose(ref, 0.0001, 0.0001));
}

// Matmul test on Ampere with a view on prolog
TEST_F(NVFuserTest, FusionAmpereViewMatmulTN_CUDA) {
  NVFUSER_TEST_CUDA_ARCH_GUARD(8, 0);

  Fusion fusion;
  FusionGuard fg(&fusion);
  int M = 511, N = 257, K = 88;
  int Ko = 11, Ki = 8;

  // [M,Ko,Ki]
  auto tv0 = makeContigTensor(3, DataType::Half);
  // [N,K]
  auto tv1 = makeContigTensor(2, DataType::Half);
  fusion.addInput(tv0);
  fusion.addInput(tv1);

  auto tv0_view = view(tv0, {M, Ko, Ki}, {M, K});

  // [M,N,K]
  auto tv0b = broadcast(tv0_view, {false, true, false});
  auto tv1b = broadcast(tv1, {true, false, false});

  // Leaving both sets of mma inputs for volta outside
  //  currently since they need to be swizzled.
  auto tv2 = fusedMultiplySum(tv0b, tv1b, {2});

  fusion.addOutput(tv2);

  MatMulTileOptions gemm_tile;
  gemm_tile.cta_tile = GemmTile(128, 128, 32);
  gemm_tile.warp_tile = GemmTile(64, 64, 32);
  gemm_tile.instruction_tile = GemmTile(16, 8, 16);

  auto mma_builder =
      MmaBuilder(MmaOptions::MacroType::Ampere_16_8_16, gemm_tile)
          .layout(MmaOptions::MmaInputLayout::TN);

  mma_builder.configureMma(tv2);

  auto tv0r = tv0->cacheAfter();
  auto tv1r = tv1->cacheAfter();
  auto tv0cw = tv0_view->cacheAfter();
  auto tv0cr =
      tv0cw->cacheAfter(mma_builder.operand(MmaOptions::Operand::A).ldMatrix());
  auto tv1cw = tv1r->cacheAfter();
  auto tv1cr =
      tv1cw->cacheAfter(mma_builder.operand(MmaOptions::Operand::B).ldMatrix());
  auto tv2c = tv2->cacheBefore();
  mma_builder.accumulatorTv(tv2c);

  // Make a CTA tile
  // ------------------------------------------------------------------
  // [M,N]
  tv2->split(-2, gemm_tile.cta_tile.m);
  tv2->split(-1, gemm_tile.cta_tile.n);

  //  0   1    2   3
  // [Mo,M128, No, N128]
  tv2->reorder({{1, 2}, {2, 1}});

  //  0   1    2   3
  // [Mo,No, M128, N128]
  tv0->computeAt(tv2, 2);
  tv1->computeAt(tv2, 2);

  // Order K
  //  0   1    2   3     4    5
  // [Mo,No, M128, N128, Ko, K32]
  tv2c->split(-1, gemm_tile.cta_tile.k);
  tv2c->reorder({{2, 3}, {3, 4}, {4, 2}});

  //  0   1  2   3     4    5
  // [Mo,No, Ko M128, N128, K32]
  tv0r->computeAt(tv2c, 3);
  tv1r->computeAt(tv2c, 3);

  // Make warp tile:
  // -------------------------------------------------------------------------
  scheduler_utils::matmul_utils::scheduleWarpTileWithReduction(tv2c, gemm_tile);
  scheduler_utils::matmul_utils::scheduleWarpTileWithNoReduction(
      tv2, gemm_tile);
  //           -8   -7  -6 -5 -4 -3 -2 -1
  // [Mo No Ko Mwo  Nwo Kwo Mw Nw Mi Ni Ki]
  tv0cr->computeAt(tv2c, -4);
  tv1cr->computeAt(tv2c, -4);

  // Schedule gmem read and smem write:
  // ---------------------------------------------------------------------------
  // [Mo,Ko,M,K]
  tv0cw->merge(-2);
  tv0r->merge(-2);
  tv0_view->merge(-2);
  scheduler_utils::matmul_utils::scheduleContiguousVectorLoad(
      tv0cw, gemm_tile, 8);
  scheduler_utils::matmul_utils::scheduleContiguousVectorLoad(
      tv0r, gemm_tile, 8);
  tv0cw->setMemoryType(MemoryType::Shared);
  // [Mo,Ko,i,wy,wx,v]

  // [No,Ko,N,K]
  tv1cw->merge(-2);
  tv1r->merge(-2);
  // [No,Ko,i,wy,wx,v]
  scheduler_utils::matmul_utils::scheduleContiguousVectorLoad(
      tv1cw, gemm_tile, 8);
  scheduler_utils::matmul_utils::scheduleContiguousVectorLoad(
      tv1r, gemm_tile, 8);
  tv1cw->setMemoryType(MemoryType::Shared);
  // Schedule mma input
  // ---------------------------------------------------------------------------
  tv0cr->applyMmaSwizzle(mma_builder.operand(MmaOptions::Operand::A).build());

  // [... Mi, Ni, Ki] want [Ni, Mi, Ki]
  tv0b->reorder({{-2, -3}, {-3, -2}});
  tv0b->applyMmaSwizzle(mma_builder.operand(MmaOptions::Operand::A).build());

  tv1cr->applyMmaSwizzle(mma_builder.operand(MmaOptions::Operand::B).build());
  tv1b->applyMmaSwizzle(mma_builder.operand(MmaOptions::Operand::B).build());

  // Schedule mma output
  // ---------------------------------------------------------------------------
  tv2c->applyMmaSwizzle(
      mma_builder.operand(MmaOptions::Operand::Accumulator).build());
  tv2->applyMmaSwizzle(
      mma_builder.operand(MmaOptions::Operand::Accumulator).build());

  // Inline the view op with the shared mem write minus
  //  the vectorization axes for now.
  tv0_view->computeAt(tv0cw, -2);

  // Parallelize
  //  0   1  2  3    4   5  6  7  8  9  10
  // [Mo No Ko Mwo  Nwo Kw Mw Nw (Mi Ni Ki)]
  tv2c->axis(3)->parallelize(ParallelType::TIDz);
  tv2c->axis(4)->parallelize(ParallelType::TIDy);

  // Parallelize
  //  0  1  2   3   4   5  6  7
  // [Mo No Mwo Nwo Mw Nw (Mi Ni)]
  tv2->axis(0)->parallelize(ParallelType::BIDx);
  tv2->axis(1)->parallelize(ParallelType::BIDy);
  tv2->axis(2)->parallelize(ParallelType::TIDz);
  tv2->axis(3)->parallelize(ParallelType::TIDy);

  auto options = at::TensorOptions().dtype(at::kHalf).device(at::kCUDA, 0);
  auto t0 = at::randn({M, Ko, Ki}, options);
  auto t1 = at::randn({N, K}, options);

  FusionExecutor fe;

  NVFUSER_TEST_CUDA_ARCH_COMPILE_CHECK(
      8, 0, fe.compileFusion(&fusion, {t0, t1}));

  auto cg_outputs = fe.runFusion({t0, t1});

  auto tref =
      at::native::view(t0, {M, K}).to(at::kFloat).matmul(t1.t().to(at::kFloat));

  TORCH_CHECK(cg_outputs[0].allclose(tref, 0.0001, 0.0001));
}

// Initial test case for in-CTA split K with VoltaMMA
TEST_F(NVFuserTest, FusionVoltaMatMulTNCrossWarp_CUDA) {
  NVFUSER_TEST_CUDA_ARCH_GUARD(7, 0);

  Fusion fusion;
  FusionGuard fg(&fusion);
  int M = 120, N = 264, K = 120;

  // [M,K]
  auto tv0 = makeContigTensor(2, DataType::Half);
  // [N,K]
  auto tv1 = makeContigTensor(2, DataType::Half);

  fusion.addInput(tv0);
  fusion.addInput(tv1);

  // [M,N,K]
  auto tv0b = broadcast(tv0, {false, true, false});
  auto tv1b = broadcast(tv1, {true, false, false});

  // Leaving both sets of mma inputs for volta outside
  //  currently since they need to be swizzled.
  auto tv2 = fusedMultiplySum(tv0b, tv1b, {2});

  fusion.addOutput(tv2);

  MatMulTileOptions gemm_tile;
  gemm_tile.cta_tile = GemmTile(128, 128, 32);
  gemm_tile.warp_tile = GemmTile(64, 64, 16);
  gemm_tile.instruction_tile = GemmTile(16, 16, 4);

  auto mma_builder = MmaBuilder(MmaOptions::MacroType::Volta_16_16_4, gemm_tile)
                         .layout(MmaOptions::MmaInputLayout::TN);

  mma_builder.configureMma(tv2);

  auto tv0r = tv0->cacheAfter();
  auto tv1r = tv1->cacheAfter();
  auto tv0cw = tv0b->cacheAfter();
  auto tv0cr = tv0cw->cacheAfter();
  auto tv1cw = tv1b->cacheAfter();
  auto tv1cr = tv1cw->cacheAfter();
  auto tv2c = tv2->cacheBefore();

  // Make a CTA tile
  // ------------------------------------------------------------------
  // [M,N]
  tv2->split(-2, gemm_tile.cta_tile.m);
  tv2->split(-1, gemm_tile.cta_tile.n);

  //  0   1    2   3
  // [Mo,M128, No, N128]
  tv2->reorder({{1, 2}, {2, 1}});

  //  0   1    2   3
  // [Mo,No, M128, N128]
  tv0->computeAt(tv2, 2);
  tv1->computeAt(tv2, 2);

  // Order K
  //  0   1    2   3     4    5
  // [Mo,No, M128, N128, Ko, K32]
  tv2c->split(-1, gemm_tile.cta_tile.k);
  tv2c->reorder({{2, 3}, {3, 4}, {4, 2}});

  //  0   1  2   3     4    5
  // [Mo,No, Ko M128, N128, K32]
  tv0r->computeAt(tv2c, 3);
  tv1r->computeAt(tv2c, 3);

  // Make warp tile:
  // -------------------------------------------------------------------------
  scheduler_utils::matmul_utils::scheduleWarpTileWithReduction(tv2c, gemm_tile);
  auto tv2c_rf = tv2c->rFactor({-9, -4, -1});

  // tv2c_rf is the actual output of the mma op after
  //  Rfactoring.
  mma_builder.accumulatorTv(tv2c_rf);

  scheduler_utils::matmul_utils::scheduleWarpTileWithNoReduction(
      tv2, gemm_tile);

  //           -8   -7  -6 -5 -4 -3 -2 -1
  // [Mo No Ko Mwo  Nwo Kwo Mw Nw Mi Ni Ki]
  tv0cr->computeAt(tv2c_rf, -4);
  tv1cr->computeAt(tv2c_rf, -4);

  // Schedule gmem read and smem write:
  // ---------------------------------------------------------------------------
  // [Mo,No,Ko,M,N,K]
  tv0cw->reorder({
      {-3, -2},
      {-2, -3},
  });
  // [Mo,No,Ko,N,M,K]
  tv0cw->merge(-2);
  tv0r->merge(-2);
  scheduler_utils::matmul_utils::scheduleContiguousVectorLoad(
      tv0cw, gemm_tile, 8);
  scheduler_utils::matmul_utils::scheduleContiguousVectorLoad(
      tv0r, gemm_tile, 8);
  tv0cw->setMemoryType(MemoryType::Shared);
  // [Mo,Ko,i,wy,wx,v]

  // [Mo,No,Ko,M,N,K]
  tv1cw->merge(-2);
  tv1r->merge(-2);
  // [Mo,No,Ko,i,wy,wx,v]
  scheduler_utils::matmul_utils::scheduleContiguousVectorLoad(
      tv1cw, gemm_tile, 8);
  scheduler_utils::matmul_utils::scheduleContiguousVectorLoad(
      tv1r, gemm_tile, 8);
  tv1cw->setMemoryType(MemoryType::Shared);
  // Schedule mma input
  // ---------------------------------------------------------------------------
  tv0cr->applyMmaSwizzle(mma_builder.operand(MmaOptions::Operand::A).build());
  tv1cr->applyMmaSwizzle(mma_builder.operand(MmaOptions::Operand::B).build());

  // Schedule mma output
  // ---------------------------------------------------------------------------
  tv2c_rf->applyMmaSwizzle(
      mma_builder.operand(MmaOptions::Operand::Accumulator).build());
  tv2c->applyMmaSwizzle(
      mma_builder.operand(MmaOptions::Operand::Accumulator).build());
  tv2->applyMmaSwizzle(
      mma_builder.operand(MmaOptions::Operand::Accumulator).build());

  tv0b->computeAt(tv0cw, -2);
  tv1b->computeAt(tv1cw, -2);

  tv0cr->axis(-1)->parallelize(ParallelType::Vectorize);
  tv1cr->axis(-1)->parallelize(ParallelType::Vectorize);
  // Parallelize
  //  0   1  2  3    4   5  6  7  8  9  10
  // [Mo No Ko Mwo  Nwo Kw Mw Nw (Mi Ni Ki)]
  tv2c_rf->axis(0)->parallelize(ParallelType::BIDx);
  tv2c_rf->axis(1)->parallelize(ParallelType::BIDy);
  tv2c_rf->axis(3)->parallelize(ParallelType::TIDz);
  tv2c_rf->axis(4)->parallelize(ParallelType::TIDy);

  tv2c->axis(2)->parallelize(ParallelType::TIDz);
  tv2c->axis(3)->parallelize(ParallelType::TIDy);

  // Parallelize
  //  0  1  2   3   4   5  6  7
  // [Mo No Mwo Nwo Mw Nw (Mi Ni)]
  tv2->axis(0)->parallelize(ParallelType::BIDx);
  tv2->axis(1)->parallelize(ParallelType::BIDy);
  tv2->axis(2)->parallelize(ParallelType::TIDz);

  at::manual_seed(0);
  auto options = at::TensorOptions().dtype(at::kHalf).device(at::kCUDA, 0);
  auto t0 = at::randn({M, K}, options);
  auto t1 = at::randn({N, K}, options);

  FusionExecutor fe;
  fe.compileFusion(&fusion, {t0, t1});
  auto cg_outputs = fe.runFusion({t0, t1});
  auto tref = t0.to(at::kFloat).matmul(t1.to(at::kFloat).t());
  TORCH_CHECK(cg_outputs[0].allclose(tref, 0.0001, 0.0001));
}

// Initial test case for cross-CTA split K with VoltaMMA
TEST_F(NVFuserTest, FusionVoltaMatMulTNCrossCTA_CUDA) {
  NVFUSER_TEST_CUDA_ARCH_GUARD(7, 0);

  Fusion fusion;
  FusionGuard fg(&fusion);
  int M = 120, N = 264, K = 120;

  // [M,K]
  auto tv0 = makeContigTensor(2, DataType::Half);
  // [N,K]
  auto tv1 = makeContigTensor(2, DataType::Half);

  fusion.addInput(tv0);
  fusion.addInput(tv1);

  // [M,N,K]
  auto tv0b = broadcast(tv0, {false, true, false});
  auto tv1b = broadcast(tv1, {true, false, false});

  // Leaving both sets of mma inputs for volta outside
  //  currently since they need to be swizzled.
  auto tv2 = fusedMultiplySum(tv0b, tv1b, {2});

  fusion.addOutput(tv2);

  MatMulTileOptions gemm_tile;
  gemm_tile.cta_tile = GemmTile(128, 128, 32);
  gemm_tile.warp_tile = GemmTile(64, 64, 32);
  gemm_tile.instruction_tile = GemmTile(16, 16, 4);

  auto mma_builder = MmaBuilder(MmaOptions::MacroType::Volta_16_16_4, gemm_tile)
                         .layout(MmaOptions::MmaInputLayout::TN);

  mma_builder.configureMma(tv2);

  auto tv0r = tv0->cacheAfter();
  auto tv1r = tv1->cacheAfter();
  auto tv0cw = tv0b->cacheAfter();
  auto tv0cr = tv0cw->cacheAfter();
  auto tv1cw = tv1b->cacheAfter();
  auto tv1cr = tv1cw->cacheAfter();
  auto tv2c = tv2->cacheBefore();

  // Make a CTA tile
  // ------------------------------------------------------------------
  // [M,N]
  tv2->split(-2, gemm_tile.cta_tile.m);
  tv2->split(-1, gemm_tile.cta_tile.n);

  //  0   1    2   3
  // [Mo,M128, No, N128]
  tv2->reorder({{1, 2}, {2, 1}});

  //  0   1    2   3
  // [Mo,No, M128, N128]
  tv0->computeAt(tv2, 2);
  tv1->computeAt(tv2, 2);

  // Order K
  //  0   1    2   3     4    5
  // [Mo,No, M128, N128, Ko, K32]
  tv2c->split(-1, gemm_tile.cta_tile.k);
  tv2c->split(-2, 2, true);
  // Order K
  //  0   1    2   3     4    5      6
  // [Mo,No, M128, N128, Ko, K2CTA, K32]
  tv2c->reorder({{2, 4}, {3, 5}, {4, 3}, {5, 2}});
  //  0   1   2     3   4    5      6
  // [Mo,No, K2CTA, Ko M128, N128, K32]
  tv0r->computeAt(tv2c, 4);
  tv1r->computeAt(tv2c, 4);

  // Make warp tile:
  // -------------------------------------------------------------------------
  scheduler_utils::matmul_utils::scheduleWarpTileWithReduction(tv2c, gemm_tile);
  auto tv2c_rf = tv2c->rFactor({-9, -6, -1});

  // tv2c_rf is the actual output of the mma op after
  //  Rfactoring.
  mma_builder.accumulatorTv(tv2c_rf);

  scheduler_utils::matmul_utils::scheduleWarpTileWithNoReduction(
      tv2, gemm_tile);

  //           -8   -7  -6 -5 -4 -3 -2 -1
  // [Mo No Ko Mwo  Nwo Kwo Mw Nw Mi Ni Ki]
  tv0cr->computeAt(tv2c_rf, -4);
  tv1cr->computeAt(tv2c_rf, -4);

  // Schedule gmem read and smem write:
  // ---------------------------------------------------------------------------
  // [Mo,No,Ko,M,N,K]
  tv0cw->reorder({
      {-3, -2},
      {-2, -3},
  });
  // [Mo,No,Ko,N,M,K]
  tv0cw->merge(-2);
  tv0r->merge(-2);
  scheduler_utils::matmul_utils::scheduleContiguousVectorLoad(
      tv0cw, gemm_tile, 8);
  scheduler_utils::matmul_utils::scheduleContiguousVectorLoad(
      tv0r, gemm_tile, 8);
  tv0cw->setMemoryType(MemoryType::Shared);
  // [Mo,Ko,i,wy,wx,v]

  // [Mo,No,Ko,M,N,K]
  tv1cw->merge(-2);
  tv1r->merge(-2);
  // [Mo,No,Ko,i,wy,wx,v]
  scheduler_utils::matmul_utils::scheduleContiguousVectorLoad(
      tv1cw, gemm_tile, 8);
  scheduler_utils::matmul_utils::scheduleContiguousVectorLoad(
      tv1r, gemm_tile, 8);
  tv1cw->setMemoryType(MemoryType::Shared);
  // Schedule mma input
  // ---------------------------------------------------------------------------
  tv0cr->applyMmaSwizzle(mma_builder.operand(MmaOptions::Operand::A).build());
  tv1cr->applyMmaSwizzle(mma_builder.operand(MmaOptions::Operand::B).build());

  // Schedule mma output
  // ---------------------------------------------------------------------------
  tv2c_rf->applyMmaSwizzle(
      mma_builder.operand(MmaOptions::Operand::Accumulator).build());
  tv2c->applyMmaSwizzle(
      mma_builder.operand(MmaOptions::Operand::Accumulator).build());
  tv2->applyMmaSwizzle(
      mma_builder.operand(MmaOptions::Operand::Accumulator).build());

  tv0b->computeAt(tv0cw, -2);
  tv1b->computeAt(tv1cw, -2);

  tv0cr->axis(-1)->parallelize(ParallelType::Vectorize);
  tv1cr->axis(-1)->parallelize(ParallelType::Vectorize);
  // Parallelize
  //  0   1  2  3    4   5  6  7  8  9  10
  // [Mo No Ko Mwo  Nwo Kw Mw Nw (Mi Ni Ki)]
  tv2c_rf->axis(0)->parallelize(ParallelType::BIDx);
  tv2c_rf->axis(1)->parallelize(ParallelType::BIDy);
  tv2c_rf->axis(2)->parallelize(ParallelType::BIDz);
  tv2c_rf->axis(4)->parallelize(ParallelType::TIDz);
  tv2c_rf->axis(5)->parallelize(ParallelType::TIDy);

  tv2c->axis(0)->parallelize(ParallelType::BIDx);
  tv2c->axis(1)->parallelize(ParallelType::BIDy);
  tv2c->axis(2)->parallelize(ParallelType::BIDz);
  tv2c->axis(3)->parallelize(ParallelType::TIDz);
  tv2c->axis(4)->parallelize(ParallelType::TIDy);

  // Parallelize
  //  0  1  2   3   4   5  6  7
  // [Mo No Mwo Nwo Mw Nw (Mi Ni)]
  tv2->axis(0)->parallelize(ParallelType::BIDx);
  tv2->axis(1)->parallelize(ParallelType::BIDy);
  tv2->axis(2)->parallelize(ParallelType::TIDz);
  tv2->axis(3)->parallelize(ParallelType::TIDy);

  at::manual_seed(0);
  auto options = at::TensorOptions().dtype(at::kHalf).device(at::kCUDA, 0);
  auto t0 = at::randn({M, K}, options);
  auto t1 = at::randn({N, K}, options);

  FusionExecutor fe;
  fe.compileFusion(&fusion, {t0, t1});
  auto cg_outputs = fe.runFusion({t0, t1});
  auto tref = t0.to(at::kFloat).matmul(t1.to(at::kFloat).t());
  TORCH_CHECK(cg_outputs[0].allclose(tref, 0.0001, 0.0001));
}

// Test an end-to-end matmul case with swizzled smem
// data layout.
TEST_F(NVFuserTest, FusionAmpereMatmulTNSwizzled_CUDA) {
  NVFUSER_TEST_CUDA_ARCH_GUARD(8, 0);

  Fusion fusion;
  FusionGuard fg(&fusion);

  int M = 257, N = 511, K = 136;

  MatMulTileOptions gemm_tile;
  gemm_tile.cta_tile = GemmTile(128, 128, 32);
  gemm_tile.warp_tile = GemmTile(64, 64, 32);
  gemm_tile.instruction_tile = GemmTile(16, 8, 16);

  // [M,K]
  auto tv0 = makeContigTensor(2, DataType::Half);
  // [N,K]
  auto tv1 = makeContigTensor(2, DataType::Half);
  fusion.addInput(tv0);
  fusion.addInput(tv1);

  // [M,N,K]
  auto tv0b = broadcast(tv0, {false, true, false});
  auto tv1b = broadcast(tv1, {true, false, false});

  auto mma_builder =
      MmaBuilder(MmaOptions::MacroType::Turing_16_8_16, gemm_tile)
          .layout(MmaOptions::MmaInputLayout::TN);

  auto tv2 = fusedMultiplySum(tv0b, tv1b, {2});

  fusion.addOutput(tv2);

  mma_builder.configureMma(tv2);

  auto tv0cw = tv0->cacheAfter(LoadStoreOpType::CpAsync);
  auto tv0cr = tv0cw->cacheAfter(LoadStoreOpType::LdMatrix);
  auto tv1cw = tv1->cacheAfter(LoadStoreOpType::CpAsync);
  auto tv1cr = tv1cw->cacheAfter(LoadStoreOpType::LdMatrix);
  auto tv2c = tv2->cacheBefore();

  mma_builder.accumulatorTv(tv2c);

  // Make a CTA tile
  // ------------------------------------------------------------------
  // [M,N]
  tv2->split(-2, gemm_tile.cta_tile.m);
  tv2->split(-1, gemm_tile.cta_tile.n);

  //  0   1    2   3
  // [Mo,M128, No, N128]
  tv2->reorder({{1, 2}, {2, 1}});

  //  0   1    2   3
  // [Mo,No, M128, N128]
  tv0->computeAt(tv2, 2);
  tv1->computeAt(tv2, 2);

  // Order K
  //  0   1    2   3     4    5
  // [Mo,No, M128, N128, Ko, K32]
  tv2c->split(-1, gemm_tile.cta_tile.k);
  tv2c->reorder({{2, 3}, {3, 4}, {4, 2}});

  //  0   1  2   3     4    5
  // [Mo,No, Ko M128, N128, K32]
  tv0cw->computeAt(tv2c, 3);
  tv1cw->computeAt(tv2c, 3);

  // Make warp tile:
  //
  scheduler_utils::matmul_utils::scheduleWarpTileWithReduction(tv2c, gemm_tile);
  scheduler_utils::matmul_utils::scheduleWarpTileWithNoReduction(
      tv2, gemm_tile);
  //           -8   -7  -6 -5 -4 -3 -2 -1
  // [Mo No Ko Mwo  Nwo Kwo Mw Nw Mi Ni Ki]
  tv0cr->computeAt(tv2c, -4);
  tv1cr->computeAt(tv2c, -4);

  // Schedule gmem read and smem write:
  //
  // [Mo,Ko,M,K]
  // Swizzle tv0: 128 x 32 tile:
  tv0cw->split(-2, 8);
  tv0cw->split(-2, 2);
  tv0cw->split(-1, 8);
  //        -5   -4 -3 -2 -1
  // [Mo,Ko,Mo16,M4,M2,Ko4,K8]
  tv0cw->swizzle(Swizzle2DType::XOR, -4, -2);
  tv0cw->merge(-4);
  tv0cw->merge(-3);
  //         -3   -2  -1
  // [Mo,Ko,Mo16,warp,K8]
  tv0cw->split(-3, 4);
  tv0cw->split(-3, 2);
  //             -4  -3   -2  -1
  // [Mo,Ko, S4, wz2, wy2, warp,K8]
  tv0cw->axis(-4)->parallelize(ParallelType::TIDz);
  tv0cw->axis(-3)->parallelize(ParallelType::TIDy);
  tv0cw->axis(-2)->parallelize(ParallelType::TIDx);
  tv0cw->axis(-1)->parallelize(ParallelType::Vectorize);

  tv0cw->setMemoryType(MemoryType::Shared);
  // [Mo,Ko,i,wy,wx,v]

  // [No,Ko,N,K]
  // Swizzle tv0: 128 x 32 tile:
  tv1cw->split(-2, 8);
  tv1cw->split(-2, 2);
  tv1cw->split(-1, 8);
  //        -5   -4 -3 -2 -1
  // [No,Ko,No16,N4,N2,Ko4,K8]
  tv1cw->swizzle(Swizzle2DType::XOR, -4, -2);
  tv1cw->merge(-4);
  tv1cw->merge(-3);
  //         -3   -2  -1
  // [No,Ko,No16,warp,K8]
  tv1cw->split(-3, 4);
  tv1cw->split(-3, 2);
  //             -4  -3   -2  -1
  // [No,Ko, S4, wz2, wy2, warp,K8]
  tv1cw->axis(-4)->parallelize(ParallelType::TIDz);
  tv1cw->axis(-3)->parallelize(ParallelType::TIDy);
  tv1cw->axis(-2)->parallelize(ParallelType::TIDx);
  tv1cw->axis(-1)->parallelize(ParallelType::Vectorize);

  tv1cw->setMemoryType(MemoryType::Shared);
  // Schedule mma input
  tv0cr->applyMmaSwizzle(mma_builder.operand(MmaOptions::Operand::A).build());

  // [... Mi, Ni, Ki]
  tv0b->reorder({{-2, -3}, {-3, -2}});
  tv0b->applyMmaSwizzle(mma_builder.operand(MmaOptions::Operand::A).build());

  tv1cr->applyMmaSwizzle(mma_builder.operand(MmaOptions::Operand::B).build());
  tv1b->applyMmaSwizzle(mma_builder.operand(MmaOptions::Operand::B).build());

  // Schedule mma output
  tv2c->applyMmaSwizzle(
      mma_builder.operand(MmaOptions::Operand::Accumulator).build());
  tv2->applyMmaSwizzle(
      mma_builder.operand(MmaOptions::Operand::Accumulator).build());

  // Parallelize
  //  0   1  2  3    4   5  6  7  8  9  10
  // [Mo No Ko Mwo  Nwo Kw Mw Nw (Mi Ni Ki)]
  tv2c->axis(3)->parallelize(ParallelType::TIDz);
  tv2c->axis(4)->parallelize(ParallelType::TIDy);

  // Parallelize
  //  0  1  2   3   4   5  6  7
  // [Mo No Mwo Nwo Mw Nw (Mi Ni)]
  tv2->axis(0)->parallelize(ParallelType::BIDx);
  tv2->axis(1)->parallelize(ParallelType::BIDy);
  tv2->axis(2)->parallelize(ParallelType::TIDz);
  tv2->axis(3)->parallelize(ParallelType::TIDy);

  tv0cw->doubleBuffer();
  tv1cw->doubleBuffer();
  tv0cr->doubleBuffer();
  tv1cr->doubleBuffer();

  auto options = at::TensorOptions().dtype(at::kHalf).device(at::kCUDA, 0);
  auto t0 = at::randn({M, K}, options);
  auto t1 = at::randn({N, K}, options);

  FusionExecutor fe;
  fe.compileFusion(&fusion);
  auto cg_outputs = fe.runFusion({t0, t1});

  auto tref = t0.to(at::kFloat).matmul(t1.t().to(at::kFloat));

  TORCH_CHECK(cg_outputs[0].allclose(tref, 0.0001, 0.0001));
}

// Matmul test on Ampere using ldmatrix.x4 to load operands
TEST_F(NVFuserTest, FusionAmpereMatmulLargeLoad_CUDA) {
  // Keep multiples of 8 to keep vectorizable.
  int M = 504, N = 136, K = 248;
  for (auto layout : {kAllSupportedLayout[2]}) {
    Fusion fusion;
    FusionGuard fg(&fusion);
    auto tv0 = makeContigTensor(2, DataType::Half);
    auto tv1 = makeContigTensor(2, DataType::Half);

    fusion.addInput(tv0);
    fusion.addInput(tv1);

    auto tv2 = matmul(tv0, tv1, layout);

    fusion.addOutput(tv2);

    MatMulTileOptions gemm_tile;
    gemm_tile.cta_tile = GemmTile(128, 128, 32);
    gemm_tile.warp_tile = GemmTile(64, 64, 32);
    gemm_tile.instruction_tile = GemmTile(16, 16, 16);

    auto mma_builder =
        MmaBuilder(MmaOptions::MacroType::Ampere_16_16_16, gemm_tile)
            .layout(layout);

    MatmulParam params(mma_builder);
    params.tile_sizes = gemm_tile;
    params.async_gmem_load_operands = true;
    params.double_buffer_options.double_buffer_smem_write = true;
    params.double_buffer_options.smem_double_buffer_stage = 4;
    scheduleMatmul(tv2, tv0, tv1, params);

    at::manual_seed(0);
    auto inputs = fp16MatmulAtInput(M, N, K, layout);

<<<<<<< HEAD
    fusion.printKernel();
    // return;
=======
>>>>>>> 5d9723a7
    CompileOptions co;
    co.index_mode = KernelIndexMode::INT32;

    FusionExecutor fe;
    NVFUSER_TEST_CUDA_ARCH_COMPILE_CHECK(
        8,
        0,
        fe.compileFusion(
            &fusion, {inputs.first, inputs.second}, LaunchParams(), co));
<<<<<<< HEAD
    // return;
=======
>>>>>>> 5d9723a7
    auto cg_outputs = fe.runFusion({inputs.first, inputs.second});
    auto tref = atMatmul(
        inputs.first.to(at::kFloat), inputs.second.to(at::kFloat), layout);
    TORCH_CHECK(cg_outputs[0].allclose(tref, 0.0001, 0.0001));
  }
}

// Tile layout check for symmetric 4-warp recipes
TEST_F(NVFuserTest, FusionAmpereMatmulTileCheck4warp_CUDA) {
  REQUIRE_DEVICE_SMEM_SIZE(98384, 0);
  // Keep multiples of 8 to keep vectorizable.
  int M = 504, N = 136, K = 248;
  for (auto layout : kAllSupportedLayout) {
    // Symmetric tile with 16x16x16 macro,
    //  supports mn_size of multiple of 32,
    //  and k size multiple of 16.
    for (int mn_size : {32, 64, 96, 128, 160, 192}) {
      for (int k_size : {32, 48, 64}) {
        Fusion fusion;
        FusionGuard fg(&fusion);
        auto tv0 = makeContigTensor(2, DataType::Half);
        auto tv1 = makeContigTensor(2, DataType::Half);

        fusion.addInput(tv0);
        fusion.addInput(tv1);

        auto tv2 = matmul(tv0, tv1, layout);

        fusion.addOutput(tv2);

        MatMulTileOptions gemm_tile;
        gemm_tile.cta_tile = GemmTile(mn_size, mn_size, k_size);
        gemm_tile.warp_tile = GemmTile(mn_size / 2, mn_size / 2, k_size);
        gemm_tile.instruction_tile = GemmTile(16, 16, 16);

        auto mma_builder =
            MmaBuilder(MmaOptions::MacroType::Ampere_16_16_16, gemm_tile)
                .layout(layout);

        MatmulParam params(mma_builder);
        params.tile_sizes = gemm_tile;
        params.async_gmem_load_operands = true;
        params.double_buffer_options.double_buffer_smem_write = true;
        scheduleMatmul(tv2, tv0, tv1, params);

        at::manual_seed(0);
        auto inputs = fp16MatmulAtInput(M, N, K, layout);

        CompileOptions co;
        co.index_mode = KernelIndexMode::INT32;

        FusionExecutor fe;
        NVFUSER_TEST_CUDA_ARCH_COMPILE_CHECK(
            8,
            0,
            fe.compileFusion(
                &fusion, {inputs.first, inputs.second}, LaunchParams(), co));
        auto cg_outputs = fe.runFusion({inputs.first, inputs.second});
        auto tref = atMatmul(
            inputs.first.to(at::kFloat), inputs.second.to(at::kFloat), layout);
        TORCH_CHECK(
            cg_outputs[0].allclose(tref, 0.0001, 0.0001),
            "error :",
            (cg_outputs[0] - tref).abs().max(),
            "tile dim:",
            mn_size,
            " ",
            k_size);
      }
    }
  }
}

TEST_F(NVFuserTest, FusionAmpereMatmulTileCheck8warp_CUDA) {
  REQUIRE_DEVICE_SMEM_SIZE(98384, 0);
  // Keep multiples of 8 to keep vectorizable.
  int M = 504, N = 136, K = 248;
  for (auto layout : kAllSupportedLayout) {
    // ASymmetric tile with 16x16x16 macro,
    for (int m_size : {256}) {
      for (int n_size : {32, 64, 96, 128}) {
        for (int k_size : {32, 48, 64}) {
          Fusion fusion;
          FusionGuard fg(&fusion);
          auto tv0 = makeContigTensor(2, DataType::Half);
          auto tv1 = makeContigTensor(2, DataType::Half);

          fusion.addInput(tv0);
          fusion.addInput(tv1);

          auto tv2 = matmul(tv0, tv1, layout);

          fusion.addOutput(tv2);

          MatMulTileOptions gemm_tile;
          gemm_tile.cta_tile = GemmTile(m_size, n_size, k_size);
          gemm_tile.warp_tile = GemmTile(m_size / 4, n_size / 2, k_size);
          gemm_tile.instruction_tile = GemmTile(16, 16, 16);

          auto mma_builder =
              MmaBuilder(MmaOptions::MacroType::Ampere_16_16_16, gemm_tile)
                  .layout(layout);

          MatmulParam params(mma_builder);
          params.tile_sizes = gemm_tile;
          params.async_gmem_load_operands = true;
          params.double_buffer_options.double_buffer_smem_write = true;
          params.double_buffer_options.double_buffer_smem_read = true;
          params.double_buffer_options.smem_double_buffer_stage = 2;

          scheduleMatmul(tv2, tv0, tv1, params);

          at::manual_seed(0);
          auto inputs = fp16MatmulAtInput(M, N, K, layout);

          CompileOptions co;
          co.index_mode = KernelIndexMode::INT32;

          FusionExecutor fe;
          NVFUSER_TEST_CUDA_ARCH_COMPILE_CHECK(
              8,
              0,
              fe.compileFusion(
                  &fusion, {inputs.first, inputs.second}, LaunchParams(), co));
          auto cg_outputs = fe.runFusion({inputs.first, inputs.second});
          auto tref = atMatmul(
              inputs.first.to(at::kFloat),
              inputs.second.to(at::kFloat),
              layout);
          TORCH_CHECK(cg_outputs[0].allclose(tref, 0.0001, 0.0001));
        }
      }
    }
  }
}

TEST_F(NVFuserTest, FusionAmpereMatmulTileCheck6warp_CUDA) {
  REQUIRE_DEVICE_SMEM_SIZE(98384, 0);
  // Keep multiples of 8 to keep vectorizable.
  int M = 504, N = 136, K = 248;
  for (auto layout : kAllSupportedLayout) {
    for (int k_size : {32, 48, 64}) {
      Fusion fusion;
      FusionGuard fg(&fusion);
      auto tv0 = makeContigTensor(2, DataType::Half);
      auto tv1 = makeContigTensor(2, DataType::Half);

      fusion.addInput(tv0);
      fusion.addInput(tv1);

      auto tv2 = matmul(tv0, tv1, layout);

      fusion.addOutput(tv2);

      MatMulTileOptions gemm_tile;
      // 2 warp by 3 warp
      gemm_tile.cta_tile = GemmTile(192, 128, k_size);
      gemm_tile.warp_tile = GemmTile(64, 64, k_size);
      gemm_tile.instruction_tile = GemmTile(16, 16, 16);

      auto mma_builder =
          MmaBuilder(MmaOptions::MacroType::Ampere_16_16_16, gemm_tile)
              .layout(layout);

      MatmulParam params(mma_builder);
      params.tile_sizes = gemm_tile;
      params.async_gmem_load_operands = true;
      params.double_buffer_options.double_buffer_smem_write = true;
      params.double_buffer_options.double_buffer_smem_read = true;
      params.double_buffer_options.smem_double_buffer_stage = 2;

      scheduleMatmul(tv2, tv0, tv1, params);

      CompileOptions co;
      co.index_mode = KernelIndexMode::INT32;

      at::manual_seed(0);
      auto inputs = fp16MatmulAtInput(M, N, K, layout);

      FusionExecutor fe;
      NVFUSER_TEST_CUDA_ARCH_COMPILE_CHECK(
          8,
          0,
          fe.compileFusion(
              &fusion, {inputs.first, inputs.second}, LaunchParams(), co));
      auto cg_outputs = fe.runFusion({inputs.first, inputs.second});
      auto tref = atMatmul(
          inputs.first.to(at::kFloat), inputs.second.to(at::kFloat), layout);
      TORCH_CHECK(cg_outputs[0].allclose(tref, 0.0001, 0.0001));
    }
  }
}

// Matmul test for Turing MMA: across supported layouts
TEST_F(NVFuserTest, FusionTuringMatmulLargeLoad_CUDA) {
  // Keep multiples of 8 to keep vectorizable.
  int M = 504, N = 136, K = 248;

  for (auto layout : kAllSupportedLayout) {
    Fusion fusion;
    FusionGuard fg(&fusion);
    auto tv0 = makeContigTensor(2, DataType::Half);
    auto tv1 = makeContigTensor(2, DataType::Half);

    fusion.addInput(tv0);
    fusion.addInput(tv1);

    auto tv2 = matmul(tv0, tv1, layout);

    fusion.addOutput(tv2);

    MatMulTileOptions gemm_tile;
    gemm_tile.cta_tile = GemmTile(128, 128, 32);
    gemm_tile.warp_tile = GemmTile(64, 64, 32);
    gemm_tile.instruction_tile = GemmTile(16, 16, 16);

    auto mma_builder =
        MmaBuilder(MmaOptions::MacroType::Turing_16_16_16, gemm_tile)
            .layout(layout);

    MatmulParam params(mma_builder);
    params.tile_sizes = gemm_tile;
    scheduleMatmul(tv2, tv0, tv1, params);

    at::manual_seed(0);
    auto inputs = fp16MatmulAtInput(M, N, K, layout);

    FusionExecutor fe;
    NVFUSER_TEST_CUDA_ARCH_COMPILE_CHECK(
        7, 5, fe.compileFusion(&fusion, {inputs.first, inputs.second}));
    auto cg_outputs = fe.runFusion({inputs.first, inputs.second});
    auto tref = atMatmul(
        inputs.first.to(at::kFloat), inputs.second.to(at::kFloat), layout);
    TORCH_CHECK(cg_outputs[0].allclose(tref, 0.0001, 0.0001));
  }
}

#undef NVFUSER_TEST_CUDA_ARCH_GUARD

} // namespace jit
} // namespace torch

#endif<|MERGE_RESOLUTION|>--- conflicted
+++ resolved
@@ -2803,11 +2803,6 @@
     at::manual_seed(0);
     auto inputs = fp16MatmulAtInput(M, N, K, layout);
 
-<<<<<<< HEAD
-    fusion.printKernel();
-    // return;
-=======
->>>>>>> 5d9723a7
     CompileOptions co;
     co.index_mode = KernelIndexMode::INT32;
 
@@ -2817,10 +2812,6 @@
         0,
         fe.compileFusion(
             &fusion, {inputs.first, inputs.second}, LaunchParams(), co));
-<<<<<<< HEAD
-    // return;
-=======
->>>>>>> 5d9723a7
     auto cg_outputs = fe.runFusion({inputs.first, inputs.second});
     auto tref = atMatmul(
         inputs.first.to(at::kFloat), inputs.second.to(at::kFloat), layout);
