--- conflicted
+++ resolved
@@ -392,59 +392,7 @@
 // Matmul test for Volta MMA: across supported layouts
 TEST_F(NVFuserTest, FusionVoltaMatmul_CUDA) {
   // Keep multiples of 8 to keep vectorizable.
-<<<<<<< HEAD
-  int M = 264, N = 120, K = 248;
-
-  // [M,K]
-  auto tv0 = makeContigTensor(2, DataType::Half);
-  // [K,N]
-  auto tv1 = makeContigTensor(2, DataType::Half);
-
-  fusion.addInput(tv0);
-  fusion.addInput(tv1);
-
-  // [M,K,N]
-  auto tv0b = broadcast(tv0, {false, false, true});
-  auto tv1b = broadcast(tv1, {true, false, false});
-
-  auto tv2 = fusedMultiplySum(tv0b, tv1b, {1});
-
-  fusion.addOutput(tv2);
-
-  MatMulTileOptions gemm_tile;
-  gemm_tile.cta_tile = GemmTile(128, 128, 32);
-  gemm_tile.warp_tile = GemmTile(64, 64, 32);
-  gemm_tile.instruction_tile = GemmTile(16, 16, 4);
-
-  auto mma_builder = MmaBuilder(MmaOptions::MacroType::Volta_16_16_4, gemm_tile)
-                         .layout(MmaOptions::MmaInputLayout::TT);
-
-  MatmulParam params(mma_builder);
-  params.tile_sizes = gemm_tile;
-  scheduleMatmul(tv2, tv0, tv1, params);
-
-  at::manual_seed(0);
-  auto options = at::TensorOptions().dtype(at::kHalf).device(at::kCUDA, 0);
-  auto t0 = at::randn({M, K}, options);
-  auto t1 = at::randn({K, N}, options);
-
-  FusionExecutor fe;
-  NVFUSER_TEST_CUDA_ARCH_COMPILE_CHECK(
-      7, 0, fe.compileFusion(&fusion, {t0, t1}));
-  auto cg_outputs = fe.runFusion({t0, t1});
-  auto tref = t0.to(at::kFloat).matmul(t1.to(at::kFloat));
-
-  TORCH_CHECK(cg_outputs[0].allclose(tref, 0.0001, 0.0001));
-}
-
-// Gemm test for Volta MMA: TN
-TEST_F(NVFuserTest, FusionVoltaMatMulTN_CUDA) {
-  Fusion fusion;
-  FusionGuard fg(&fusion);
-  int M = 120, N = 264, K = 56;
-=======
   int M = 264, N = 136, K = 248;
->>>>>>> 01208f5b
 
   for (auto layout : kAllSupportedLayout) {
     Fusion fusion;
@@ -468,15 +416,9 @@
         MmaBuilder(MmaOptions::MacroType::Volta_16_16_4, gemm_tile)
             .layout(layout);
 
-<<<<<<< HEAD
-  MatmulParam params(mma_builder);
-  params.tile_sizes = gemm_tile;
-  scheduleMatmul(tv2, tv0, tv1, params);
-=======
     MatmulParam params(mma_builder);
     params.tile_sizes = gemm_tile;
     scheduleMatmul(tv2, tv0, tv1, params);
->>>>>>> 01208f5b
 
     at::manual_seed(0);
     auto inputs = fp16MatmulAtInput(M, N, K, layout);
@@ -514,168 +456,9 @@
     gemm_tile.warp_tile = GemmTile(64, 64, 32);
     gemm_tile.instruction_tile = GemmTile(16, 16, 4);
 
-<<<<<<< HEAD
-  MatmulParam params(mma_builder);
-  params.tile_sizes = gemm_tile;
-  scheduleMatmul(tv2, tv0, tv1, params);
-
-  at::manual_seed(0);
-  auto options = at::TensorOptions().dtype(at::kHalf).device(at::kCUDA, 0);
-  auto t0 = at::randn({K, M}, options);
-  auto t1 = at::randn({K, N}, options);
-
-  FusionExecutor fe;
-  NVFUSER_TEST_CUDA_ARCH_COMPILE_CHECK(
-      7, 0, fe.compileFusion(&fusion, {t0, t1}));
-  auto cg_outputs = fe.runFusion({t0, t1});
-  auto tref = t0.to(at::kFloat).t().matmul(t1.to(at::kFloat));
-
-  TORCH_CHECK(cg_outputs[0].allclose(tref, 0.0001, 0.0001));
-}
-
-TEST_F(NVFuserTest, FusionVoltaMatMulTTRegDoubleBuffer_CUDA) {
-  Fusion fusion;
-  FusionGuard fg(&fusion);
-
-  // Keep multiples of 8 to keep vectorizable.
-  int M = 264, N = 120, K = 248;
-
-  // [M,K]
-  auto tv0 = makeContigTensor(2, DataType::Half);
-  // [K,N]
-  auto tv1 = makeContigTensor(2, DataType::Half);
-
-  fusion.addInput(tv0);
-  fusion.addInput(tv1);
-
-  // [M,K,N]
-  auto tv0b = broadcast(tv0, {false, false, true});
-  auto tv1b = broadcast(tv1, {true, false, false});
-
-  auto tv2 = fusedMultiplySum(tv0b, tv1b, {1});
-
-  fusion.addOutput(tv2);
-
-  MatMulTileOptions gemm_tile;
-  gemm_tile.cta_tile = GemmTile(128, 128, 32);
-  gemm_tile.warp_tile = GemmTile(64, 64, 32);
-  gemm_tile.instruction_tile = GemmTile(16, 16, 4);
-
-  auto mma_builder = MmaBuilder(MmaOptions::MacroType::Volta_16_16_4, gemm_tile)
-                         .layout(MmaOptions::MmaInputLayout::TT);
-
-  MatmulParam params(mma_builder);
-  params.tile_sizes = gemm_tile;
-  params.double_buffer_options.double_buffer_smem_read = true;
-  scheduleMatmul(tv2, tv0, tv1, params);
-
-  at::manual_seed(0);
-  auto options = at::TensorOptions().dtype(at::kHalf).device(at::kCUDA, 0);
-  auto t0 = at::randn({M, K}, options);
-  auto t1 = at::randn({K, N}, options);
-
-  FusionExecutor fe;
-  NVFUSER_TEST_CUDA_ARCH_COMPILE_CHECK(
-      7, 0, fe.compileFusion(&fusion, {t0, t1}));
-  auto cg_outputs = fe.runFusion({t0, t1});
-  auto tref = t0.to(at::kFloat).matmul(t1.to(at::kFloat));
-
-  TORCH_CHECK(cg_outputs[0].allclose(tref, 0.0001, 0.0001));
-}
-
-// Gemm test for Volta MMA: TN
-TEST_F(NVFuserTest, FusionVoltaMatMulTNRegDoubleBuffer_CUDA) {
-  Fusion fusion;
-  FusionGuard fg(&fusion);
-  int M = 120, N = 264, K = 56;
-
-  // [M,K]
-  auto tv0 = makeContigTensor(2, DataType::Half);
-  // [N,K]
-  auto tv1 = makeContigTensor(2, DataType::Half);
-
-  fusion.addInput(tv0);
-  fusion.addInput(tv1);
-
-  // [M,N,K]
-  auto tv0b = broadcast(tv0, {false, true, false});
-  auto tv1b = broadcast(tv1, {true, false, false});
-
-  // Leaving both sets of mma inputs for volta outside
-  //  currently since they need to be swizzled.
-  auto tv2 = fusedMultiplySum(tv0b, tv1b, {2});
-
-  fusion.addOutput(tv2);
-
-  MatMulTileOptions gemm_tile;
-  gemm_tile.cta_tile = GemmTile(128, 128, 32);
-  gemm_tile.warp_tile = GemmTile(64, 64, 32);
-  gemm_tile.instruction_tile = GemmTile(16, 16, 4);
-
-  auto mma_builder = MmaBuilder(MmaOptions::MacroType::Volta_16_16_4, gemm_tile)
-                         .layout(MmaOptions::MmaInputLayout::TN);
-
-  MatmulParam params(mma_builder);
-  params.tile_sizes = gemm_tile;
-  params.double_buffer_options.double_buffer_smem_read = true;
-  scheduleMatmul(tv2, tv0, tv1, params);
-
-  at::manual_seed(0);
-  auto options = at::TensorOptions().dtype(at::kHalf).device(at::kCUDA, 0);
-  auto t0 = at::randn({M, K}, options);
-  auto t1 = at::randn({N, K}, options);
-
-  FusionExecutor fe;
-  NVFUSER_TEST_CUDA_ARCH_COMPILE_CHECK(
-      7, 0, fe.compileFusion(&fusion, {t0, t1}));
-  auto cg_outputs = fe.runFusion({t0, t1});
-  auto tref = t0.to(at::kFloat).matmul(t1.to(at::kFloat).t());
-  TORCH_CHECK(cg_outputs[0].allclose(tref, 0.0001, 0.0001));
-}
-
-// Gemm test for Volta MMA: NT
-TEST_F(NVFuserTest, FusionVoltaMatMulNTRegDoubleBuffer_CUDA) {
-  Fusion fusion;
-  FusionGuard fg(&fusion);
-  int M = 240, N = 320, K = 136;
-
-  // [K,M]
-  auto tv0 = makeContigTensor(2, DataType::Half);
-  // [K,N]
-  auto tv1 = makeContigTensor(2, DataType::Half);
-
-  fusion.addInput(tv0);
-  fusion.addInput(tv1);
-
-  // [K,M,N]
-  auto tv0b = broadcast(tv0, {false, false, true});
-  auto tv1b = broadcast(tv1, {false, true, false});
-
-  // Leaving both sets of mma inputs for volta outside
-  //  currently since they need to be swizzled.
-  auto tv2 = fusedMultiplySum(tv0b, tv1b, {0});
-
-  fusion.addOutput(tv2);
-
-  MatMulTileOptions gemm_tile;
-  gemm_tile.cta_tile = GemmTile(128, 128, 32);
-  gemm_tile.warp_tile = GemmTile(64, 64, 32);
-  gemm_tile.instruction_tile = GemmTile(16, 16, 4);
-
-  auto mma_builder = MmaBuilder(MmaOptions::MacroType::Volta_16_16_4, gemm_tile)
-                         .layout(MmaOptions::MmaInputLayout::NT);
-
-  mma_builder.configureMma(tv2);
-
-  MatmulParam params(mma_builder);
-  params.tile_sizes = gemm_tile;
-  params.double_buffer_options.double_buffer_smem_read = true;
-  scheduleMatmul(tv2, tv0, tv1, params);
-=======
     auto mma_builder =
         MmaBuilder(MmaOptions::MacroType::Volta_16_16_4, gemm_tile)
             .layout(layout);
->>>>>>> 01208f5b
 
     MatmulParam params(mma_builder);
     params.tile_sizes = gemm_tile;
@@ -922,331 +705,6 @@
   testValidate(&fusion, cg_outputs, {t0, t1}, {tref}, __LINE__, __FILE__);
 }
 
-<<<<<<< HEAD
-// Matmul test on Ampere
-TEST_F(NVFuserTest, FusionAmpereMatmulTN_CUDA) {
-  NVFUSER_TEST_CUDA_ARCH_GUARD(8, 0);
-
-  Fusion fusion;
-  FusionGuard fg(&fusion);
-  int M = 511, N = 257, K = 88;
-
-  // [M,K]
-  auto tv0 = makeContigTensor(2, DataType::Half);
-  // [N,K]
-  auto tv1 = makeContigTensor(2, DataType::Half);
-  fusion.addInput(tv0);
-  fusion.addInput(tv1);
-
-  // [M,N,K]
-  auto tv0b = broadcast(tv0, {false, true, false});
-  auto tv1b = broadcast(tv1, {true, false, false});
-
-  // Leaving both sets of mma inputs for volta outside
-  //  currently since they need to be swizzled.
-  auto tv2 = fusedMultiplySum(tv0b, tv1b, {2});
-
-  fusion.addOutput(tv2);
-
-  MatMulTileOptions gemm_tile;
-  gemm_tile.cta_tile = GemmTile(128, 128, 32);
-  gemm_tile.warp_tile = GemmTile(64, 64, 32);
-  gemm_tile.instruction_tile = GemmTile(16, 8, 16);
-
-  auto mma_builder =
-      MmaBuilder(MmaOptions::MacroType::Ampere_16_8_16, gemm_tile)
-          .layout(MmaOptions::MmaInputLayout::TN);
-
-  // Call scheduler
-  MatmulParam params(mma_builder);
-  params.tile_sizes = gemm_tile;
-  scheduleMatmul(tv2, tv0, tv1, params);
-
-  auto options = at::TensorOptions().dtype(at::kHalf).device(at::kCUDA, 0);
-  auto t0 = at::randn({M, K}, options);
-  auto t1 = at::randn({N, K}, options);
-
-  FusionExecutor fe;
-
-  NVFUSER_TEST_CUDA_ARCH_COMPILE_CHECK(
-      8, 0, fe.compileFusion(&fusion, {t0, t1}));
-
-  auto cg_outputs = fe.runFusion({t0, t1});
-
-  auto tref = t0.to(at::kFloat).matmul(t1.t().to(at::kFloat));
-
-  TORCH_CHECK(cg_outputs[0].allclose(tref, 0.0001, 0.0001));
-}
-
-// Matmul test on Ampere
-TEST_F(NVFuserTest, FusionAmpereMatmulTT_CUDA) {
-  NVFUSER_TEST_CUDA_ARCH_GUARD(8, 0);
-
-  Fusion fusion;
-  FusionGuard fg(&fusion);
-  int M = 512, N = 256, K = 128;
-
-  // [M,K]
-  auto tv0 = makeContigTensor(2, DataType::Half);
-  // [K,N]
-  auto tv1 = makeContigTensor(2, DataType::Half);
-  fusion.addInput(tv0);
-  fusion.addInput(tv1);
-
-  // [M,K,N]
-  auto tv0b = broadcast(tv0, {false, false, true});
-  auto tv1b = broadcast(tv1, {true, false, false});
-
-  // Leaving both sets of mma inputs for volta outside
-  //  currently since they need to be swizzled.
-  auto tv2 = fusedMultiplySum(tv0b, tv1b, {1});
-
-  fusion.addOutput(tv2);
-
-  MatMulTileOptions gemm_tile;
-  gemm_tile.cta_tile = GemmTile(128, 128, 32);
-  gemm_tile.warp_tile = GemmTile(64, 64, 32);
-  gemm_tile.instruction_tile = GemmTile(16, 8, 16);
-
-  auto mma_builder =
-      MmaBuilder(MmaOptions::MacroType::Ampere_16_8_16, gemm_tile)
-          .layout(MmaOptions::MmaInputLayout::TT);
-
-  MatmulParam params(mma_builder);
-  params.tile_sizes = gemm_tile;
-  scheduleMatmul(tv2, tv0, tv1, params);
-
-  auto options = at::TensorOptions().dtype(at::kHalf).device(at::kCUDA, 0);
-  auto t0 = at::randn({M, K}, options);
-  auto t1 = at::randn({K, N}, options);
-
-  FusionExecutor fe;
-
-  NVFUSER_TEST_CUDA_ARCH_COMPILE_CHECK(
-      8, 0, fe.compileFusion(&fusion, {t0, t1}));
-
-  auto cg_outputs = fe.runFusion({t0, t1});
-
-  auto tref = t0.to(at::kFloat).matmul(t1.to(at::kFloat));
-
-  TORCH_CHECK(cg_outputs[0].allclose(tref, 0.0001, 0.0001));
-}
-
-// Matmul test on Ampere
-TEST_F(NVFuserTest, FusionAmpereMatmulNT_CUDA) {
-  NVFUSER_TEST_CUDA_ARCH_GUARD(8, 0);
-
-  Fusion fusion;
-  FusionGuard fg(&fusion);
-  int M = 512, N = 256, K = 128;
-
-  // [K,M]
-  auto tv0 = makeContigTensor(2, DataType::Half);
-  // [K,N]
-  auto tv1 = makeContigTensor(2, DataType::Half);
-  fusion.addInput(tv0);
-  fusion.addInput(tv1);
-
-  // [K,M,N]
-  auto tv0b = broadcast(tv0, {false, false, true});
-  auto tv1b = broadcast(tv1, {false, true, false});
-
-  auto tv2 = fusedMultiplySum(tv0b, tv1b, {0});
-
-  fusion.addOutput(tv2);
-
-  MatMulTileOptions gemm_tile;
-  gemm_tile.cta_tile = GemmTile(128, 128, 32);
-  gemm_tile.warp_tile = GemmTile(64, 64, 32);
-  gemm_tile.instruction_tile = GemmTile(16, 8, 16);
-
-  auto mma_builder =
-      MmaBuilder(MmaOptions::MacroType::Ampere_16_8_16, gemm_tile)
-          .layout(MmaOptions::MmaInputLayout::NT);
-
-  MatmulParam params(mma_builder);
-  params.tile_sizes = gemm_tile;
-  scheduleMatmul(tv2, tv0, tv1, params);
-
-  auto options = at::TensorOptions().dtype(at::kHalf).device(at::kCUDA, 0);
-  auto t0 = at::randn({K, M}, options);
-  auto t1 = at::randn({K, N}, options);
-
-  FusionExecutor fe;
-
-  NVFUSER_TEST_CUDA_ARCH_COMPILE_CHECK(
-      8, 0, fe.compileFusion(&fusion, {t0, t1}));
-
-  auto cg_outputs = fe.runFusion({t0, t1});
-
-  auto tref = t0.t().to(at::kFloat).matmul(t1.to(at::kFloat));
-
-  TORCH_CHECK(cg_outputs[0].allclose(tref, 0.0001, 0.0001));
-}
-
-// Matmul test on Ampere
-TEST_F(NVFuserTest, FusionAmpereMatmulTNRegDoubleBuffer_CUDA) {
-  NVFUSER_TEST_CUDA_ARCH_GUARD(8, 0);
-
-  Fusion fusion;
-  FusionGuard fg(&fusion);
-  int M = 511, N = 257, K = 88;
-
-  // [M,K]
-  auto tv0 = makeContigTensor(2, DataType::Half);
-  // [N,K]
-  auto tv1 = makeContigTensor(2, DataType::Half);
-  fusion.addInput(tv0);
-  fusion.addInput(tv1);
-
-  // [M,N,K]
-  auto tv0b = broadcast(tv0, {false, true, false});
-  auto tv1b = broadcast(tv1, {true, false, false});
-
-  // Leaving both sets of mma inputs for volta outside
-  //  currently since they need to be swizzled.
-  auto tv2 = fusedMultiplySum(tv0b, tv1b, {2});
-
-  fusion.addOutput(tv2);
-
-  MatMulTileOptions gemm_tile;
-  gemm_tile.cta_tile = GemmTile(128, 128, 32);
-  gemm_tile.warp_tile = GemmTile(64, 64, 32);
-  gemm_tile.instruction_tile = GemmTile(16, 8, 16);
-
-  auto mma_builder =
-      MmaBuilder(MmaOptions::MacroType::Ampere_16_8_16, gemm_tile)
-          .layout(MmaOptions::MmaInputLayout::TN);
-
-  // Call scheduler
-  MatmulParam params(mma_builder);
-  params.tile_sizes = gemm_tile;
-  params.double_buffer_options.double_buffer_smem_read = true;
-  scheduleMatmul(tv2, tv0, tv1, params);
-
-  auto options = at::TensorOptions().dtype(at::kHalf).device(at::kCUDA, 0);
-  auto t0 = at::randn({M, K}, options);
-  auto t1 = at::randn({N, K}, options);
-
-  FusionExecutor fe;
-
-  NVFUSER_TEST_CUDA_ARCH_COMPILE_CHECK(
-      8, 0, fe.compileFusion(&fusion, {t0, t1}));
-
-  auto cg_outputs = fe.runFusion({t0, t1});
-
-  auto tref = t0.to(at::kFloat).matmul(t1.t().to(at::kFloat));
-
-  TORCH_CHECK(cg_outputs[0].allclose(tref, 0.0001, 0.0001));
-}
-
-// Matmul test on Ampere
-TEST_F(NVFuserTest, FusionAmpereMatmulTTRegDoubleBuffer_CUDA) {
-  NVFUSER_TEST_CUDA_ARCH_GUARD(8, 0);
-
-  Fusion fusion;
-  FusionGuard fg(&fusion);
-  int M = 512, N = 256, K = 128;
-
-  // [M,K]
-  auto tv0 = makeContigTensor(2, DataType::Half);
-  // [K,N]
-  auto tv1 = makeContigTensor(2, DataType::Half);
-  fusion.addInput(tv0);
-  fusion.addInput(tv1);
-
-  // [M,K,N]
-  auto tv0b = broadcast(tv0, {false, false, true});
-  auto tv1b = broadcast(tv1, {true, false, false});
-
-  // Leaving both sets of mma inputs for volta outside
-  //  currently since they need to be swizzled.
-  auto tv2 = fusedMultiplySum(tv0b, tv1b, {1});
-
-  fusion.addOutput(tv2);
-
-  MatMulTileOptions gemm_tile;
-  gemm_tile.cta_tile = GemmTile(128, 128, 32);
-  gemm_tile.warp_tile = GemmTile(64, 64, 32);
-  gemm_tile.instruction_tile = GemmTile(16, 8, 16);
-
-  auto mma_builder =
-      MmaBuilder(MmaOptions::MacroType::Ampere_16_8_16, gemm_tile)
-          .layout(MmaOptions::MmaInputLayout::TT);
-
-  MatmulParam params(mma_builder);
-  params.tile_sizes = gemm_tile;
-  params.double_buffer_options.double_buffer_smem_read = true;
-  scheduleMatmul(tv2, tv0, tv1, params);
-
-  auto options = at::TensorOptions().dtype(at::kHalf).device(at::kCUDA, 0);
-  auto t0 = at::randn({M, K}, options);
-  auto t1 = at::randn({K, N}, options);
-
-  FusionExecutor fe;
-
-  NVFUSER_TEST_CUDA_ARCH_COMPILE_CHECK(
-      8, 0, fe.compileFusion(&fusion, {t0, t1}));
-
-  auto cg_outputs = fe.runFusion({t0, t1});
-
-  auto tref = t0.to(at::kFloat).matmul(t1.to(at::kFloat));
-
-  TORCH_CHECK(cg_outputs[0].allclose(tref, 0.0001, 0.0001));
-}
-
-// Matmul test on Ampere
-TEST_F(NVFuserTest, FusionAmpereMatmulNTRegDoubleBuffer_CUDA) {
-  NVFUSER_TEST_CUDA_ARCH_GUARD(8, 0);
-
-  Fusion fusion;
-  FusionGuard fg(&fusion);
-  int M = 512, N = 256, K = 128;
-
-  // [K,M]
-  auto tv0 = makeContigTensor(2, DataType::Half);
-  // [K,N]
-  auto tv1 = makeContigTensor(2, DataType::Half);
-  fusion.addInput(tv0);
-  fusion.addInput(tv1);
-
-  // [K,M,N]
-  auto tv0b = broadcast(tv0, {false, false, true});
-  auto tv1b = broadcast(tv1, {false, true, false});
-
-  auto tv2 = fusedMultiplySum(tv0b, tv1b, {0});
-
-  fusion.addOutput(tv2);
-
-  MatMulTileOptions gemm_tile;
-  gemm_tile.cta_tile = GemmTile(128, 128, 32);
-  gemm_tile.warp_tile = GemmTile(64, 64, 32);
-  gemm_tile.instruction_tile = GemmTile(16, 8, 16);
-
-  auto mma_builder =
-      MmaBuilder(MmaOptions::MacroType::Ampere_16_8_16, gemm_tile)
-          .layout(MmaOptions::MmaInputLayout::NT);
-
-  MatmulParam params(mma_builder);
-  params.tile_sizes = gemm_tile;
-  params.double_buffer_options.double_buffer_smem_read = true;
-  scheduleMatmul(tv2, tv0, tv1, params);
-
-  auto options = at::TensorOptions().dtype(at::kHalf).device(at::kCUDA, 0);
-  auto t0 = at::randn({K, M}, options);
-  auto t1 = at::randn({K, N}, options);
-
-  FusionExecutor fe;
-
-  NVFUSER_TEST_CUDA_ARCH_COMPILE_CHECK(
-      8, 0, fe.compileFusion(&fusion, {t0, t1}));
-
-  auto cg_outputs = fe.runFusion({t0, t1});
-
-  auto tref = t0.t().to(at::kFloat).matmul(t1.to(at::kFloat));
-
-  TORCH_CHECK(cg_outputs[0].allclose(tref, 0.0001, 0.0001));
-=======
 // Matmul test for Ampere MMA: across supported layouts
 TEST_F(NVFuserTest, FusionAmpereMatmul_CUDA) {
   // Keep multiples of 8 to keep vectorizable.
@@ -1396,7 +854,6 @@
       TORCH_CHECK(cg_outputs[0].allclose(tref, 0.0001, 0.0001));
     }
   }
->>>>>>> 01208f5b
 }
 
 // Matmul-Matmul fusion test on Ampere
@@ -2282,118 +1739,10 @@
   testValidate(&fusion, cg_outputs, {t0, t1}, {tref}, __LINE__, __FILE__);
 }
 
-<<<<<<< HEAD
-// Matmul test on Turing
-TEST_F(NVFuserTest, FusionTuringMatmulTN_CUDA) {
-  Fusion fusion;
-  FusionGuard fg(&fusion);
-  int M = 511, N = 257, K = 88;
-
-  // [M,K]
-  auto tv0 = makeContigTensor(2, DataType::Half);
-  // [N,K]
-  auto tv1 = makeContigTensor(2, DataType::Half);
-  fusion.addInput(tv0);
-  fusion.addInput(tv1);
-
-  // [M,N,K]
-  auto tv0b = broadcast(tv0, {false, true, false});
-  auto tv1b = broadcast(tv1, {true, false, false});
-
-  // Leaving both sets of mma inputs for volta outside
-  //  currently since they need to be swizzled.
-  auto tv2 = fusedMultiplySum(tv0b, tv1b, {2});
-
-  fusion.addOutput(tv2);
-
-  MatMulTileOptions gemm_tile;
-  gemm_tile.cta_tile = GemmTile(128, 128, 32);
-  gemm_tile.warp_tile = GemmTile(64, 64, 32);
-  gemm_tile.instruction_tile = GemmTile(16, 8, 16);
-
-  auto mma_builder =
-      MmaBuilder(MmaOptions::MacroType::Turing_16_8_16, gemm_tile)
-          .layout(MmaOptions::MmaInputLayout::TN);
-
-  mma_builder.configureMma(tv2);
-
-  MatmulParam params(mma_builder);
-  params.tile_sizes = gemm_tile;
-  scheduleMatmul(tv2, tv0, tv1, params);
-
-  auto options = at::TensorOptions().dtype(at::kHalf).device(at::kCUDA, 0);
-  auto t0 = at::randn({M, K}, options);
-  auto t1 = at::randn({N, K}, options);
-
-  FusionExecutor fe;
-  NVFUSER_TEST_CUDA_ARCH_COMPILE_CHECK(
-      7, 5, fe.compileFusion(&fusion, {t0, t1}));
-
-  auto cg_outputs = fe.runFusion({t0, t1});
-
-  auto tref = t0.to(at::kFloat).matmul(t1.t().to(at::kFloat));
-
-  TORCH_CHECK(cg_outputs[0].allclose(tref, 0.0001, 0.0001));
-}
-
-// Matmul test on Turing
-TEST_F(NVFuserTest, FusionTuringMatmulTT_CUDA) {
-  Fusion fusion;
-  FusionGuard fg(&fusion);
-  int M = 512, N = 256, K = 128;
-
-  // [M,K]
-  auto tv0 = makeContigTensor(2, DataType::Half);
-  // [K,N]
-  auto tv1 = makeContigTensor(2, DataType::Half);
-  fusion.addInput(tv0);
-  fusion.addInput(tv1);
-
-  // [M,K,N]
-  auto tv0b = broadcast(tv0, {false, false, true});
-  auto tv1b = broadcast(tv1, {true, false, false});
-
-  // Leaving both sets of mma inputs for volta outside
-  //  currently since they need to be swizzled.
-  auto tv2 = fusedMultiplySum(tv0b, tv1b, {1});
-
-  fusion.addOutput(tv2);
-
-  MatMulTileOptions gemm_tile;
-  gemm_tile.cta_tile = GemmTile(128, 128, 32);
-  gemm_tile.warp_tile = GemmTile(64, 64, 32);
-  gemm_tile.instruction_tile = GemmTile(16, 8, 16);
-
-  auto mma_builder =
-      MmaBuilder(MmaOptions::MacroType::Turing_16_8_16, gemm_tile)
-          .layout(MmaOptions::MmaInputLayout::TT);
-
-  mma_builder.configureMma(tv2);
-
-  MatmulParam params(mma_builder);
-  params.tile_sizes = gemm_tile;
-  scheduleMatmul(tv2, tv0, tv1, params);
-
-  auto options = at::TensorOptions().dtype(at::kHalf).device(at::kCUDA, 0);
-  auto t0 = at::randn({M, K}, options);
-  auto t1 = at::randn({K, N}, options);
-
-  FusionExecutor fe;
-  NVFUSER_TEST_CUDA_ARCH_COMPILE_CHECK(
-      7, 5, fe.compileFusion(&fusion, {t0, t1}));
-
-  auto cg_outputs = fe.runFusion({t0, t1});
-
-  auto tref = t0.to(at::kFloat).matmul(t1.to(at::kFloat));
-
-  TORCH_CHECK(cg_outputs[0].allclose(tref, 0.0001, 0.0001));
-}
-=======
 // Matmul test for Turing MMA: across supported layouts
 TEST_F(NVFuserTest, FusionTuringMatmul_CUDA) {
   // Keep multiples of 8 to keep vectorizable.
   int M = 504, N = 136, K = 248;
->>>>>>> 01208f5b
 
   for (auto layout : kAllSupportedLayout) {
     Fusion fusion;
@@ -2417,170 +1766,9 @@
         MmaBuilder(MmaOptions::MacroType::Turing_16_8_16, gemm_tile)
             .layout(layout);
 
-<<<<<<< HEAD
-  MatmulParam params(mma_builder);
-  params.tile_sizes = gemm_tile;
-  scheduleMatmul(tv2, tv0, tv1, params);
-
-  auto options = at::TensorOptions().dtype(at::kHalf).device(at::kCUDA, 0);
-  auto t0 = at::randn({K, M}, options);
-  auto t1 = at::randn({K, N}, options);
-
-  FusionExecutor fe;
-  NVFUSER_TEST_CUDA_ARCH_COMPILE_CHECK(
-      7, 5, fe.compileFusion(&fusion, {t0, t1}));
-
-  auto cg_outputs = fe.runFusion({t0, t1});
-
-  auto tref = t0.t().to(at::kFloat).matmul(t1.to(at::kFloat));
-
-  TORCH_CHECK(cg_outputs[0].allclose(tref, 0.0001, 0.0001));
-}
-
-// Matmul test on Turing
-TEST_F(NVFuserTest, FusionTuringMatmulTNRegDoubleBuffer_CUDA) {
-  Fusion fusion;
-  FusionGuard fg(&fusion);
-  int M = 511, N = 257, K = 88;
-
-  // [M,K]
-  auto tv0 = makeContigTensor(2, DataType::Half);
-  // [N,K]
-  auto tv1 = makeContigTensor(2, DataType::Half);
-  fusion.addInput(tv0);
-  fusion.addInput(tv1);
-
-  // [M,N,K]
-  auto tv0b = broadcast(tv0, {false, true, false});
-  auto tv1b = broadcast(tv1, {true, false, false});
-
-  // Leaving both sets of mma inputs for volta outside
-  //  currently since they need to be swizzled.
-  auto tv2 = fusedMultiplySum(tv0b, tv1b, {2});
-
-  fusion.addOutput(tv2);
-
-  MatMulTileOptions gemm_tile;
-  gemm_tile.cta_tile = GemmTile(128, 128, 32);
-  gemm_tile.warp_tile = GemmTile(64, 64, 32);
-  gemm_tile.instruction_tile = GemmTile(16, 8, 16);
-
-  auto mma_builder =
-      MmaBuilder(MmaOptions::MacroType::Turing_16_8_16, gemm_tile)
-          .layout(MmaOptions::MmaInputLayout::TN);
-
-  mma_builder.configureMma(tv2);
-
-  MatmulParam params(mma_builder);
-  params.tile_sizes = gemm_tile;
-  scheduleMatmul(tv2, tv0, tv1, params);
-
-  auto options = at::TensorOptions().dtype(at::kHalf).device(at::kCUDA, 0);
-  auto t0 = at::randn({M, K}, options);
-  auto t1 = at::randn({N, K}, options);
-
-  FusionExecutor fe;
-  NVFUSER_TEST_CUDA_ARCH_COMPILE_CHECK(
-      7, 5, fe.compileFusion(&fusion, {t0, t1}));
-
-  auto cg_outputs = fe.runFusion({t0, t1});
-
-  auto tref = t0.to(at::kFloat).matmul(t1.t().to(at::kFloat));
-
-  TORCH_CHECK(cg_outputs[0].allclose(tref, 0.0001, 0.0001));
-}
-
-// Matmul test on Turing
-TEST_F(NVFuserTest, FusionTuringMatmulTTRegDoubleBuffer_CUDA) {
-  Fusion fusion;
-  FusionGuard fg(&fusion);
-  int M = 512, N = 256, K = 128;
-
-  // [M,K]
-  auto tv0 = makeContigTensor(2, DataType::Half);
-  // [K,N]
-  auto tv1 = makeContigTensor(2, DataType::Half);
-  fusion.addInput(tv0);
-  fusion.addInput(tv1);
-
-  // [M,K,N]
-  auto tv0b = broadcast(tv0, {false, false, true});
-  auto tv1b = broadcast(tv1, {true, false, false});
-
-  // Leaving both sets of mma inputs for volta outside
-  //  currently since they need to be swizzled.
-  auto tv2 = fusedMultiplySum(tv0b, tv1b, {1});
-
-  fusion.addOutput(tv2);
-
-  MatMulTileOptions gemm_tile;
-  gemm_tile.cta_tile = GemmTile(128, 128, 32);
-  gemm_tile.warp_tile = GemmTile(64, 64, 32);
-  gemm_tile.instruction_tile = GemmTile(16, 8, 16);
-
-  auto mma_builder =
-      MmaBuilder(MmaOptions::MacroType::Turing_16_8_16, gemm_tile)
-          .layout(MmaOptions::MmaInputLayout::TT);
-
-  mma_builder.configureMma(tv2);
-
-  MatmulParam params(mma_builder);
-  params.tile_sizes = gemm_tile;
-  scheduleMatmul(tv2, tv0, tv1, params);
-
-  auto options = at::TensorOptions().dtype(at::kHalf).device(at::kCUDA, 0);
-  auto t0 = at::randn({M, K}, options);
-  auto t1 = at::randn({K, N}, options);
-
-  FusionExecutor fe;
-  NVFUSER_TEST_CUDA_ARCH_COMPILE_CHECK(
-      7, 5, fe.compileFusion(&fusion, {t0, t1}));
-
-  auto cg_outputs = fe.runFusion({t0, t1});
-
-  auto tref = t0.to(at::kFloat).matmul(t1.to(at::kFloat));
-
-  TORCH_CHECK(cg_outputs[0].allclose(tref, 0.0001, 0.0001));
-}
-
-// Matmul test on Turing
-TEST_F(NVFuserTest, FusionTuringMatmulNTRegDoubleBuffer_CUDA) {
-  Fusion fusion;
-  FusionGuard fg(&fusion);
-  int M = 512, N = 256, K = 128;
-
-  // [K,M]
-  auto tv0 = makeContigTensor(2, DataType::Half);
-  // [K,N]
-  auto tv1 = makeContigTensor(2, DataType::Half);
-  fusion.addInput(tv0);
-  fusion.addInput(tv1);
-
-  // [K,M,N]
-  auto tv0b = broadcast(tv0, {false, false, true});
-  auto tv1b = broadcast(tv1, {false, true, false});
-
-  auto tv2 = fusedMultiplySum(tv0b, tv1b, {0});
-
-  fusion.addOutput(tv2);
-
-  MatMulTileOptions gemm_tile;
-  gemm_tile.cta_tile = GemmTile(128, 128, 32);
-  gemm_tile.warp_tile = GemmTile(64, 64, 32);
-  gemm_tile.instruction_tile = GemmTile(16, 8, 16);
-
-  auto mma_builder =
-      MmaBuilder(MmaOptions::MacroType::Turing_16_8_16, gemm_tile)
-          .layout(MmaOptions::MmaInputLayout::NT);
-
-  MatmulParam params(mma_builder);
-  params.tile_sizes = gemm_tile;
-  scheduleMatmul(tv2, tv0, tv1, params);
-=======
     MatmulParam params(mma_builder);
     params.tile_sizes = gemm_tile;
     scheduleMatmul(tv2, tv0, tv1, params);
->>>>>>> 01208f5b
 
     at::manual_seed(0);
     auto inputs = fp16MatmulAtInput(M, N, K, layout);
