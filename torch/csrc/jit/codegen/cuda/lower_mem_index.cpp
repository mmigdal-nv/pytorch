#include <c10/util/Exception.h>
#include <torch/csrc/jit/codegen/cuda/ir_builder.h>
#include <torch/csrc/jit/codegen/cuda/ir_utils.h>
#include <torch/csrc/jit/codegen/cuda/lower2device.h>
#include <torch/csrc/jit/codegen/cuda/lower_mem_index.h>
#include <torch/csrc/jit/codegen/cuda/lower_utils.h>
#include <torch/csrc/jit/codegen/cuda/root_domain_map.h>

namespace torch {
namespace jit {
namespace fuser {
namespace cuda {

// [Notes on memory index lifting]:
// The memory index lifting pass tries re-associate the index math
//  and pre-compute the heavy portion of the index math outside of
//  inner loops to reduce register pressure and integer math strength.
//
// The optimization is based on 2 key observations:
//  1. Memory instructions are able to take Immediate operands, i.e.
//  compile-time
// constants instead of registers, so the register usage can be saved: e.g.:
//   load ... [R0]
//   load ... [R1]
//   load ... [R2]
//   load ... [R3]
//
// would take 4 registers but when we have the opportunity to transform above
// code into:
//
//   load ... [R0]
//   load ... [R0+4]
//   load ... [R0+8]
//   load ... [R0+12]
// The same sequence of instructions now use 1 register instead of 4.
//
// The optimization in this pass tries to convert code to the above pattern in a
//  specific but very common family of cases (details see below).
//
// 2. Both register usage and math hotpaths tend to be confined within a serial
// loop
//  that's not unrolled, with the main loop in matmul kernels being a very
//  popular example. So this pass focuses on optimizing the register usage by
//  maximizing converting index math to the pattern mentioned above when there
//  is a serial loop that's not unrolled.
//
// The following example shows the optimization pattern that this pass is trying
// to do:
//
// Before:
//
// for tidx in ...      // parallel loop
//  for i in 0...T.SIZE  // serial loop
//   for j in 0..32      // unrolled loop 1
//    for k in 0..8      // unrolled loop 2
//      ... = T0[index(i, j, k, tidx)];
//
// After:
//
// alloc T1[32];
// for tidx in ...      // parallel loop
//   for j in 0..32      // unrolled loop
//     T1[j] = index(0, j, 0, tidx);
//
// for tidx in ...      // parallel loop
//  for i in 0...T.SIZE  // serial loop
//   for j in 0..32      // unrolled loop 1
//    for k in 0..8      // unrolled loop 2
//      ... = T0[T1[j]+i*123+k*456];
//
// [Separability Analysis]:
// A term "Separability" is introduced here to describe further detail into the
//  above optimization.
//
// An loop/iterdomain `i` is separable in the index function index(i, j, k,
// tidx,...) iff
//  index(i, j, k, tidx,...) = index(0, j, k, tidx,...) + i * C, where C is a
//  compile time constant integer.
//
// This property is needed for this optimization to be profitable as only
// constant addition can be inlined
//  into memory address expressions.
//
// An example of separable iterdomains:
//                   Id0
//                    |
//                  split
//                  /   |
//                Id0o  Id0i (32)
//                       |
//                     split
//                     /   |
//                  Id0io  Id0ii(4)
//
// In this case Id0o, Id0io, Id0ii are all separable, as the indexing on Id0 can
// be
//  written as
//     indexOf(Id0o)*32 + indexOf(Id0io)*4 + IndexOf(Id0ii)
//
// Another example involving non-separable iterdomains:
//          Id0    Id1
//           |     /
//            merge
//              |
//             Id3
//
// Id3 is not separable as index on Id0, for example is:
//  IndexOf(Id3) / Id1.extent, which cannot be rewritten as IndexOf(Id3) * C,
//  with
// C being a compile constant integer.
AddressRecord::AddressRecord(
    TensorView* data_tv,
    TensorView* address_tv,
    std::vector<IterDomain*> allocation_ids,
    TensorView* reference_tv,
    ReadWrite direction,
    IterDomain* loop_concrete_serial_id)
    : address_tv_(address_tv),
      data_tv_(data_tv),
      reference_tv_(reference_tv),
      access_direction_(direction),
      allocation_ids_(allocation_ids),
      loop_concrete_serial_id_(loop_concrete_serial_id) {}

AddressRecordKey AddressRecord::key() const {
  return AddressRecordKey(reference_tv_, data_tv_);
}

void AddressComputeInfo::build(Fusion* fusion) {
  for (auto expr : fusion->unordered_exprs()) {
    if (!ir_utils::isTvOp(expr)) {
      continue;
    }

    if (ir_utils::isCpAsyncOp(expr)) {
      auto in_tv = ir_utils::getTvInput(expr);
      auto out_tv = ir_utils::getTvOutput(expr);

      // FIXME:
      //  It'd take 2 more variants of the resource string for cp.async
      //   to support lifting one of the producer/consumer indices. As
      //   the eventual goal of these analysis is to be turned on generically,
      //   the use case for lifting one of the components is limited so
      //   not prioritizing.
      TORCH_INTERNAL_ASSERT(
          in_tv->shouldLiftReadAddress() == out_tv->shouldLiftWriteAddress(),
          "For cp.async op only support either lifting both producer and consumer indexing or neither.");
    }

    for (auto consumer_tv :
         ir_utils::filterByType<TensorView>(expr->outputs())) {
      if (consumer_tv->shouldLiftWriteAddress()) {
        // Build write address record if consumer index should
        //  be lifted.
        makeAddressRecord(consumer_tv, consumer_tv);
      }
      if (consumer_tv->shouldLiftPredicateIndex()) {
        // Build write address record if consumer index should
        //  be lifted.
        makePredicateRecord(consumer_tv);
      }
      for (auto producer_tv :
           ir_utils::filterByType<TensorView>(expr->inputs())) {
        if (producer_tv->shouldLiftReadAddress()) {
          // Build read address record if producer index should
          //  be lifted.
          makeAddressRecord(producer_tv, consumer_tv);
        }
      }
    }
  }
}

namespace {

// Given a vector of root iterdomains and their contiguity
// Returns the resulting intermediate iterdomains after all the contiguous
//  merges. A contiguous merge is a merge expr that takes two consecutive
//  iterdomains that are both contiguous, and thus producing another contiguous
//  merged iterdomain as it's output.
//
// Example input: given the following tensor domain:
//
// contiguity = true, true, false, true
//   Id0, Id1, Id2, Id3
//    |   /     |
//     merge    |
//      |       |
//     Id4      |
//      |      /
//        merge
//         |
//        Id5
//
// This function with arguments ({Id0, Id1, Id2, Id3}, {true, true, false,
// true})
//  returns:
//    Id4, Id2, Id3, contig_set =  {Id4}
// TODO:
//  Similar analysis exist in contig finder and should consider unifying
// the logic paths.
std::pair<std::vector<IterDomain*>, std::unordered_set<IterDomain*>>
getContigMergeFrontier(
    std::vector<IterDomain*> domains,
    std::vector<bool> contiguity,
    const std::unordered_map<IterDomain*, Expr*> id_to_use_map) {
  std::list<IterDomain*> domain_list{domains.begin(), domains.end()};
  std::unordered_set<IterDomain*> contiguity_id_set;

  TORCH_INTERNAL_ASSERT(domains.size() == contiguity.size());

  // Keep track of the set of Id's that are contiguous
  for (auto idx : c10::irange(domains.size())) {
    if (contiguity[idx]) {
      contiguity_id_set.insert(domains[idx]);
    }
  }

  // Track if any update has been found,
  //  keep iterating until no more update is found.
  bool update = true;

  while (update) {
    update = false;

    // Iterate over the current domain list, and
    //  try to find 2 consecutive iterdomains that
    //  are both contiguous and merged together.
    auto domain_it = domain_list.begin();

    while (domain_it != domain_list.end()) {
      auto first_domain = *domain_it;
      auto second_domain_it = std::next(domain_it);
      if (second_domain_it == domain_list.end()) {
        // No next domain to merge with.
        //  no need to keep moving forward
        //  in this round.
        break;
      }
      auto second_domain = *second_domain_it;

      if (!contiguity_id_set.count(first_domain) ||
          !contiguity_id_set.count(second_domain)) {
        // Only contiguous pairs of iterdomains are considered.
        continue;
      }

      auto first_domain_use_it = id_to_use_map.find(first_domain);
      TORCH_INTERNAL_ASSERT(first_domain_use_it != id_to_use_map.end());

      auto merge = dynamic_cast<Merge*>(first_domain_use_it->second);

      // See if this is contiguous merge
      if (merge && merge->inner() == second_domain) {
        update = true;
        auto merged_id = merge->out();
        // Insert the merged id and contiguity
        domain_list.insert(domain_it, merged_id);
        contiguity_id_set.erase(first_domain);
        contiguity_id_set.erase(second_domain);
        contiguity_id_set.insert(merged_id);

        // Erase the merged id.
        domain_list.erase(domain_it, std::next(second_domain_it));

        // Start over for simplicity, actually
        //  just decrement the domain it by one would be enough.
        break;
      }
      // Didn't find a merged domain candidate, just
      //  increment
      domain_it++;
    }
  }

  std::vector<IterDomain*> result_domain{
      domain_list.begin(), domain_list.end()};
  return std::make_pair(result_domain, contiguity_id_set);
}

//! Utility function that returns a map from each iterdomain from a tensordomain
//!  to its consumer, assuming that on this tensor domain each iterdomain has
//!  a unique iterdomain expression that consumes it.
std::unordered_map<IterDomain*, Expr*> getIdToUseMap(TensorDomain* td) {
  std::vector<Val*> all_id_vals{td->domain().begin(), td->domain().end()};
  auto all_inputs = InputsOf::outputs(td->fusion(), all_id_vals);
  std::unordered_map<IterDomain*, Expr*> id_to_use_map;

  auto all_exprs = DependencyCheck::getAllExprsBetween(
      {all_inputs.begin(), all_inputs.end()}, all_id_vals);

  for (auto expr : all_exprs) {
    for (auto id : ir_utils::filterByType<IterDomain>(expr->inputs())) {
      id_to_use_map[id] = expr;
    }
  }

  return id_to_use_map;
}

//! Given a pair of data_tv and reference_tv, see [Note on data tensor and
//! reference tensor]:
//!  Returns the set of iterdomains resulting from all the contiguous merges on
//!  the reference_tv's tensor domain.
//! The reason for needing both data_tv and reference_tv is that contiguity is
//! defined on data_tv
//!  while the actual index math is defined on reference tv.
//! TODO: unify with contiguity pass
std::unordered_set<IterDomain*> getInitialContiguousRootIdsOnReferenceTv(
    const TensorView* data_tv,
    const TensorView* reference_tv) {
  std::pair<std::vector<IterDomain*>, std::unordered_set<IterDomain*>>
      contig_merge_front;

  // Compute the merge frontier for contiguity info
  if (data_tv == reference_tv) {
    contig_merge_front = getContigMergeFrontier(
        reference_tv->getRootDomain(),
        reference_tv->domain()->contiguity(),
        getIdToUseMap(reference_tv->domain()));
  } else {
    std::unordered_set<IterDomain*> data_contig_domains;
    for (auto root_idx : c10::irange(data_tv->getRootDomain().size())) {
      if (data_tv->domain()->contiguity()[root_idx]) {
        data_contig_domains.insert(data_tv->getRootDomain()[root_idx]);
      }
    }

    auto c2p_root_map =
        PairwiseRootDomainMap(data_tv, reference_tv)
            .mapConsumerToProducer(reference_tv->domain(), data_tv->domain());

    auto root_size = reference_tv->getRootDomain().size();
    std::vector<bool> contiguity_vec(root_size, false);

    for (auto root_idx = root_size - 1; root_idx >= 0; root_idx--) {
      auto root_id = reference_tv->getRootDomain()[root_idx];
      auto data_id_it = c2p_root_map.find(root_id);

      if (data_id_it == c2p_root_map.end()) {
        // Skip the rest if id did not map across to the producer side.
        break;
      }

      if (data_contig_domains.count(data_id_it->second)) {
        contiguity_vec[root_idx] = true;
      } else {
        // Skip the rest if we find any domain
        //  that isn't contiguous from the inner most.
        break;
      }
    }

    contig_merge_front = getContigMergeFrontier(
        reference_tv->getRootDomain(),
        contiguity_vec,
        getIdToUseMap(reference_tv->domain()));
  }

  // Only record the contiguous ids from the innermost
  //  for the current optimization.
  std::unordered_set<IterDomain*> contig_ids;
  for (int root_idx = contig_merge_front.first.size() - 1; root_idx >= 0;
       root_idx--) {
    auto root_id = contig_merge_front.first[root_idx];
    if (contig_merge_front.second.count(root_id)) {
      contig_ids.insert(root_id);
    } else {
      break;
    }
  }

  return contig_ids;
}

//! Returns all the nodes merged with a sequence of merge ops.
//!  ordered by their inner/outer position at the ops.
//! Example:
//!  Id0   Id1
//!   |    /   Id5  Id6
//!   merge    |     /
//!     |        merge
//!    Id2        |
//!     |        Id3
//!      |       /
//!        merge
//!          |
//!       Id4 (merged_id)
//! This function returns {Id0, Id1, Id5, Id6}
std::vector<IterDomain*> getFlattenedMergedIds(IterDomain* merged_id) {
  std::vector<IterDomain*> result;

  if (merged_id->definition() != nullptr) {
    if (auto merge = dynamic_cast<Merge*>(merged_id->definition())) {
      auto left_leaves = getFlattenedMergedIds(merge->outer());
      auto right_leaves = getFlattenedMergedIds(merge->inner());

      result.insert(result.end(), left_leaves.begin(), left_leaves.end());
      result.insert(result.end(), right_leaves.begin(), right_leaves.end());
      return result;
    }
  }

  // Not a merged id anymore so return as a leaf
  return {merged_id};
}

//! Get all the nodes merged with a sequence of merge ops.
//!  ordered by their inner/outer position at the ops.
//! Example: (split ops omitted)
//!               Id0 (split_id)
//!              /  |
//!             Id1  Id2
//!             / |
//!           Id3 Id4
//! This function returns {Id3, Id4, Id2}
std::vector<IterDomain*> getFlattenedSplitIds(
    IterDomain* split_id,
    std::unordered_set<IterDomain*> stop_set = {}) {
  std::vector<IterDomain*> result;

  auto maybe_single_use =
      ir_utils::getMaybeSingleUse(split_id, ir_utils::isIterDomainOp);

  // Assuming this means the iter domain is a leaf domain,
  //  the invariant that each iter domain should be consumed by only
  //  one iter domain op should be validated in another pass.
  if (maybe_single_use.has_value()) {
    if (auto split = dynamic_cast<Split*>(maybe_single_use.value())) {
      auto process_node = [&result, &stop_set](IterDomain* id) {
        if (stop_set.count(id)) {
          result.push_back(id);
        } else {
          auto leaves = getFlattenedSplitIds(id, stop_set);
          result.insert(result.end(), leaves.begin(), leaves.end());
        }
      };

      process_node(split->outer());
      process_node(split->inner());
      return result;
    }
  }

  // base case where the current node is even a leaf or
  //  not a split consumer:
  result.push_back(split_id);
  return result;
}

//! Returns the stride of the leading dimension given the vector of leaf
//!  iterdomains following their order defined by their outer/inner position
//!  as input/output of merge/split ops.
c10::optional<int64_t> getMaybeLeadingStride(
    std::vector<IterDomain*> leaf_ids,
    IterDomain* leading_id = nullptr) {
  if (leaf_ids.empty()) {
    return c10::nullopt;
  }
  if (leading_id == nullptr) {
    leading_id = leaf_ids.at(0);
  }

  bool leading_id_found = false;
  // Utility to compute the effective stride of id and prev_id:
  c10::optional<int64_t> result = c10::nullopt;
  for (auto leaf_it = leaf_ids.begin(); leaf_it != leaf_ids.end(); leaf_it++) {
    auto leaf_id = *leaf_it;
    if (leading_id_found) {
      if (!leaf_id->extent()->isConstInt()) {
        // Non-constant dimensions cannot be supported.
        return c10::nullopt;
      }
      result.value() *= leaf_id->extent()->evaluateInt();
    } else {
      if (leaf_id == leading_id) {
        leading_id_found = true;
        result = 1;
      }
    }
  }
  return result;
}

// Returns true if the given leaf (not checked) iterdomain,
//  from the given tensorview's tensor domain is separable, as defined
//  in [Note: Separability check]
//
// The analysis propagates backward, from the given leaf to the
//  contig merged frontier. There are two specific patterns that
//  this pass looks at, which are the ones that allows the index math
//  involving the given iterdomain to be separated out and more importantly
//  added to the rest, as memory index inlining is addition only so no need
//  to look at other ways of hoisting and combining here:
//
// pattern 1: (split-only propagation)
//       Id0 (root or contig merged id)
//        |
//      split
//      /   |
//    Id1   Id2(32)
//            |
//           split
//           /   |
//         Id3   Id4
// In the above example {Id1, Id3, Id4} are separable.
//
// pattern 2: (merge-then-split propagation):
//
//  Id0(root)  Id1(32)
//   |         /
//      merge
//       |
//      Id2    Id3(16)
//       |      /
//        merge
//          |
//         Id4
//          |
//         split
//         /  |
//        Id5  Id6(32)
//         |
//       split
//       /   |
//     Id7   Id8(16)
// In the case above, the leaf ids are {Id7, Id8, Id6},
//   and Id7 is the one that's separable while the others are not.
bool isSeparable(
    const TensorView* tv,
    IterDomain* id,
    const std::unordered_set<IterDomain*>& contig_merged_ids,
<<<<<<< HEAD
    bool ignore_swizzle = false) {
=======
    bool ignore_swizzle = false,
    bool require_divisible = false) {
>>>>>>> a98f5108
  auto id_def = id->definition();

  // Keep track of the id from the last iteration in the
  //  traversal below.
  IterDomain* prev_id = nullptr;

  // Traverse backward towards the root domains.
  while (id_def != nullptr) {
    if (auto split = dynamic_cast<Split*>(id_def)) {
      // When we hit a split, check for pattern 1

      // Keep track of the current id to support pattern 2
      //  checking.
      prev_id = id;

      // move the id pointer up the graph
      id = split->in();
      id_def = id->definition();

      // Already hitting contiguous root so stop
      //  traversing up.
      if (contig_merged_ids.count(id)) {
        return true;
      }

<<<<<<< HEAD
      // Check for non-divisible split:
=======
      // Check that the split is divisible
>>>>>>> a98f5108
      if (!id->extent()->isConstInt()) {
        return false;
      }
      auto id_extent = id->extent()->evaluateInt();
      auto factor_extent = split->factor()->getInt();

      if (!factor_extent.has_value()) {
        // Non constant sized tiling cannot be lifted.
        return false;
      }

      if (id_extent % factor_extent.value() != 0) {
        // Non-divisible split cannot be separated.
        return false;
      }
    } else if (auto merge = dynamic_cast<Merge*>(id_def)) {
      // When we hit a merge, check for pattern 2

      if (prev_id == nullptr) {
        // A merge on the leaf domain not yet supported.
        return false;
      }

      if (auto prev_split = dynamic_cast<Split*>(prev_id->definition())) {
        auto split_leaves = getFlattenedSplitIds(id, {prev_id});
        auto merged_leaves = getFlattenedMergedIds(id);

        if (prev_id != split_leaves.at(0)) {
          // Only support the case when both ids are leading dims.
          return false;
        }

        // Check the actual static dimensions, which would be the
        //  only way for now to prove that we'd not need to wrap
        //  around when incrementing this id:
        auto maybe_id_stride = getMaybeLeadingStride(merged_leaves);
        auto maybe_prev_id_stride = getMaybeLeadingStride(split_leaves);

        if (maybe_id_stride.has_value() && maybe_prev_id_stride.has_value()) {
          if (maybe_id_stride.value() <= maybe_prev_id_stride.value()) {
<<<<<<< HEAD
            id = merged_leaves.at(0);
            id_def = id->definition();
            continue;
=======
            if (!require_divisible ||
                (maybe_prev_id_stride.value() % maybe_id_stride.value() == 0)) {
              id = merged_leaves.at(0);
              id_def = id->definition();
              continue;
            }
>>>>>>> a98f5108
          }
        }
      }

      return false;
    } else if (auto swizzle_2d = dynamic_cast<Swizzle2D*>(id_def)) {
      if (ignore_swizzle) {
        // Forward through swizzle if it is to be ignored.
        id = id == swizzle_2d->outX() ? swizzle_2d->inX() : swizzle_2d->inY();
        id_def = id->definition();
      } else {
<<<<<<< HEAD
=======
        // When not ignored, swizzles are always assumed to be
        //  not separable, i.e. they will take extra space in the pre-computed
        //  tensor address space.
>>>>>>> a98f5108
        return false;
      }
    }
  }

  // This covers the base case where we start
  //  with a contigous merged output of root.
  return contig_merged_ids.count(id);
}

//! Traverse forward on the iterdomain's use chain and returns
//!  true if a swizzle iterdomain op is found.
bool isSwizzleProducer(IterDomain* id) {
  auto single_use = ir_utils::getMaybeSingleUse(id, ir_utils::isIterDomainOp);
  if (!single_use.has_value()) {
    // Base case check.
    return false;
  }

  if (single_use.value()->isA<Swizzle2D>()) {
    return true;
  }

  for (auto id :
       ir_utils::filterByType<IterDomain>(single_use.value()->outputs())) {
    // The current id is swizzled if any subsequent consumer iterdomains
    //  is a producer of swizzle op.
    if (isSwizzleProducer(id)) {
      return true;
    }
  }

  return false;
}

//! Returns true if the given id is separable after taking the
//!  possible swizzle ops on producer's tensor domain. See also
//!  `IndexSwizzle` pass in index_compute.cpp.
//! When indexing a swizzled producer, there is an additional forward
//!  traversal that computes the swizzled address. This function is
//!  used to ensure that the given id would not be involved in any
//!  swizzle operation in this traversal and thus remains separable
//!  after the producer swizzle pass. It will return false conservatively
//!  whenever the forward path hits any swizzle op.
//!
//! `id` is assumed to be on consumer_tv's tensordomain.
//!
//!  The current iteration only looks for one specific pattern, and returns
//!  false
//!   for any domain that does not match:
//!
//!        consumer Id0(may not be root)  <-- exact mapped -->   producer
//!        Id0(may not be root)
//!               |                                                 |
//!        ...  divisible splits ...                    ... divisible  splits
//!           /           |                                      /          |
//!          id          {consumer inner ids}    producer_outer_id  {inner ids}
//! With the additional check that
//!  1. Product of consumer inner ids' extents are integer multiple of product
//!  of producer ids' extents.
//!  2. Producer_outer_id is not a producer of any swizzle op down its use
//!  chain.
//! This check intuitively ensures tha increment on `id` "strides over" a
//! integer multiple of swizzled
//!  tiles on the producer data layout.
bool isSeparableSmemSwizzledProducerIndex(
    const TensorView* producer_tv,
    const TensorView* consumer_tv,
    IterDomain* id,
    const std::unordered_set<IterDomain*>& contig_merged_ids) {
  // Collect exact iterdomains in producer tv on the right of the producer
  //  ca_axis, which would be the nodes that'd be materialzied in shared mem
  //  tile.
  std::unordered_map<IterDomain*, IterDomain*> exact_to_producer_id_map;
  auto all_producer_id_vals = DependencyCheck::getAllValsBetween(
      {producer_tv->getMaybeRFactorDomain().begin(),
       producer_tv->getMaybeRFactorDomain().end()},
      {producer_tv->domain()->domain().begin() +
           producer_tv->getComputeAtPosition(),
       producer_tv->domain()->domain().end()});

  for (auto producer_id :
       ir_utils::filterByType<IterDomain>(all_producer_id_vals)) {
    exact_to_producer_id_map.emplace(std::make_pair(
        ir_utils::caMapExactConcreteId(producer_id), producer_id));
  }

  if (id->definition() == nullptr) {
    // Cannot derive much information from a root id.
    return false;
  }

  if (auto split = dynamic_cast<Split*>(id->definition())) {
    auto exact_producer_it = exact_to_producer_id_map.find(
        ir_utils::caMapExactConcreteId(split->in()));

    if (exact_producer_it == exact_to_producer_id_map.end()) {
      // Returns early if no exact mapped id is found.
      return false;
    }

    // Find a tile split node that this needs to assume.
    while (exact_producer_it == exact_to_producer_id_map.end()) {
      auto in_def = split->in()->definition();
      if (in_def == nullptr) {
        return false;
      }
      split = dynamic_cast<Split*>(in_def);
      if (split == nullptr) {
        return false;
      }
      exact_producer_it = exact_to_producer_id_map.find(
          ir_utils::caMapExactConcreteId(split->in()));
    }

    if (!exact_producer_it->second->extent()->isConstInt()) {
      // TODO: more levels of splits and merges should not be too hard
      //  to support but would probably want to do after the next round
      //  of indexing cleanup.
      return false;
    }

    auto producer_in_id = exact_producer_it->second;
    auto split_leaves = getFlattenedSplitIds(split->in(), {id});
    auto producer_split_leaves = getFlattenedSplitIds(producer_in_id);

    // Check that the leading dimension of producer split leaves are not
    // directly swizzled:
    if (isSwizzleProducer(producer_split_leaves.at(0))) {
      // No support for lifting swizzled id.
      return false;
    }

    auto maybe_producer_stride = getMaybeLeadingStride(producer_split_leaves);
    auto maybe_consumer_stride = getMaybeLeadingStride(split_leaves, id);

    if (maybe_consumer_stride.has_value() &&
        maybe_producer_stride.has_value()) {
      if (maybe_consumer_stride.value() >= maybe_producer_stride.value() &&
          // Divisibility is required to ensure the increment is a multiple
          //  of the swizzle period.
          maybe_consumer_stride.value() % maybe_producer_stride.value() == 0) {
        // Only supports the case where the leading dimension maps to
        //  the leading dimension of the producer side.
        return true;
      }
    }
  }

  // TODO: more flexible checking would need to be built out.
  return false;
}

} // namespace

void AddressComputeInfo::makeAddressRecord(
    TensorView* data_tv,
    TensorView* reference_tv,
    bool is_predicate_record) {
  if (is_predicate_record) {
    TORCH_INTERNAL_ASSERT(
        data_tv == reference_tv, "predicate record only takes reference tv");
  }
  // Signify if this is caching shared mem access,
  //  assume it'd be global access if other wise.
<<<<<<< HEAD
  bool is_shared_mem_access =
      !is_predicate_record && data_tv->getMemoryType() == MemoryType::Shared;
  bool is_data_read = !is_predicate_record && data_tv != reference_tv;
=======
  bool is_shared_mem_access = data_tv->getMemoryType() == MemoryType::Shared;

  // Signify if this is a producer indexing.
  bool is_data_read = data_tv != reference_tv;
>>>>>>> a98f5108

  auto& ca_map = GpuLower::current()->caMap();

  // Get allocation ids for the lifted index.
  //  These are the ids that we will need to allocate space for in the
  // address tensor. Only serial, unrolled loops that are in-separable
  // are allocated and materialized in the base index loop.
  std::deque<IterDomain*> alloc_ids;

  std::unordered_set<IterDomain*> contig_merged_ids;

  if (is_predicate_record) {
    // TODO: should add assertion against contig merged ids for predicate
    // lifting
    // TODO: support predicate lifting, which will require unifying this with
    // index
    //   compute logic to make sure the same merged contig ids are analyzed.
    contig_merged_ids = std::unordered_set<IterDomain*>(
        reference_tv->getMaybeRFactorDomain().begin(),
        reference_tv->getMaybeRFactorDomain().end());
  } else {
    contig_merged_ids =
        getInitialContiguousRootIdsOnReferenceTv(data_tv, reference_tv);
  }

  // Mark the boundary iterdomain at the compute at
  //  position, where iterdomains on the left would
  //  be in shared loop.
  auto ref_ca_id = data_tv->axis(data_tv->getComputeAtPosition() - 1);

  if (data_tv->isFusionInput()) {
    // Reading input tensor looks at the consumer
    //  scheduling so use the CA of comsumer.
    ref_ca_id = reference_tv->axis(reference_tv->getComputeAtPosition() - 1);
  } else if (data_tv->isFusionOutput()) {
    ref_ca_id = data_tv->axis(data_tv->getMaxProducerPosition() - 1);
  } else if (is_data_read) {
    bool found_ref_ca_id = false;
    for (auto id : reference_tv->domain()->domain()) {
      if (GpuLower::current()->caMap()->areMapped(
              id, ref_ca_id, IdMappingMode::LOOP)) {
        ref_ca_id = id;
        found_ref_ca_id = true;
        break;
      }
    }

    TORCH_INTERNAL_ASSERT(found_ref_ca_id, "unsupported case in index lifting");
  }

  // Serial domain which the cached indexing will
  //  be lifted out of.
  // TODO: some extra work to support
  //  lifting all the way to global scope.
  // TODO: some extra work to lift index beyond
  //  the compute at position.
  IterDomain* serial_id = nullptr;

  // compute id's to cache index on:
  auto ref_id_it = reference_tv->domain()->domain().rbegin();
  while (ref_id_it != reference_tv->domain()->domain().rend()) {
    auto ref_id = *ref_id_it;

    if (ref_id == ref_ca_id) {
      // TODO:
      // Temporarily no support for lifting
      //  beyond the computeAt axis. The axes
      //  mapping tends to be more complex and
      //  would need extra information to resolve.
      break;
    }

    // Do not allocate parallel dims as they do not
    //  contribute to register lifetime.
    if (ref_id->isParallelized()) {
      ref_id_it++;
      continue;
    }

    // Current not attempting to lift outside of
    //  non-constant sized serial loops, due to
    //  limited profitability. Might want to
    //  revisit when we see useful cases.
    if (!ref_id->extent()->isConstScalar()) {
      serial_id = ref_id;
      break;
    }

<<<<<<< HEAD
    // TODO: re-enable index re-use in shared mem.
    if ((is_shared_mem_access || is_predicate_record) &&
        isSeparable(
            reference_tv, ref_id, contig_merged_ids, is_predicate_record)) {
      // This is an optimization step that will be built out.
      // It is related to the GPU memory indexing modes,
      //  and generally we should feel free to lift shared
      //  memory indexing variables as much as possible but
      //  would generally want to cache global memory index
      //  more.
      // TODO: there are exceptions to this rule of thumb
      //  and they could matter in extremely register limited
      //  scenarios. Will be built out in follow ups.
      if (
          // Checking reference tv is enough for non-swizzled producer.
          // TODO: re-enable data write
          (is_data_read &&
           (!data_tv->hasSwizzleOp() ||
            // Check supported lifting in the case of swizzled producer.
            isSeparableSmemSwizzledProducerIndex(
                data_tv, reference_tv, ref_id, contig_merged_ids))) ||
          is_predicate_record) {
=======
    // Will require divisibility check to ensure separability across
    //  complete swizzled tiles.
    bool require_divisible = !is_data_read && data_tv->hasSwizzleOp();

    // TODO: Global memory lifting is not enabled here as their
    //  lifetime management is much more complex and addressed in follow ups.
    //  See internal doc, and will need to evaluate more internally in terms
    //  of how explicit should the heuristic involving global memory should be
    //  made.
    if (is_shared_mem_access &&
        isSeparable(
            reference_tv,
            ref_id,
            contig_merged_ids,
            false,
            require_divisible)) {
      if (
          // Checking reference tv is enough for non-swizzled producer.
          (
              // For data write, checking separability is enough.
              !is_data_read ||
              // For data read would need additionally check swizzles.
              (!data_tv->hasSwizzleOp() ||
               // Check supported lifting in the case of swizzled producer.
               isSeparableSmemSwizzledProducerIndex(
                   data_tv, reference_tv, ref_id, contig_merged_ids)))) {
        // Skipping here means not allocating for this id as it is separable
        //  and thus inlined.
>>>>>>> a98f5108
        ref_id_it++;
        continue;
      }
    }

    // We are visiting the iterdomains from reference
    //  tv in reverse order but we want the outputs
    //  to be in original order.
    alloc_ids.push_front(ref_id);
    ref_id_it++;
  }

  // Continue searching back to locate the serial id to lift
  //  the indices over.
  // Current usage always assumes that there is always such serial
  //  iterdomain, i.e. no support yet for lifting kernels with unrolled
  //  loops only.
  while (ref_id_it != reference_tv->domain()->domain().rend() &&
         serial_id == nullptr) {
    auto ref_id = *ref_id_it;
    ref_id_it++;
    if (!ref_id->isParallelized()) {
      serial_id = ref_id;
    }
  }

  TORCH_INTERNAL_ASSERT(
      serial_id != nullptr,
      "Cannot target serial loop to lift indexing out of");

  std::vector<IterDomain*> alloc_ids_vec{alloc_ids.begin(), alloc_ids.end()};

<<<<<<< HEAD
  // TODO: validate SMEM and GMEM are different, build them out.
  // validateSeparability(data_tv, alloc_ids_vec, contig_merged_ids);

  // Create address record:
  auto address_tv =
      makeAddressTv(alloc_ids_vec, !is_shared_mem_access, is_predicate_record);
=======
  TORCH_INTERNAL_ASSERT(
      isSeparable(reference_tv, serial_id, contig_merged_ids),
      "The serial id is required to be separable for the index lifting to work.");
>>>>>>> a98f5108

  // Assuming we are only having two scenarios,
  //  either accessing a consumer in the consumer's loop,
  //  or accessing the producer in producer's loop.
  auto access_direction = is_predicate_record
      ? AddressRecord::ReadWrite::PREDICATE
      : reference_tv == data_tv ? AddressRecord::ReadWrite::WRITE
                                : AddressRecord::ReadWrite::READ;

  bool is_cp_async_write =
      access_direction == AddressRecord::ReadWrite::WRITE &&
      ir_utils::isCpAsyncOp(data_tv->definition());

  // Place holder for predicate lifting PR.
  bool is_predicate_record = false;

  // Create address record:
  auto address_tv = makeAddressTv(
      alloc_ids_vec,
      !is_shared_mem_access,
      is_predicate_record,
      is_cp_async_write);

  TORCH_INTERNAL_ASSERT(
      serial_id != nullptr, "no support yet for global scope hoisting");

  auto concrete_serial_id =
      ca_map->getConcreteMappedID(serial_id, IdMappingMode::LOOP);

  // Create and insert lifting record
  auto new_record_ptr = std::make_unique<AddressRecord>(
      data_tv,
      address_tv,
      alloc_ids_vec,
      reference_tv,
      access_direction,
      concrete_serial_id);

  address_tv_to_address_record_[address_tv] = new_record_ptr.get();

  // Add address lift record
  if (is_predicate_record) {
    predicate_lift_record_.insert(
        std::make_pair(new_record_ptr->key(), std::move(new_record_ptr)));
  } else {
    index_lift_record_.insert(
        std::make_pair(new_record_ptr->key(), std::move(new_record_ptr)));
  }
}

c10::optional<AddressRecord*> AddressComputeInfo::getMaybeLiftedAddress(
    const TensorView* data_tv,
    const TensorView* reference_tv) {
  // Use data tv as the reference if
  //  reference is missing.
  if (reference_tv == nullptr) {
    reference_tv = data_tv;
  }

  auto address_record_it =
      index_lift_record_.find(AddressRecordKey(reference_tv, data_tv));

  if (address_record_it == index_lift_record_.end()) {
    return c10::nullopt;
  }

  return address_record_it->second.get();
}

c10::optional<AddressRecord*> AddressComputeInfo::getMaybeLiftedPredicateIndex(
    const TensorView* reference_tv) {
  auto address_record_it =
      predicate_lift_record_.find(AddressRecordKey(reference_tv, reference_tv));

  if (address_record_it == predicate_lift_record_.end()) {
    return c10::nullopt;
  }

  return address_record_it->second.get();
}

TensorView* AddressComputeInfo::makeAddressTv(
    std::vector<IterDomain*> address_domains,
    bool is_global_address,
<<<<<<< HEAD
    bool is_predicate_index) {
  DataType dtype = is_predicate_index ? DataType::Index : DataType::Pointer;
=======
    bool is_predicate_index,
    bool is_cpasync_write) {
  DataType dtype = is_predicate_index ? DataType::Index : DataType::Pointer;

  // Note: [Lifting smem address decoding for cp.async]
  // A trick that saves register usage.
  // Before:
  //  char* smem_ptr;
  //  for i in ... // main loop
  //    cp.async [smem_ptr + 123], ...
  // After:
  //  unsigned smem_address = toSmem(smem_ptr);
  //  for i in ... // main loop
  //    cp.async [smem_addres+123], ...
  if (is_cpasync_write) {
    dtype = DataType::SmemAddress;
  }
>>>>>>> a98f5108
  return IrBuilder::create<TensorView>(
      IrBuilder::create<TensorDomain>(
          address_domains, std::vector<bool>(address_domains.size(), true)),
      dtype);
}

c10::optional<AddressRecord*> AddressComputeInfo::getMaybeRecordForAddressTv(
    const TensorView* tv) {
  auto record_it = address_tv_to_address_record_.find(tv);
  if (record_it == address_tv_to_address_record_.end()) {
    return c10::nullopt;
  }
  return record_it->second;
}

c10::optional<kir::ForLoop*> AddressRecord::getMaybeSerialLoop(
    std::vector<kir::ForLoop*> loops) {
  auto concrete_loop_id = getConcreteSerialLoopId();

  auto serial_loop_it = std::find_if(
      loops.begin(), loops.end(), [concrete_loop_id](kir::ForLoop* for_loop) {
        return GpuLower::current()->caMap()->areMapped(
            for_loop->iter_domain(), concrete_loop_id, IdMappingMode::LOOP);
      });

  if (serial_loop_it != loops.end()) {
    return *serial_loop_it;
  }

  return c10::nullopt;
}

namespace {

struct AddressComputeInsertionInfo {
  std::vector<kir::ForLoop*> loop_nest;
  AddressRecord* address_compute_record;
};

class MemoryAddressComputeInserter : public kir::ExprMutator {
 public:
  static std::vector<Expr*> insert(const std::vector<Expr*>& exprs) {
    MemoryAddressComputeInserter inserter(exprs);
    return inserter.exprs_;
  }

 private:
  explicit MemoryAddressComputeInserter(const std::vector<Expr*>& exprs) {
    traverseAndInsert(exprs);
  }

  void handle(kir::ForLoop* loop) final {
    // Descend into the inner loop nest first
    //  to register lifting inner loops.
    kir::ExprMutator::handle(loop);
    auto concrete_loop_id = GpuLower::current()->caMap()->getConcreteMappedID(
        loop->iter_domain(), IdMappingMode::LOOP);

    // Currently assumes that this pass is run
    //  almost right after the loopnest generation,
    //  i.e. not any loop fission should have happened
    //  before.
    auto insertion_info_vec_it =
        pending_address_compute_insertions_.find(concrete_loop_id);
    if (insertion_info_vec_it != pending_address_compute_insertions_.end()) {
      insertAddressComputes(loop, *(insertion_info_vec_it->second));
      pending_address_compute_insertions_.erase(concrete_loop_id);
    }
  }

  void insertAddressComputes(
      kir::ForLoop* loop,
      const std::vector<AddressComputeInsertionInfo>& insertion_infos) {
    for (auto& insertion_info : insertion_infos) {
      std::vector<Val*> alloc_shape;
      std::transform(
          insertion_info.address_compute_record->allocationIterDomains()
              .begin(),
          insertion_info.address_compute_record->allocationIterDomains().end(),
          std::back_inserter(alloc_shape),
          [](IterDomain* id) { return id->extent(); });

      // allocate address tensor:
      auto alloc = IrBuilder::create<kir::Allocate>(
          insertion_info.address_compute_record->addressTensor(),
          MemoryType::Local,
          alloc_shape);
      registerInsertBefore(loop, alloc);

      // clone loop nest:
      auto outermost_innermost =
          scope_utils::makeLoopNest(insertion_info.loop_nest);

      // make the address compute op:
      auto compute_type = insertion_info.address_compute_record->isPredicate()
          ? kir::AddressCompute::AddressComputeOpType::PREDICATE_INDEX
          : kir::AddressCompute::AddressComputeOpType::BASE_ADDRESS;
      auto address_initialize_op = IrBuilder::create<kir::AddressCompute>(
          compute_type,
          insertion_info.address_compute_record->addressTensor(),
          insertion_info.address_compute_record->dataTensor());

      // put address compute in forloop
      outermost_innermost.second->body().push_back(address_initialize_op);

      // put the new loopnest before the hoisted loop
      registerInsertBefore(loop, outermost_innermost.first);

      auto data_tensor = insertion_info.address_compute_record->dataTensor();

      // Insert double buffer increment:
      // Note: [Inplace Double Buffer Update]:
      //
      // The trick used in [Uniform Double Buffer Offset] should be the default
      //  method of handling double buffer switching index when trying to save
      //  general purpose registers. But there are 2 exceptions:
      //   1. On sm70 or below, there are no unifrom regs to use.
      //   2. With cp.async, the consumer shared memory buffer currently
      // does not provide access to the uniform reg operand so we could not use
      // it. (will be actively discussed internally)
      //
      // To still avoid using too many registers on double buffered access,
      //  another code gen trick is used here, to enable near term progress:
      // The code before transformation:
      //   for i in ... // double buffer loop
      //     ... = ld.shared [... + (i%5) * double_buffer_size]
      // The code after transformation:
      //   R0 = ...
      //   for i in ... // double buffer loop
      //     ... = ld.shared [R0]
      //     doubleBufferUpdate(R0);
      // This way essentially the double buffer offset is calculated inplace
      //  into R0 in each double buffer loop iteration. Note that comparing with
      //  [Uniform Double Buffer Offset] this method uses more instructions as
      //  all of the pointers will need to be updated, while using uniform regs
      //  will only need to update the uniform switch index.

      // FIXME: should move this logic into lower_double_buffer.cpp.
      //  will need to formulate into a separate pass as it needs to
      //  clone the loop nest.
      if ((data_tensor->isDoubleBuffered() ||
           data_tensor->isCircularBuffered()) &&
          insertion_info.address_compute_record->isWrite() &&
          // Only have support doubleBufferUpdate for
          //  direct smem access for now.
          // FIXME:
          //   Would need to extend to use this on Volta.
          useDirectSmemAddress(data_tensor)) {
        // Insert double buffer index update if it is a double buffered write:
        // The insertion info loop nest starts with the serial loop,
        //  in the double buffer update we need to insert into the original
        //  serial loop itself, so remove the outermost level.
        auto db_loop_nest = std::vector<kir::ForLoop*>(
            std::next(insertion_info.loop_nest.begin()),
            insertion_info.loop_nest.end());

        // Clone the loop nest containing the double buffered write
        //  expression for the consumer index update.
        auto db_outer_inner = scope_utils::makeLoopNest(db_loop_nest);

        // Calculate the double buffer size.
        auto& db_info = GpuLower::current()->doubleBufferInfo();

        auto db_size_in_byte = SimplifyingIrBuilder::mulExpr(
            db_info.getOriginalAllocSize(data_tensor),
            SimplifyingIrBuilder::create<Int>(
                dataTypeSize(data_tensor->dtype())));

        // Create the double buffer update expression and insert
        //  them at the end of the double buffer loop.
        auto update_expr = SimplifyingIrBuilder::create<kir::AddressCompute>(
            insertion_info.address_compute_record->addressTensor(),
            db_size_in_byte,
            data_tensor->circularBufferDepth(),
            0,
            data_tensor);

        db_outer_inner.second->body().push_back(update_expr);
        loop->body().push_back(db_outer_inner.first);
      }

      // Insert gmem increment:
      // Note [Gmem address increment]:
      //  This is a trick that helps lifting some instructions out of main
      // loop.
      // The code before this transformation:
      //   R0 = ...
      //   for i in ... // The serial loop on index lifting record
      //     x = ld.global [i*123 + R0]
      // The code after transformation:
      //   R0 = ...
      //   for i in ... // The serial loop on index lifting record
      //     x = ld.global [R0]
      //     R0+=123;
      // Note that [Separability Analysis] will be checked on the serial
      //  loop when creating these address records so doing this transformation
      //  on the serial loop index variable is safe.
      if (data_tensor->getMemoryType() == MemoryType::Global &&
          insertion_info.address_compute_record->isRead()) {
        // Create the loopnest to contain the increment expression.
        auto increment_loop_vector =
            createIncrementLoop(insertion_info.loop_nest);
        auto increment_loop_outer_inner =
            scope_utils::makeLoopNest(increment_loop_vector);

        // Create the increment expression.
        auto inc_expr = SimplifyingIrBuilder::create<kir::AddressCompute>(
            insertion_info.address_compute_record->addressTensor(),
            insertion_info.address_compute_record->dataTensor());

        increment_loop_outer_inner.second->body().push_back(inc_expr);
        loop->body().push_back(increment_loop_outer_inner.first);
      }
    }
  }

  void handle(kir::IfThenElse* ite) final {
    TORCH_INTERNAL_ASSERT(
        false, "this pass cannot yet run after ite insertion");
  }

  //! Create an replica of the original loop except that
  //!  the extent and index are zeroed.
  kir::ForLoop* createZeroedLoop(kir::ForLoop* original_loop) {
    auto start = original_loop->iter_domain()->isThread()
        ? original_loop->start()
        : GpuLower::current()->kernel()->zeroVal();
    auto stop = original_loop->iter_domain()->isThread()
        ? original_loop->iter_domain()->extent()
        : GpuLower::current()->kernel()->oneVal();
    return IrBuilder::create<kir::ForLoop>(
        original_loop->iter_domain(),
        // index
        GpuLower::current()->kernel()->zeroVal(),
        // Start
        start,
        // Stop
        stop,
        // Step
        GpuLower::current()->kernel()->oneVal(),
        false,
        nullptr,
        original_loop->isUnrollRequired(),
        original_loop->loopTransformInfo().baseIndexLoop());
  }

  // Utility to create the loop nest for gmem increment,
  //  see [Gmem address increment].
  std::vector<kir::ForLoop*> createIncrementLoop(
      std::vector<kir::ForLoop*> address_compute_loop_vector) {
    std::vector<kir::ForLoop*> loop_nest_to_clone(
        std::next(address_compute_loop_vector.begin()),
        address_compute_loop_vector.end());

    std::vector<kir::ForLoop*> cloned_loop_nest;
    for (auto fl : loop_nest_to_clone) {
      cloned_loop_nest.push_back(IrBuilder::create<kir::ForLoop>(
          fl->iter_domain(),
          fl->index(),
          fl->start(),
          fl->stop(),
          fl->step(),
          fl->vectorize(),
          fl->vectorize_shift(),
          fl->isUnrollRequired(),
          fl->loopTransformInfo().incrementLoop()));
    }

    return cloned_loop_nest;
  }

  std::vector<kir::ForLoop*> createAddressComputeLoop(
      AddressRecord* address_record) {
    // Find the loop in the current loop nest that maps the concrete serial loop
    //  on record
    auto concrete_loop_id = address_record->getConcreteSerialLoopId();
    auto serial_loop_it = std::find_if(
        for_loops_.begin(),
        for_loops_.end(),
        [concrete_loop_id](kir::ForLoop* for_loop) {
          return GpuLower::current()->caMap()->areMapped(
              for_loop->iter_domain(), concrete_loop_id, IdMappingMode::LOOP);
        });
    TORCH_INTERNAL_ASSERT(
        serial_loop_it != for_loops_.end(),
        "invalid address record, serial loop not found");

    // make an empty outmost for loop:
    auto original_serial_loop = *serial_loop_it;
    serial_loop_it++;
    auto cloned_serial_loop = createZeroedLoop(original_serial_loop);

    std::vector<kir::ForLoop*> loop_vector;
    loop_vector.push_back(cloned_serial_loop);

    while (serial_loop_it != for_loops_.end()) {
      auto loop = *serial_loop_it;
      serial_loop_it++;
      if (std::any_of(
              address_record->allocationIterDomains().begin(),
              address_record->allocationIterDomains().end(),
              [loop](IterDomain* allocated_id) {
                return GpuLower::current()->caMap()->areMapped(
                    allocated_id, loop->iter_domain(), IdMappingMode::LOOP);
              })) {
        loop_vector.push_back(loop);
      } else {
        // Only materialize the loops that correspond to
        //  allocated dimensions of address tensor.
        loop_vector.push_back(createZeroedLoop(loop));
      }
    }

    return loop_vector;
  }

  AddressComputeInsertionInfo makeInsertionInfo(AddressRecord* address_record) {
    AddressComputeInsertionInfo address_info;
    address_info.loop_nest = createAddressComputeLoop(address_record);
    address_info.address_compute_record = address_record;
    return address_info;
  }

  void addAddressComputeInsertionInfo(
      IterDomain* serial_id,
      AddressComputeInsertionInfo insertion_info) {
    std::vector<AddressComputeInsertionInfo>* insertion_info_vec_ptr = nullptr;
    auto exisiting_info_it =
        pending_address_compute_insertions_.find(serial_id);
    if (exisiting_info_it == pending_address_compute_insertions_.end()) {
      // Make a new vector of address compute record if needed.
      auto new_address_compute_record =
          std::make_unique<std::vector<AddressComputeInsertionInfo>>();
      insertion_info_vec_ptr = new_address_compute_record.get();
      pending_address_compute_insertions_[serial_id] =
          std::move(new_address_compute_record);
    } else {
      insertion_info_vec_ptr = exisiting_info_it->second.get();
    }
    insertion_info_vec_ptr->push_back(insertion_info);
  }

  void handle(Expr* expr) final {
    if (ir_utils::isTvOp(expr) && !ir_utils::isTensorScalarFillOp(expr)) {
      auto& address_compute_info = GpuLower::current()->addressComputeInfo();

      // Register memory writes to insert
      for (auto consumer_tv :
           ir_utils::filterByType<TensorView>(expr->outputs())) {
        auto maybe_consumer_address_record =
            address_compute_info.getMaybeLiftedAddress(consumer_tv);

        if (maybe_consumer_address_record.has_value()) {
          auto insert_info =
              makeInsertionInfo(maybe_consumer_address_record.value());
          addAddressComputeInsertionInfo(
              maybe_consumer_address_record.value()->getConcreteSerialLoopId(),
              insert_info);
        }

        auto maybe_predicate_record =
            address_compute_info.getMaybeLiftedPredicateIndex(consumer_tv);

        if (maybe_predicate_record.has_value()) {
          auto insert_info = makeInsertionInfo(maybe_predicate_record.value());
          addAddressComputeInsertionInfo(
              maybe_predicate_record.value()->getConcreteSerialLoopId(),
              insert_info);
        }

        // Register memory reads to insert
        for (auto producer_tv :
             ir_utils::filterByType<TensorView>(expr->inputs())) {
          auto maybe_producer_address_record =
              address_compute_info.getMaybeLiftedAddress(
                  producer_tv, consumer_tv);
          if (maybe_producer_address_record.has_value()) {
            auto insert_info =
                makeInsertionInfo(maybe_producer_address_record.value());
            addAddressComputeInsertionInfo(
                maybe_producer_address_record.value()
                    ->getConcreteSerialLoopId(),
                insert_info);
          }
        }
      }
    } else {
      kir::ExprMutator::handle(expr);
    }
  }

 private:
  using AddressComputeInsertionInfoPtr =
      std::unique_ptr<std::vector<AddressComputeInsertionInfo>>;
  std::unordered_map<IterDomain*, AddressComputeInsertionInfoPtr>
      pending_address_compute_insertions_;
};

} // namespace

// TODO: add insert address compute pass
std::vector<Expr*> preComputeLiftedAddress(const std::vector<Expr*>& exprs) {
  return MemoryAddressComputeInserter::insert(exprs);
}

} // namespace cuda
} // namespace fuser
} // namespace jit
} // namespace torch<|MERGE_RESOLUTION|>--- conflicted
+++ resolved
@@ -530,12 +530,8 @@
     const TensorView* tv,
     IterDomain* id,
     const std::unordered_set<IterDomain*>& contig_merged_ids,
-<<<<<<< HEAD
-    bool ignore_swizzle = false) {
-=======
     bool ignore_swizzle = false,
     bool require_divisible = false) {
->>>>>>> a98f5108
   auto id_def = id->definition();
 
   // Keep track of the id from the last iteration in the
@@ -561,11 +557,7 @@
         return true;
       }
 
-<<<<<<< HEAD
       // Check for non-divisible split:
-=======
-      // Check that the split is divisible
->>>>>>> a98f5108
       if (!id->extent()->isConstInt()) {
         return false;
       }
@@ -606,18 +598,12 @@
 
         if (maybe_id_stride.has_value() && maybe_prev_id_stride.has_value()) {
           if (maybe_id_stride.value() <= maybe_prev_id_stride.value()) {
-<<<<<<< HEAD
-            id = merged_leaves.at(0);
-            id_def = id->definition();
-            continue;
-=======
             if (!require_divisible ||
                 (maybe_prev_id_stride.value() % maybe_id_stride.value() == 0)) {
               id = merged_leaves.at(0);
               id_def = id->definition();
               continue;
             }
->>>>>>> a98f5108
           }
         }
       }
@@ -629,12 +615,9 @@
         id = id == swizzle_2d->outX() ? swizzle_2d->inX() : swizzle_2d->inY();
         id_def = id->definition();
       } else {
-<<<<<<< HEAD
-=======
         // When not ignored, swizzles are always assumed to be
         //  not separable, i.e. they will take extra space in the pre-computed
         //  tensor address space.
->>>>>>> a98f5108
         return false;
       }
     }
@@ -800,16 +783,11 @@
   }
   // Signify if this is caching shared mem access,
   //  assume it'd be global access if other wise.
-<<<<<<< HEAD
   bool is_shared_mem_access =
       !is_predicate_record && data_tv->getMemoryType() == MemoryType::Shared;
+
+  // Signify if this is a producer indexing.
   bool is_data_read = !is_predicate_record && data_tv != reference_tv;
-=======
-  bool is_shared_mem_access = data_tv->getMemoryType() == MemoryType::Shared;
-
-  // Signify if this is a producer indexing.
-  bool is_data_read = data_tv != reference_tv;
->>>>>>> a98f5108
 
   auto& ca_map = GpuLower::current()->caMap();
 
@@ -898,30 +876,6 @@
       break;
     }
 
-<<<<<<< HEAD
-    // TODO: re-enable index re-use in shared mem.
-    if ((is_shared_mem_access || is_predicate_record) &&
-        isSeparable(
-            reference_tv, ref_id, contig_merged_ids, is_predicate_record)) {
-      // This is an optimization step that will be built out.
-      // It is related to the GPU memory indexing modes,
-      //  and generally we should feel free to lift shared
-      //  memory indexing variables as much as possible but
-      //  would generally want to cache global memory index
-      //  more.
-      // TODO: there are exceptions to this rule of thumb
-      //  and they could matter in extremely register limited
-      //  scenarios. Will be built out in follow ups.
-      if (
-          // Checking reference tv is enough for non-swizzled producer.
-          // TODO: re-enable data write
-          (is_data_read &&
-           (!data_tv->hasSwizzleOp() ||
-            // Check supported lifting in the case of swizzled producer.
-            isSeparableSmemSwizzledProducerIndex(
-                data_tv, reference_tv, ref_id, contig_merged_ids))) ||
-          is_predicate_record) {
-=======
     // Will require divisibility check to ensure separability across
     //  complete swizzled tiles.
     bool require_divisible = !is_data_read && data_tv->hasSwizzleOp();
@@ -936,7 +890,7 @@
             reference_tv,
             ref_id,
             contig_merged_ids,
-            false,
+            is_predicate_record,
             require_divisible)) {
       if (
           // Checking reference tv is enough for non-swizzled producer.
@@ -950,7 +904,6 @@
                    data_tv, reference_tv, ref_id, contig_merged_ids)))) {
         // Skipping here means not allocating for this id as it is separable
         //  and thus inlined.
->>>>>>> a98f5108
         ref_id_it++;
         continue;
       }
@@ -983,18 +936,9 @@
 
   std::vector<IterDomain*> alloc_ids_vec{alloc_ids.begin(), alloc_ids.end()};
 
-<<<<<<< HEAD
-  // TODO: validate SMEM and GMEM are different, build them out.
-  // validateSeparability(data_tv, alloc_ids_vec, contig_merged_ids);
-
-  // Create address record:
-  auto address_tv =
-      makeAddressTv(alloc_ids_vec, !is_shared_mem_access, is_predicate_record);
-=======
   TORCH_INTERNAL_ASSERT(
       isSeparable(reference_tv, serial_id, contig_merged_ids),
       "The serial id is required to be separable for the index lifting to work.");
->>>>>>> a98f5108
 
   // Assuming we are only having two scenarios,
   //  either accessing a consumer in the consumer's loop,
@@ -1007,9 +951,6 @@
   bool is_cp_async_write =
       access_direction == AddressRecord::ReadWrite::WRITE &&
       ir_utils::isCpAsyncOp(data_tv->definition());
-
-  // Place holder for predicate lifting PR.
-  bool is_predicate_record = false;
 
   // Create address record:
   auto address_tv = makeAddressTv(
@@ -1079,10 +1020,6 @@
 TensorView* AddressComputeInfo::makeAddressTv(
     std::vector<IterDomain*> address_domains,
     bool is_global_address,
-<<<<<<< HEAD
-    bool is_predicate_index) {
-  DataType dtype = is_predicate_index ? DataType::Index : DataType::Pointer;
-=======
     bool is_predicate_index,
     bool is_cpasync_write) {
   DataType dtype = is_predicate_index ? DataType::Index : DataType::Pointer;
@@ -1100,7 +1037,6 @@
   if (is_cpasync_write) {
     dtype = DataType::SmemAddress;
   }
->>>>>>> a98f5108
   return IrBuilder::create<TensorView>(
       IrBuilder::create<TensorDomain>(
           address_domains, std::vector<bool>(address_domains.size(), true)),
