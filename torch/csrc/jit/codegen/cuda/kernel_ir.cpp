#include <torch/csrc/jit/codegen/cuda/expr_evaluator.h>
#include <torch/csrc/jit/codegen/cuda/ir_builder.h>
#include <torch/csrc/jit/codegen/cuda/ir_cloner.h>
#include <torch/csrc/jit/codegen/cuda/kernel.h>
#include <torch/csrc/jit/codegen/cuda/kernel_ir.h>
#include <torch/csrc/jit/codegen/cuda/lower2device.h>
#include <torch/csrc/jit/codegen/cuda/lower_utils.h>
#include <torch/csrc/jit/codegen/cuda/type.h>

#include <iostream>

namespace torch {
namespace jit {
namespace fuser {
namespace cuda {
namespace kir {

Predicate::Predicate(
    IrBuilderPasskey passkey,
    PredicateType ptype,
    const Expr* expr,
    Bool* thread_pred)
    : Val(passkey, ValType::Predicate, DataType::Bool),
      ptype_(ptype),
      expr_(expr),
      thread_pred_(thread_pred) {
  TORCH_INTERNAL_ASSERT(
      passkey.ir_container_->isA<kir::Kernel>(),
      "IR type only valid for Kernel container.");
  TORCH_INTERNAL_ASSERT(
      ptype != PredicateType::Unswitch && ptype != PredicateType::Manual);
}

Predicate::Predicate(IrBuilderPasskey passkey, ForLoop* unrolled_loop)
    : Val(passkey, ValType::Predicate, DataType::Bool),
      ptype_(PredicateType::Unswitch),
      unrolled_loop_(unrolled_loop) {
  TORCH_INTERNAL_ASSERT(
      passkey.ir_container_->isA<kir::Kernel>(),
      "IR type only valid for Kernel container.");
  TORCH_INTERNAL_ASSERT(unrolled_loop != nullptr);
}

Predicate::Predicate(IrBuilderPasskey passkey, Bool* value)
    : Val(passkey, ValType::Predicate, DataType::Bool),
      ptype_(PredicateType::Manual),
      value_(value) {
  TORCH_INTERNAL_ASSERT(
      passkey.ir_container_->isA<kir::Kernel>(),
      "IR type only valid for Kernel container.");
  TORCH_INTERNAL_ASSERT(value != nullptr);
}

Predicate::Predicate(IrBuilderPasskey passkey, const Predicate* other)
    : Val(passkey, ValType::Predicate, DataType::Bool),
      ptype_(other->ptype_),
      expr_(other->expr_),
      thread_pred_(other->thread_pred_),
      unrolled_loop_(other->unrolled_loop_) {
  TORCH_INTERNAL_ASSERT(
      passkey.ir_container_->isA<kir::Kernel>(),
      "IR type only valid for Kernel container.");
  TORCH_INTERNAL_ASSERT(
      other->value_ == nullptr, "No support yet for predicate deep copy");
}

TensorIndex::TensorIndex(
    IrBuilderPasskey passkey,
    const TensorView* view,
    std::vector<Val*> indices,
    Val* base_address,
    Val* uniform_address)
    : Val(passkey, ValType::TensorIndex, view->getDataType().value()),
      view_(view),
      indices_(indices),
      base_address_(base_address),
      uniform_address_(uniform_address) {
  TORCH_INTERNAL_ASSERT(
      passkey.ir_container_->isA<kir::Kernel>(),
      "IR type only valid for Kernel container.");
  TORCH_INTERNAL_ASSERT(
      std::all_of(
          indices.begin(),
          indices.end(),
          [](Val* v) { return isIntegralType(v->dtype()); }),
      "Cannot index with a value other than an int.");
  indices_.erase(
      std::remove_if(
          indices_.begin(),
          indices_.end(),
          [](Val* index) { return index->isZeroInt(); }),
      indices_.end());
  // If indices becomes empty, just put one ZeroInt
  if (indices_.empty()) {
    indices_.push_back(FusionGuard::getCurFusion()->zeroVal());
  }
}

Val* TensorIndex::index(int i) const {
  TORCH_INTERNAL_ASSERT(
      nDims() > 0, "Tried to get an index of a 0-dim TensorIndex");
  if (i < 0)
    i += nDims();
  TORCH_INTERNAL_ASSERT(i >= 0 && i < int(nDims()));
  return indices_[i];
}

Allocate::Allocate(
    IrBuilderPasskey passkey,
    Val* buffer,
    MemoryType memory_type,
    std::vector<Val*> shape,
    bool zero_init,
    Allocate* alias)
    : Expr(passkey) {
  TORCH_INTERNAL_ASSERT(
      passkey.ir_container_->isA<kir::Kernel>(),
      "IR type only valid for Kernel container.");
  if (!shape.empty()) {
    TORCH_INTERNAL_ASSERT(
        (shape.size() == 1 && shape[0]->isOneInt()) ||
        buffer->isA<TensorView>());
  } else {
    TORCH_INTERNAL_ASSERT(buffer->isA<TensorView>());
    TORCH_INTERNAL_ASSERT(
        buffer->as<TensorView>()->getMemoryType() == memory_type);
    const auto domain = buffer->as<TensorView>()->domain();
    for (auto axis : domain->noReductions()) {
      shape.push_back(axis->extent());
    }
  }

  Val* size = nullptr;
  for (auto s : shape) {
    if (size == nullptr) {
      size = s;
    } else {
      size = IrBuilder::mulExpr(size, s);
    }
  }

  if (size == nullptr) {
    size = FusionGuard::getCurFusion()->oneVal();
  }

  if (alias != nullptr) {
    TORCH_INTERNAL_ASSERT(alias != this, "Invalid alias");
    TORCH_INTERNAL_ASSERT(alias->memoryType() == memory_type, "Invalid alias");
  }

  addInput(size);
  addAttribute(buffer);
  addAttribute(IrBuilder::create<Attribute<MemoryType>>(
      passkey.ir_container_, memory_type));
  addAttribute(
      IrBuilder::create<Attribute<bool>>(passkey.ir_container_, zero_init));

  addAttribute(alias);

  for (auto s : shape) {
    addAttribute(s);
  }
}

Allocate::Allocate(
    IrBuilderPasskey passkey,
    Val* buffer,
    MemoryType memory_type,
    Val* size,
    bool zero_init)
    : Allocate(
          passkey,
          buffer,
          memory_type,
          size == nullptr ? std::vector<Val*>{} : std::vector<Val*>{size},
          zero_init) {
  TORCH_INTERNAL_ASSERT(
      passkey.ir_container_->isA<kir::Kernel>(),
      "IR type only valid for Kernel container.");
}

NVFUSER_DEFINE_CLONE_AND_CREATE(Allocate)

BlockSync::BlockSync(IrBuilderPasskey passkey, bool war_sync) : Expr(passkey) {
  TORCH_INTERNAL_ASSERT(
      passkey.ir_container_->isA<kir::Kernel>(),
      "IR type only valid for Kernel container.");
  addAttribute(
      IrBuilder::create<Attribute<bool>>(passkey.ir_container_, war_sync));
}

NVFUSER_DEFINE_CLONE_AND_CREATE(BlockSync)

GridSync::GridSync(
    IrBuilderPasskey passkey,
    ParallelTypeBitmap sync_dims,
    Val* sync_buffer)
    : Expr(passkey) {
  addAttribute(IrBuilder::create<Attribute<ParallelTypeBitmap>>(
      passkey.ir_container_, sync_dims));
  addAttribute(sync_buffer);
}

NVFUSER_DEFINE_CLONE_AND_CREATE(GridSync)

CpAsyncWait::CpAsyncWait(IrBuilderPasskey passkey, unsigned int keep_stages)
    : Expr(passkey) {
  TORCH_INTERNAL_ASSERT(
      passkey.ir_container_->isA<kir::Kernel>(),
      "IR type only valid for Kernel container.");
  addAttribute(IrBuilder::create<Attribute<unsigned int>>(
      passkey.ir_container_, keep_stages));
}

NVFUSER_DEFINE_CLONE_AND_CREATE(CpAsyncWait)

CpAsyncCommit::CpAsyncCommit(IrBuilderPasskey passkey) : Expr(passkey) {
  TORCH_INTERNAL_ASSERT(
      passkey.ir_container_->isA<kir::Kernel>(),
      "IR type only valid for Kernel container.");
}

NVFUSER_DEFINE_CLONE_AND_CREATE(CpAsyncCommit)

<<<<<<< HEAD
AddressCompute::AddressCompute(
    IrBuilderPasskey passkey,
    AddressCompute::AddressComputeOpType op_type,
    Val* address_tensor,
    Val* data_tensor)
    : Expr(passkey, ExprType::AddressCompute),
      op_type_(op_type),
      data_tensor_(data_tensor),
      address_tensor_(address_tensor) {
  TORCH_INTERNAL_ASSERT(
      passkey.ir_container_->isA<kir::Kernel>(),
      "IR type only valid for Kernel container.");
}

AddressCompute::AddressCompute(
    IrBuilderPasskey passkey,
    Val* address_tensor,
    Val* data_tensor,
    TensorIndex* increment_value,
    bool is_decrement)
    : Expr(passkey, ExprType::AddressCompute),
      op_type_(AddressCompute::AddressComputeOpType::GMEM_INCREMENT),
      data_tensor_(data_tensor),
      address_tensor_(address_tensor),
      increment_value_(increment_value) {
  if (is_decrement) {
    op_type_ = AddressCompute::AddressComputeOpType::GMEM_DECREMENT;
  }
  TORCH_INTERNAL_ASSERT(
      passkey.ir_container_->isA<kir::Kernel>(),
      "IR type only valid for Kernel container.");
}

AddressCompute::AddressCompute(
    IrBuilderPasskey passkey,
    TensorView* data_tv,
    Val* double_buffer_switch_index,
    Val* buffer_size_in_byte,
    int loop_offset,
    int stage_number,
    Val* loop_index)
    : Expr(passkey, ExprType::AddressCompute),
      op_type_(AddressCompute::AddressComputeOpType::DOUBLE_BUFFER_SWITCH),
      data_tensor_(data_tv),
      double_buffer_switch_index_(double_buffer_switch_index),
      buffer_size_in_byte_(buffer_size_in_byte),
      loop_offset_(loop_offset),
      stage_number_(stage_number),
      loop_index_(loop_index) {
  TORCH_INTERNAL_ASSERT(
      passkey.ir_container_->isA<kir::Kernel>(),
      "IR type only valid for Kernel container.");
}

AddressCompute::AddressCompute(
    IrBuilderPasskey passkey,
    Val* address_tensor,
    Val* buffer_size_in_byte,
    int stage_number,
    int loop_offset,
    TensorView* data_tensor,
    Val* loop_index)
    : Expr(passkey, ExprType::AddressCompute),
      op_type_(AddressCompute::AddressComputeOpType::DOUBLE_BUFFER_UPDATE),
      data_tensor_(data_tensor),
      address_tensor_(address_tensor),
      buffer_size_in_byte_(buffer_size_in_byte),
      loop_offset_(loop_offset),
      stage_number_(stage_number),
      loop_index_(loop_index) {
  TORCH_INTERNAL_ASSERT(
      passkey.ir_container_->isA<kir::Kernel>(),
      "IR type only valid for Kernel container.");
}

Expr* AddressCompute::shallowCopy() const {
  TORCH_INTERNAL_ASSERT(false);
}

InitMagicZero::InitMagicZero(IrBuilderPasskey passkey)
    : Expr(passkey, ExprType::InitMagicZero) {
=======
InitMagicZero::InitMagicZero(IrBuilderPasskey passkey) : Expr(passkey) {
>>>>>>> acb42b98
  TORCH_INTERNAL_ASSERT(
      passkey.ir_container_->isA<kir::Kernel>(),
      "IR type only valid for Kernel container.");
}

NVFUSER_DEFINE_CLONE_AND_CREATE(InitMagicZero)

UpdateMagicZero::UpdateMagicZero(IrBuilderPasskey passkey) : Expr(passkey) {
  TORCH_INTERNAL_ASSERT(
      passkey.ir_container_->isA<kir::Kernel>(),
      "IR type only valid for Kernel container.");
}

NVFUSER_DEFINE_CLONE_AND_CREATE(UpdateMagicZero)

void Scope::insert(std::vector<Expr*>::const_iterator pos, Expr* expr) {
  exprs_.insert(pos, expr);
}

void Scope::insert_before(Expr* ref, Expr* expr) {
  const auto it = std::find(exprs_.begin(), exprs_.end(), ref);
  TORCH_INTERNAL_ASSERT(
      it != exprs_.end(),
      "Tried to insert ",
      expr,
      " before the reference: ",
      ref,
      " however the reference was not found in this scope.");
  insert(it, expr);
}

void Scope::insert_after(Expr* ref, Expr* expr) {
  const auto it = std::find(exprs_.begin(), exprs_.end(), ref);
  TORCH_INTERNAL_ASSERT(
      it != exprs_.end(),
      "Tried to insert ",
      expr,
      " after the reference: ",
      ref,
      " however the reference was not found in this scope.");
  insert(it + 1, expr);
}

void Scope::insert(size_t pos, Expr* expr) {
  const auto it = exprs_.begin() + pos;
  insert(it, expr);
}

void Scope::erase(std::vector<Expr*>::const_iterator pos) {
  // Remove the scope of the expr if this is the scope
  C10_UNUSED auto expr = *pos;
  exprs_.erase(pos);
}

void Scope::erase(Expr* ref) {
  const auto it = std::find(exprs_.begin(), exprs_.end(), ref);
  if (it != exprs_.end()) {
    erase(it);
  }
}

void Scope::erase(size_t pos) {
  TORCH_INTERNAL_ASSERT(pos < size());
  erase(exprs_.begin() + pos);
}

bool Scope::contains(Expr* expr) const {
  const auto it = std::find(exprs_.begin(), exprs_.end(), expr);
  return it != exprs_.end();
}

void Scope::clear() {
  exprs_.clear();
}

ForLoop::ForLoop(
    IrBuilderPasskey passkey,
    IterDomain* iter_domain,
    Val* index,
    Val* start,
    Val* stop,
    Val* step,
    bool vectorize,
    Val* vectorize_shift,
    bool unroll_required,
<<<<<<< HEAD
    LoopTransformInfo loop_transform_info)
    : Expr(passkey, ExprType::ForLoop),
      iter_domain_{iter_domain},
      index_(index),
      start_(start),
      stop_(stop),
      step_(step),
      vectorize_(vectorize),
      vectorize_shift_(vectorize_shift),
      unroll_required_(unroll_required),
      body_(this),
      loop_transform_info_(loop_transform_info) {
=======
    DoubleBufferLoopStage double_buffer_loop_stage)
    : Expr(passkey) {
>>>>>>> acb42b98
  TORCH_INTERNAL_ASSERT(
      passkey.ir_container_->isA<kir::Kernel>(),
      "IR type only valid for Kernel container.");
  TORCH_INTERNAL_ASSERT(index->dtype() == DataType::Int);
  addInput(index);
  addInput(iter_domain);
  if (start == nullptr && iter_domain->isThread()) {
    start = NamedScalar::getParallelIndex(iter_domain->getParallelType());
  }
  if (step == nullptr) {
    if (iter_domain->isThread()) {
      step = NamedScalar::getParallelDim(iter_domain->getParallelType());
    } else {
      step = FusionGuard::getCurFusion()->oneVal();
    }
  }
  addAttribute(start);
  addAttribute(stop);
  addAttribute(step);
  addAttribute(
      IrBuilder::create<Attribute<bool>>(passkey.ir_container_, vectorize));
  addAttribute(vectorize_shift);
  addAttribute(IrBuilder::create<Attribute<bool>>(
      passkey.ir_container_, unroll_required));
  addAttribute(IrBuilder::create<Attribute<DoubleBufferLoopStage>>(
      passkey.ir_container_, double_buffer_loop_stage));
  // Storing IR nodes as Attribute is not safe with IrCloner, but fortunately
  // kernel IR does not need this feature.
  addAttribute(
      IrBuilder::create<Attribute<Scope>>(passkey.ir_container_, this));
}

ForLoop::ForLoop(IrBuilderPasskey passkey, IterDomain* iter_domain)
    : ForLoop(
          passkey,
          iter_domain,
          GpuLower::current()->caMap()->getIndexVariable(iter_domain),
          nullptr,
          nullptr,
          nullptr,
          !iter_domain->isBroadcast() &&
              isParallelTypeVectorize(iter_domain->getParallelType()),
          nullptr,
          false,
          LoopTransformInfo()) {
  TORCH_INTERNAL_ASSERT(
      passkey.ir_container_->isA<kir::Kernel>(),
      "IR type only valid for Kernel container.");
}

ForLoop::ForLoop(IrBuilderPasskey passkey, const ForLoop* other)
    : ForLoop(
          passkey,
          other->iter_domain(),
          other->index(),
          other->start(),
          other->stop(),
          other->step(),
          other->vectorize(),
          other->vectorize_shift(),
          other->isUnrollRequired(),
          other->loopTransformInfo()) {
  TORCH_INTERNAL_ASSERT(
      passkey.ir_container_->isA<kir::Kernel>(),
      "IR type only valid for Kernel container.");
}

<<<<<<< HEAD
Expr* ForLoop::shallowCopy() const {
  auto result = IrBuilder::create<ForLoop>(
      iter_domain_,
      index_,
      start_,
      stop_,
      step_,
      vectorize_,
      vectorize_shift_,
      unroll_required_,
      loop_transform_info_);
  result->body_ = body_;
  result->copyPredicatesFrom(this);
  return result;
}
=======
NVFUSER_DEFINE_CLONE_AND_CREATE(ForLoop)
>>>>>>> acb42b98

bool ForLoop::isUnrollable() const {
  // Start and stop must be constant, must not be a broadcast
  // dimension, cannot be bound to a parallel dimension, must not be
  // vectorized.
  return start()->isConstScalar() && stop()->isConstScalar() &&
      !iter_domain()->isThread() && !iter_domain()->isBroadcast() &&
      !vectorize();
}

bool ForLoop::isUnrolled() const {
  if (isUnrollRequired() && !isUnrollable()) {
    TORCH_WARN(
        "Unroll required but not possible. Register allocation disabled. Loop index: ",
        index()->toString());
    return false;
  }

  // Size-one loop will not be materialized as a loop, so return false
  if (start()->isZeroInt() && stop()->isOneInt()) {
    return false;
  }

  // Unroll if required.
  if (isUnrollRequired()) {
    return true;
  }

  // Don't unroll if not possible
  if (!isUnrollable()) {
    return false;
  }

  // Unrolling is technically possible but avoided
  if (iter_domain()->getParallelType() == ParallelType::Unswitch) {
    // Use ParallelType::Unroll if unrolling is desired. Note that
    // unswitched size-one loops are not unrolled as they are not
    // materialized as actual for-loops.
    return false;
  }

  return true;
}

Val* ForLoop::start() const {
  if (attributeVal(0) != nullptr) {
    return attributeVal(0);
  } else {
    // clang-tidy complains without this
    TORCH_INTERNAL_ASSERT(iter_domain() != nullptr);
    return iter_domain()->start();
  }
}

Val* ForLoop::stop() const {
  if (attributeVal(1) != nullptr) {
    return attributeVal(1);
  } else {
    // clang-tidy complains without this
    TORCH_INTERNAL_ASSERT(iter_domain() != nullptr);
    return iter_domain()->extent();
  }
}

Val* ForLoop::step() const {
  TORCH_INTERNAL_ASSERT(attributeVal(2) != nullptr);
  return attributeVal(2);
}

bool ForLoop::isTrivial() const {
  // These loops are not materialized
  if (vectorize() || iter_domain()->isBroadcast() ||
      iter_domain()->isStride() || iter_domain()->isMma()) {
    return true;
  }

  // By default, a parallelized loop would look like:
  //
  //   for (int x = threadIdx.x; x < stop; x += blockDim.x) {
  //     do_some_comp(x);
  //   }
  //
  // When stop is guaranteed to be smaller or equal to the number of
  // threads, the for-loop is not necessary. In the above case, we
  // would just generate the loop body without the for clause but
  // references to the loop index replaced by the loop start value.
  //
  // When the loop end is the same as the IterDomain extent, the
  // assumption can be safely made. This is more conservative than
  // necessary since the loop stop value just needs to be <= the
  // IterDomain extent. However, at this point, this conservative
  // analysis seems sufficient.
  if (stop() == iter_domain()->extent() && iter_domain()->isThread()) {
    return true;
  }

  if (isInterleaveUnit()) {
    // Index is important in interleave unit.
    return false;
  }

  // Extent-1 loop: for (int i = 0; i < 1; ++i) {
  if (start()->isZeroInt() && stop()->isOneInt() && step()->isOneInt()) {
    return true;
  }

  // Another extent-1 loop: for (int i = N - 1; i < N; ++i) {
  if (start()->definition() != nullptr &&
      start()->definition()->isA<BinaryOp>() &&
      start()->definition()->as<BinaryOp>()->getBinaryOpType() ==
          BinaryOpType::Sub &&
      start()->definition()->as<BinaryOp>()->lhs() == stop() &&
      start()->definition()->as<BinaryOp>()->rhs()->isOneInt()) {
    return true;
  }

  return false;
}

IfThenElse::IfThenElse(IrBuilderPasskey passkey, Predicate* cond)
    : Expr(passkey) {
  setPredicate(cond);
  addInput(cond);
  // Storing IR nodes as Attribute is not safe with IrCloner, but fortunately
  // kernel IR does not need this feature.
  addAttribute(
      IrBuilder::create<Attribute<Scope>>(passkey.ir_container_, this));
  addAttribute(
      IrBuilder::create<Attribute<Scope>>(passkey.ir_container_, this));
}

NVFUSER_DEFINE_CLONE_AND_CREATE(IfThenElse)

GridReduction::GridReduction(
    IrBuilderPasskey passkey,
    BinaryOpType reduction_op_type,
    Val* init,
    Val* out,
    Val* in,
    Allocate* reduction_buffer,
    Allocate* sync_buffer,
    Val* entrance_index,
    Val* entrances,
    bool is_allreduce)
    : ReductionOp(passkey, reduction_op_type, init, out, in, is_allreduce) {
  TORCH_INTERNAL_ASSERT(
      passkey.ir_container_->isA<kir::Kernel>(),
      "IR type only valid for Kernel container.");
  TORCH_INTERNAL_ASSERT(
      attributes().size() == num_reduction_op_attr,
      "The num_reduction_op_attr does not match the number of attributes ReductionOp has."
      "If you changed ReductionOp, please change num_reduction_op_attr accordingly.");
  addAttribute(reduction_buffer);
  addAttribute(sync_buffer);
  addAttribute(entrance_index);
  addAttribute(entrances);
  addAttribute(
      IrBuilder::create<Attribute<ParallelTypeBitmap>>(passkey.ir_container_));
}

NVFUSER_DEFINE_CLONE_AND_CREATE(GridReduction)

GroupedGridReduction::GroupedGridReduction(
    IrBuilderPasskey passkey,
    std::vector<BinaryOpType> reduction_op_types,
    std::vector<Val*> init_vals,
    std::vector<Val*> outputs,
    std::vector<Val*> inputs,
    std::vector<Allocate*> reduction_buffers,
    Allocate* sync_buffer,
    Val* entrance_index,
    Val* entrances,
    Val* buffer_stride,
    bool is_allreduce)
    : GroupedReductionOp(
          passkey,
          std::move(reduction_op_types),
          std::move(init_vals),
          std::move(outputs),
          std::move(inputs),
          is_allreduce) {
  TORCH_INTERNAL_ASSERT(
      passkey.ir_container_->isA<kir::Kernel>(),
      "IR type only valid for Kernel container.");
  TORCH_INTERNAL_ASSERT(
      attributes().size() == numGroupedReductionOpAttr(),
      "The numGroupedReductionOpAttr() does not match the number of attributes GroupedReductionOp has."
      "If you changed GroupedReductionOp, please change numGroupedReductionOpAttr() accordingly.");
  addAttribute(sync_buffer);
  addAttribute(entrance_index);
  addAttribute(entrances);
  addAttribute(buffer_stride);
  addAttribute(
      IrBuilder::create<Attribute<ParallelTypeBitmap>>(passkey.ir_container_));
  for (auto buffer : reduction_buffers) {
    addAttribute(buffer);
  }
}

NVFUSER_DEFINE_CLONE_AND_CREATE(GroupedGridReduction)

GridBroadcast::GridBroadcast(
    IrBuilderPasskey passkey,
    BroadcastOp* broadcast_op,
    Allocate* broadcast_buffer,
    Allocate* sync_buffer)
    : Expr(passkey) {
  TORCH_INTERNAL_ASSERT(
      passkey.ir_container_->isA<kir::Kernel>(),
      "IR type only valid for Kernel container.");
  addAttribute(broadcast_op);
  addAttribute(broadcast_buffer);
  addAttribute(sync_buffer);
}

NVFUSER_DEFINE_CLONE_AND_CREATE(GridBroadcast)

GridWelford::GridWelford(
    IrBuilderPasskey passkey,
    WelfordOp* welford_op,
    Allocate* var_buffer,
    Allocate* avg_buffer,
    Allocate* n_buffer,
    Allocate* sync_buffer,
    Val* entrance_index,
    Val* entrances)
    : Expr(passkey) {
  TORCH_INTERNAL_ASSERT(
      passkey.ir_container_->isA<kir::Kernel>(),
      "IR type only valid for Kernel container.");
  addAttribute(welford_op);
  addAttribute(var_buffer);
  addAttribute(avg_buffer);
  addAttribute(n_buffer);
  addAttribute(sync_buffer);
  addAttribute(entrance_index);
  addAttribute(entrances);
  addAttribute(
      IrBuilder::create<Attribute<ParallelTypeBitmap>>(passkey.ir_container_));
}

NVFUSER_DEFINE_CLONE_AND_CREATE(GridWelford)

GroupedGridWelford::GroupedGridWelford(
    IrBuilderPasskey passkey,
    std::vector<WelfordTriplet> output_vals,
    std::vector<WelfordTriplet> input_vals,
    std::vector<WelfordTriplet> init_vals,
    std::array<std::vector<Allocate*>, 3> reduction_buffers,
    Allocate* sync_buffer,
    Val* entrance_index,
    Val* entrances,
    Val* buffer_stride,
    bool is_allreduce)
    : GroupedWelfordOp(
          passkey,
          std::move(output_vals),
          std::move(input_vals),
          std::move(init_vals),
          is_allreduce) {
  TORCH_INTERNAL_ASSERT(
      passkey.ir_container_->isA<kir::Kernel>(),
      "IR type only valid for Kernel container.");
  TORCH_INTERNAL_ASSERT(
      attributes().size() == numGroupedWelfordOpAttr(),
      "The numGroupedWelfordOpAttr() does not match the number of attributes GroupedWelfordOp has."
      "If you changed GroupedReductionOp, please change numGroupedWelfordOpAttr() accordingly.");
  addAttribute(sync_buffer);
  addAttribute(entrance_index);
  addAttribute(entrances);
  addAttribute(buffer_stride);
  addAttribute(
      IrBuilder::create<Attribute<ParallelTypeBitmap>>(passkey.ir_container_));
  TORCH_INTERNAL_ASSERT(
      reduction_buffers[0].size() == reduction_buffers[1].size());
  TORCH_INTERNAL_ASSERT(
      reduction_buffers[0].size() == reduction_buffers[2].size());
  for (auto i : c10::irange(reduction_buffers[0].size())) {
    addAttribute(reduction_buffers[0].at(i));
    addAttribute(reduction_buffers[1].at(i));
    addAttribute(reduction_buffers[2].at(i));
  }
}

NVFUSER_DEFINE_CLONE_AND_CREATE(GroupedGridWelford)

VectorizedWelfordOp::VectorizedWelfordOp(
    IrBuilderPasskey passkey,
    const WelfordTriplet& output,
    const WelfordTriplet& input,
    const WelfordTriplet& init,
    Val* count,
    Val* reciprocal_of_count,
    Bool* hoisted_predicate)
    : WelfordOp(passkey, output, input, init, false) {
  addAttribute(count);
  addAttribute(reciprocal_of_count);
  addAttribute(hoisted_predicate);
}

NVFUSER_DEFINE_CLONE_AND_CREATE(VectorizedWelfordOp)

AllocateFusedReduction::AllocateFusedReduction(
    IrBuilderPasskey passkey,
    Expr* grid_expr)
    : Expr(passkey) {
  TORCH_INTERNAL_ASSERT(
      passkey.ir_container_->isA<kir::Kernel>(),
      "IR type only valid for Kernel container.");
  addAttribute(grid_expr);
}

NVFUSER_DEFINE_CLONE_AND_CREATE(AllocateFusedReduction)

TensorIndex* AllocateFusedReduction::out() const {
  TORCH_INTERNAL_ASSERT(gridExpr() != nullptr);
  if (gridExpr()->isA<GridReduction>() ||
      gridExpr()->isA<GroupedGridReduction>()) {
    return gridExpr()->outputs().at(0)->as<kir::TensorIndex>();
  } else if (auto grid_welford = dynamic_cast<GridWelford*>(gridExpr())) {
    return grid_welford->welford_op()->out()->as<kir::TensorIndex>();
  } else if (
      auto grouped_grid_welford =
          dynamic_cast<GroupedGridWelford*>(gridExpr())) {
    return grouped_grid_welford->out(0)->as<kir::TensorIndex>();
  } else {
    TORCH_INTERNAL_ASSERT(
        false, "Invalid grid expression: ", gridExpr()->toString());
  }
}

const ParallelTypeBitmap& AllocateFusedReduction::threadPredicate() const {
  TORCH_INTERNAL_ASSERT(gridExpr() != nullptr);
  if (auto grid_reduction = dynamic_cast<GridReduction*>(gridExpr())) {
    return grid_reduction->threadPredicate();
  } else if (auto grid_welford = dynamic_cast<GridWelford*>(gridExpr())) {
    return grid_welford->threadPredicate();
  } else if (
      auto grouped_grid_reduction =
          dynamic_cast<GroupedGridReduction*>(gridExpr())) {
    return grouped_grid_reduction->threadPredicate();
  } else if (
      auto grouped_grid_welford =
          dynamic_cast<GroupedGridWelford*>(gridExpr())) {
    return grouped_grid_welford->threadPredicate();
  } else {
    TORCH_INTERNAL_ASSERT(
        false, "Invalid grid expression: ", gridExpr()->toString());
  }
}

} // namespace kir

std::ostream& operator<<(
    std::ostream& os,
    const kir::LoopTransformInfo loop_transform_info) {
  return os;
}

} // namespace cuda
} // namespace fuser
} // namespace jit
} // namespace torch<|MERGE_RESOLUTION|>--- conflicted
+++ resolved
@@ -222,7 +222,14 @@
 
 NVFUSER_DEFINE_CLONE_AND_CREATE(CpAsyncCommit)
 
-<<<<<<< HEAD
+InitMagicZero::InitMagicZero(IrBuilderPasskey passkey) : Expr(passkey) {
+  TORCH_INTERNAL_ASSERT(
+      passkey.ir_container_->isA<kir::Kernel>(),
+      "IR type only valid for Kernel container.");
+}
+
+NVFUSER_DEFINE_CLONE_AND_CREATE(InitMagicZero)
+
 AddressCompute::AddressCompute(
     IrBuilderPasskey passkey,
     AddressCompute::AddressComputeOpType op_type,
@@ -304,17 +311,6 @@
 
 InitMagicZero::InitMagicZero(IrBuilderPasskey passkey)
     : Expr(passkey, ExprType::InitMagicZero) {
-=======
-InitMagicZero::InitMagicZero(IrBuilderPasskey passkey) : Expr(passkey) {
->>>>>>> acb42b98
-  TORCH_INTERNAL_ASSERT(
-      passkey.ir_container_->isA<kir::Kernel>(),
-      "IR type only valid for Kernel container.");
-}
-
-NVFUSER_DEFINE_CLONE_AND_CREATE(InitMagicZero)
-
-UpdateMagicZero::UpdateMagicZero(IrBuilderPasskey passkey) : Expr(passkey) {
   TORCH_INTERNAL_ASSERT(
       passkey.ir_container_->isA<kir::Kernel>(),
       "IR type only valid for Kernel container.");
@@ -392,9 +388,8 @@
     bool vectorize,
     Val* vectorize_shift,
     bool unroll_required,
-<<<<<<< HEAD
     LoopTransformInfo loop_transform_info)
-    : Expr(passkey, ExprType::ForLoop),
+    : Expr(passkey),
       iter_domain_{iter_domain},
       index_(index),
       start_(start),
@@ -405,10 +400,6 @@
       unroll_required_(unroll_required),
       body_(this),
       loop_transform_info_(loop_transform_info) {
-=======
-    DoubleBufferLoopStage double_buffer_loop_stage)
-    : Expr(passkey) {
->>>>>>> acb42b98
   TORCH_INTERNAL_ASSERT(
       passkey.ir_container_->isA<kir::Kernel>(),
       "IR type only valid for Kernel container.");
@@ -476,25 +467,7 @@
       "IR type only valid for Kernel container.");
 }
 
-<<<<<<< HEAD
-Expr* ForLoop::shallowCopy() const {
-  auto result = IrBuilder::create<ForLoop>(
-      iter_domain_,
-      index_,
-      start_,
-      stop_,
-      step_,
-      vectorize_,
-      vectorize_shift_,
-      unroll_required_,
-      loop_transform_info_);
-  result->body_ = body_;
-  result->copyPredicatesFrom(this);
-  return result;
-}
-=======
 NVFUSER_DEFINE_CLONE_AND_CREATE(ForLoop)
->>>>>>> acb42b98
 
 bool ForLoop::isUnrollable() const {
   // Start and stop must be constant, must not be a broadcast
