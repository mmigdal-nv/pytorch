--- conflicted
+++ resolved
@@ -351,7 +351,6 @@
 
 NVFUSER_DEFINE_CLONE_AND_CREATE(UpdateMagicZero)
 
-<<<<<<< HEAD
 AddressCompute::AddressCompute(
     IrBuilderPasskey passkey,
     AddressComputeOpType op_type,
@@ -459,7 +458,6 @@
 
 NVFUSER_DEFINE_CLONE_AND_CREATE(AddressCompute)
 
-=======
 std::string Scope::toString(int indent_size) const {
   std::stringstream ss;
   for (auto expr : exprs()) {
@@ -468,7 +466,6 @@
   return ss.str();
 }
 
->>>>>>> 5eaf881d
 void Scope::insert(std::vector<Expr*>::const_iterator pos, Expr* expr) {
   exprs_.insert(pos, expr);
 }
