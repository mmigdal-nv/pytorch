#pragma once

#include <c10/core/ScalarType.h>
#include <c10/macros/Export.h>
#include <c10/util/Exception.h>
#include <c10/util/Optional.h>

#include <torch/csrc/jit/codegen/cuda/ir_builder_passkey.h>
#include <torch/csrc/jit/codegen/cuda/type.h>
#include <torch/csrc/jit/codegen/cuda/utils.h>

#include <cstdint>
#include <iostream>
#include <limits>
#include <memory>
#include <stdexcept>
#include <unordered_map>
#include <vector>

// TODO: Add more types (int32, int64)
// TODO: sameAs should have better logic to check against any type and return
// gracefully

/*
 * This file defines the base IR structure. Any IR node in this system will
 * inherit from one of the following classes: Statement, Expr, Val,
 * IrInputOutput IR is any information that the code generation stack may need
 * for analysis. By analysis we're refering to anything done in response to a
 * user facing call of this stack. This could be careful tracking of user calls,
 * and any transformation including optimizing transformations, user declared
 * transformations, and lowering the IR.
 */

namespace torch {
namespace jit {
namespace fuser {
namespace cuda {

using ValueId = int32_t;

using StmtNameType = unsigned int;

constexpr StmtNameType kInvalidStmName =
    std::numeric_limits<unsigned int>::max();

class Fusion;
class FusionGuard;
class Expr;
class Val;
class UnaryOp;
class BinaryOp;
class RNGOp;
class IterDomain;
class IrCloner;
class IrContainer;
class IrBuilderPasskey;
class IrContainerPasskey;

namespace kir {
class Kernel;
class Predicate;
} // namespace kir

// Passkey for container to register names with statements
class ExprPasskey {
  friend class Expr;

 private:
  explicit ExprPasskey() {}
};

TORCH_CUDA_CU_API void swap(Fusion& a, Fusion& b) noexcept;

#define NVFUSER_DECLARE_CLONE \
  virtual Statement* clone(IrCloner* ir_cloner) const override;

#define NVFUSER_DEFINE_CLONE(ClassName)                    \
  Statement* ClassName::clone(IrCloner* ir_cloner) const { \
    return IrBuilder::clone(this, ir_cloner);              \
  }

//! Statement is the highest level node representation. Everything that is
//! considered "IR" will be derived from this class at some point. Both Values
//! and Expr's are a Statement. If there will ever be any more fundamental
//! types, they will also derive from Statement.
//!
//! We use Statements to pass around nodes of unknown compile type. Therefore it
//! is also important for the design to have a dispatch system for a Statment.
//! Basically beinng able to succienctly traverse down the inhereitance stack of
//! a Statment at runtime. This is currently implemented in dispatch.h
class TORCH_CUDA_CU_API Statement : public NonCopyable, public PolymorphicBase {
  friend void swap(Fusion&, Fusion&) noexcept;
  friend void swap(IrContainer& a, IrContainer& b) noexcept;

 public:
  Statement() = delete;

  // Cloning constructor
  Statement(const Statement* src, IrCloner* ir_cloner);

  // Dispatch functions, definitions in dispatch.cpp
  template <typename T>
  static void dispatch(T handler, Statement*);

  template <typename T>
  static void constDispatch(T handler, const Statement* const);

  template <typename T>
  static void mutatorDispatch(T mutator, Statement*);

  // Accessor functions to types. Vals always have a DataType, Exprs never do
  virtual c10::optional<ValType> getValType() const {
    return c10::nullopt;
  }
  virtual c10::optional<DataType> getDataType() const {
    return c10::nullopt;
  }

  // Short cut to figure out if it is a value/expression
  bool isVal() const {
    return getValType() != c10::nullopt;
  }
  bool isExpr() const {
    return isA<Expr>();
  }

  // Make sure this is a Val and return it as a Val*
  Val* asVal();

  // Make sure this is an Expr and return it as an Expr*
  Expr* asExpr();

  // Return the fusion this statement belongs to
  Fusion* fusion() const;

  // Return the kernel this statement belongs to
  kir::Kernel* kernel() const;

  // Return the container this statement belongs to
  IrContainer* container() const {
    return ir_container_;
  }

  // Return the int that represents its name
  StmtNameType name() const {
    return name_;
  }

  // Set the statements' name. Typically the container will set the name,
  // however if we're dealing with cloning, IrBuilder will set the name, this
  // maybe should be from IrCloner, however I didn't want to add another
  // passkey.
  void setName(IrContainerPasskey, StmtNameType name);
  void setName(IrBuilderPasskey, StmtNameType name);

  virtual bool sameType(const Statement* const other) {
    return typeid(*this) == typeid(*other);
  }

  // Return if this statement is the same as another statement
  // TODO: should this run through dispatch on this and other?
  virtual bool sameAs(const Statement* other) const {
    return this == other;
  }

  static bool lessThan(const Statement* stmt1, const Statement* stmt2);

  virtual std::string toString() const;
  virtual std::string toInlineString() const;

  virtual Statement* clone(IrCloner* ir_cloner) const;

 protected:
  Statement(IrBuilderPasskey);

  // NOLINTNEXTLINE(cppcoreguidelines-non-private-member-variables-in-classes)
  StmtNameType name_ = kInvalidStmName;

  // NOLINTNEXTLINE(cppcoreguidelines-non-private-member-variables-in-classes)
  IrContainer* ir_container_ = nullptr;
};

//! A Val represents a "value." These are objects, like tensors, scalars, and
//! memory locations, that are inputs and outputs of computations (represented
//! by Exprs, below)
//!
//! Vals are constant and unique and should always be passed
//! around as a pointer. Val can generally be thought of as representing any
//! type of data. Some examples: a constant size like convolution filter width a
//! runtime constant like batch normalizations momentum a "symbolic" tensor like
//! one passed down from the JIT a memory buffer used in device code
//!
//! Adding a Val:
//! Right now adding a Val is quite involved. Val's can be defined in ir.h or in
//! their own header file. The following is what is currently needed to add a
//! new Val:
//!
//! 1) Definition inheriting from Val
//!     - Members must be private or protected
//!     - Accessor functions for members
//!     - Must call Val constructor, Val constructor registers with fusion
//!     - Implementation of bool sameAs(...)
//!     - Must implement a "cloning" constructor, ex.
//!        Int::Int(const Int* src, IrCloner* ir_cloner)
//! 2) dispatch.h/.cpp must be updated to include dispatch of the new Val
//! 3) Default mutator function should be added to mutator.cpp
//! 4a) Printing functions should be added to ir_iostream.h/.cpp
//! 4b) Graphviz generation must be added to ir_graphviz.h/.cpp
//! 5) An enum value must be added to ValType in type.h
//! 6) A string entry must be added in val_type_string_map
//!
class TORCH_CUDA_CU_API Val : public Statement {
 public:
  explicit Val(
      IrBuilderPasskey,
      ValType _vtype,
      DataType _dtype = DataType::Null);

  Val(const Val* src, IrCloner* ir_cloner);

  // Dispatch functions, definitions in dispatch.cpp
  template <typename T>
  static void dispatch(T handler, Val*);

  template <typename T>
  static void constDispatch(T handler, const Val* const);

  template <typename T>
  static void mutatorDispatch(T mutator, Val*);

  c10::optional<ValType> getValType() const override {
    return vtype_;
  }

  ValType vtype() const {
    return vtype_;
  }

  DataType dtype() const {
    return dtype_;
  }

  // Throws if no DataType is found. Vals must have a DataType
  c10::optional<DataType> getDataType() const override;

  bool isScalar() const {
    return vtype_ == ValType::Scalar || vtype_ == ValType::NamedScalar;
  }

  // Returns if all dependencies are constant scalars
  bool isConstScalar() const;

  // Returns if all dependencies are constant integers
  bool isConstInt() const;

  bool isAnInt() const {
    return isScalar() && dtype_ == DataType::Int;
  }

  bool isADouble() const {
    return isScalar() && dtype_ == DataType::Double;
  }

  bool isABool() const {
    return isScalar() && dtype_ == DataType::Bool;
  }

  // If this Val is an integer with a direct constant value associated with it,
  // will return the value of that constant integer. If this integer has
  // defining expressions it will return a c10::nullopt. Those values should be
  // infered using evaluateInt.
  c10::optional<int64_t> getInt() const;

  // If this Val is a double with a direct constant value associated with it,
  // will return the value of that constant double. If this double has
  // defining expressions it will return a c10::nullopt. Those values should be
  // infered using evaluateDouble.
  c10::optional<double> getDouble() const;

  // If this Val is a bool with a direct constant value associated with it,
  // will return the value of that constant bool. If this bool has defining
  // expressions it will return a c10::nullopt. Those values should be infered
  // using evaluateBool.
  c10::optional<bool> getBool() const;

  // If this Val is a constant integer, and its history is comprised only of
  // constant values, will return the value of that constant integer. Cannot
  // make constant as expression evaluator takes non-constant Vals.
  int64_t evaluateInt();

  // If this Val is a constant double, and its history is comprised only of
  // constant values, will return the value of that constant double. Cannot
  // make constant as expression evaluator takes non-constant Vals.
  double evaluateDouble();

  // If this Val is a constant bool, and its history is comprised only of
  // constant values, will return the value of that constant bool. Cannot
  // make constant as expression evaluator takes non-constant Vals.
  bool evaluateBool();

  // Returns if no dependencies and is a constant scalar.
  virtual bool isConst() const {
    return false;
  }

  bool isZeroInt() const;
  bool isOneInt() const;

  // Check zero supporting both int or double.
  bool isZero() const;

  // Returns the Expr that this value is an output of, returns nullptr if none
  // was found
  Expr* definition() const {
    if (is_fusion_input_) {
      return nullptr;
    }
    return definition_;
  }

  // Determine if value definition matches given expression type
  template <typename T>
  inline bool isDefinitionType() const;

  const std::vector<Expr*>& uses() const;

  bool isFusionInput() const {
    return is_fusion_input_;
  }

  bool isFusionOutput() const {
    return is_fusion_output_;
  }

  //! Returns true when other is a producer of this
  bool isProducerOf(const Val* other) const;

  //! Returns true when other is a consumer of this
  bool isConsumerOf(const Val* other) const;

  bool sameType(const Statement* other) override {
    return Statement::sameType(other) &&
        getDataType() == other->as<Val>()->getDataType();
  }

  // TODO: Make this more sophisticated. A value being the same as another value
  // should be evaluated based on the DAG that created it, and that DAGs leaf
  // nodes
  bool sameAs(const Statement* other) const override {
    return this == other;
  }

  void setEvaluatorIndex(int to) {
    TORCH_INTERNAL_ASSERT(evaluator_index_ == -1);
    evaluator_index_ = to;
  }

  int evaluatorIndex() const {
    return evaluator_index_;
  }

  // Following is managed by Fusion (or kirIrBuilder) and can change.
  // TODO: Protect with a passkey.
  void setDefinition(Expr* expr) {
    definition_ = expr;
  }

  void resolveIndexDtype();

<<<<<<< HEAD
  // Provide a way to instantiate a 32b integer scalar
  void to32b() {
    TORCH_INTERNAL_ASSERT(vtype_ == ValType::Scalar && dtype_ == DataType::Int);
    dtype_ = DataType::Int32;
  }
=======
  NVFUSER_DECLARE_CLONE
>>>>>>> acb42b98

 protected:
  friend Fusion;

  // NOLINTNEXTLINE(cppcoreguidelines-non-private-member-variables-in-classes)
  const ValType vtype_;

  // TODO: Add fusion passkey for this
  void setIsFusionInput(bool is_fusion_input) {
    is_fusion_input_ = is_fusion_input;
  }

  // TODO: Add fusion passkey for this
  void setIsFusionOutput(bool is_fusion_output) {
    is_fusion_output_ = is_fusion_output;
  }

  // TODO: Add fusion or container passkey for this
  void setUses(const std::vector<Expr*>& uses) {
    uses_ = uses;
  }

 private:
  // There's only one instance where dtype can change, and that's through
  // resolving the index data type from nvfuser to either Int or Int32 for
  // welford operations.
  DataType dtype_;

  // Following is managed by Fusion and can change.
  bool is_fusion_input_ = false;
  bool is_fusion_output_ = false;

  Expr* definition_ = nullptr;
  std::vector<Expr*> uses_;

  // Expr evaluator idx;
  int evaluator_index_ = -1;
};

//! A Val object that stores a plain data. Note that this class is only intended
//! to hold non-IR data, such as DataType, std::vector<int>, etc. Please don't
//! use this class to hold IR nodes or their pointers.
template <typename T>
class TORCH_CUDA_CU_API Attribute : public Val {
 public:
  T value;
  Attribute(IrBuilderPasskey passkey, const T& value)
      : Val(passkey, ValType::Attribute), value(value) {}
  Attribute(const Attribute* src, IrCloner* ir_cloner)
      : Val(src, ir_cloner), value(src->value) {}
  template <typename... Args>
  Attribute(IrBuilderPasskey passkey, Args... args)
      : Val(passkey, ValType::Attribute), value(std::forward<Args>(args)...) {}

  NVFUSER_DECLARE_CLONE

  bool sameAs(const Statement* other) const override {
    if (auto pv = dynamic_cast<const Attribute*>(other)) {
      return pv->value == value;
    }
    return false;
  }

  virtual std::string toString() const override {
    return Printer<T>::toString(value);
  }
};

using newObjectFuncType = Expr*(
    IrContainer*,
    std::vector<Val*>,
    std::vector<Val*>,
    std::vector<Statement*>);

//!  A Expr represents a "computation." These are functions that takes inputs
//!  and produce outputs, inputs and outputs all being Vals. There are
//!  specializations of BinaryOp which takes 2 inputs and produces 1 output, and
//!  UnaryOp which takes 1 input and produces 1 output. Exprs are unique and
//!  immutable. Conceptually, Exprs could always be manipulated using unique
//!  pointers, and we could add this later. However, for now Exprs can be
//!  replaced in a fusion, but they cannot be modified in place.
//!
//!  The IR is static single assignment (SSA). Values can only be defined as an
//!  output of an Expr once. If they are re-defined the original definition is
//!  deleted from the program, as opposed to an ordered redefinition of the
//!  value in the program.
//!
//!  Note: Registering an Expr with a Fusion is actually 2 parts, one part is
//!  done in the Expr constructor, so that should be called on anything that
//!  inherits Expr. The issue with having registration in Expr's constructor, is
//!  that the constructor of an Expr will set ouputs and inputs. This
//!  information is important for registration with Fuser, so it can track the
//!  dependency chain.
//!
//!  Adding an Expr:
//!  Right now adding an Expr is quite involved. Expr's can be defined in ir.h
//!  or in their own header file. The following is what is currently needed for
//!  Expr definitions:
//!
//! 1) Definition inheriting from Expr.
//!      - Members must be private or protected
//!      - Accessor functions for members
//!      - Constructors need to register with the Fusion after inputs/outputs
//!         are defined
//!      - Implementation of bool sameAs(...)
//!  2) dispatch.h/.cpp must be updated to include dispatch of the new Val
//!  3) Default mutator function should be added to mutator.h/.cpp
//!  4) Printing functions should be added to ir_iostream.h/.cpp
//!  5) Lower case convenience functions should be added to arith.h/.cpp (If
//!     user facing)
//!  7) A string entry must be added in expr_type_string_map
//!  8) Entry added to ir_graphviz .cpp/.h
//!
class TORCH_CUDA_CU_API Expr : public Statement {
 public:
  explicit Expr(IrBuilderPasskey);

  Expr(const Expr* src, IrCloner* ir_cloner);

  Expr(
      IrBuilderPasskey,
      std::vector<Val*> inputs,
      std::vector<Val*> outputs,
      std::vector<Statement*> attributes);

  virtual newObjectFuncType* newObjectFunc() const = 0;

  // Creates a new instance of the expression with all its field copied.
  // Note that unlike IrCloner, this function only do a shallow copy
  Expr* shallowCopy() const;

  bool sameAs(const Statement* other) const override;

  // Input/output accessors
  const auto& inputs() const {
    return inputs_;
  }

  const auto& outputs() const {
    return outputs_;
  }

  const auto& attributes() const {
    return attributes_;
  }

  auto input(size_t index) const {
    return inputs_.at(index);
  }

  auto output(size_t index) const {
    return outputs_.at(index);
  }

  auto attribute(size_t index) const {
    return attributes_.at(index);
  }

  auto attributeVal(size_t index) const {
    return dynamic_cast<Val*>(attributes_.at(index));
  }

  // Dispatch functions, definitions in dispatch.cpp
  template <typename T>
  static void dispatch(T handler, Expr*);

  template <typename T>
  static void constDispatch(T handler, const Expr* const);

  // TODO: Protect based on being in kernel container
  kir::Predicate* predicate() const;

  // Creates a shallow copy the expression with the given predicate attached.
  // TODO: Protect based on being in kernel container
  Expr* withPredicate(kir::Predicate* predicate);

  // TODO: Protect based on being in kernel container
  kir::Predicate* writePredicate() const;

  // Creates a shallow copy the expression with the given write-predicate
  // attached.
  // TODO: Protect based on being in kernel container
  Expr* withWritePredicate(kir::Predicate* write_predicate);

  // Get the name of an expression
  virtual const char* getOpString() const = 0;

  // Get the label for Graphviz
  virtual std::string getGraphvizLabel() const;

 protected:
  // TODO: Protect based on being in kernel container
  void setPredicate(kir::Predicate* predicate);

  // TODO: Protect based on being in kernel container
  void setWritePredicate(kir::Predicate* write_predicate);

  // TODO: Add Fusion passkey
  void addInput(Val* input) {
    TORCH_INTERNAL_ASSERT(input != nullptr);
    inputs_.push_back(input);
  }

  // TODO: Add Fusion passkey
  void addOutput(Val* output) {
    TORCH_INTERNAL_ASSERT(output != nullptr);
    outputs_.push_back(output);
  }

  // TODO: Add Fusion passkey
  void addAttribute(Statement* attr) {
    attributes_.push_back(attr);
  }

  ExprPasskey exprPasskey() {
    return ExprPasskey();
  }

 private:
  std::vector<Val*> inputs_;
  std::vector<Val*> outputs_;
  std::vector<Statement*> attributes_;

  kir::Predicate* predicate_ = nullptr;

  // Only used for reduction-related expressions
  kir::Predicate* write_predicate_ = nullptr;
};

template <typename T>
bool Val::isDefinitionType() const {
  if (definition() != nullptr) {
    return definition()->isA<T>();
  }
  return false;
}

#define NVFUSER_DECLARE_CLONE_AND_CREATE                        \
  virtual Statement* clone(IrCloner* ir_cloner) const override; \
  static Expr* newObject(                                       \
      IrContainer* container,                                   \
      std::vector<Val*> inputs,                                 \
      std::vector<Val*> outputs,                                \
      std::vector<Statement*> attributes);                      \
  virtual newObjectFuncType* newObjectFunc() const override {   \
    return newObject;                                           \
  }

#define NVFUSER_DEFINE_CLONE_AND_CREATE(ClassName)         \
  Statement* ClassName::clone(IrCloner* ir_cloner) const { \
    return IrBuilder::clone(this, ir_cloner);              \
  }                                                        \
  Expr* ClassName::newObject(                              \
      IrContainer* container,                              \
      std::vector<Val*> inputs,                            \
      std::vector<Val*> outputs,                           \
      std::vector<Statement*> attributes) {                \
    return IrBuilder::create<ClassName>(                   \
        container, inputs, outputs, attributes);           \
  }

} // namespace cuda
} // namespace fuser
} // namespace jit
} // namespace torch<|MERGE_RESOLUTION|>--- conflicted
+++ resolved
@@ -367,15 +367,13 @@
 
   void resolveIndexDtype();
 
-<<<<<<< HEAD
   // Provide a way to instantiate a 32b integer scalar
   void to32b() {
     TORCH_INTERNAL_ASSERT(vtype_ == ValType::Scalar && dtype_ == DataType::Int);
     dtype_ = DataType::Int32;
   }
-=======
+
   NVFUSER_DECLARE_CLONE
->>>>>>> acb42b98
 
  protected:
   friend Fusion;
