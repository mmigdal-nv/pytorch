#pragma once

#include <torch/csrc/jit/codegen/cuda/ir_all_nodes.h>
#include <torch/csrc/jit/codegen/cuda/ir_base_nodes.h>
#include <torch/csrc/jit/codegen/cuda/parallel_type_bitmap.h>
#include <torch/csrc/jit/codegen/cuda/type.h>
#include <torch/csrc/jit/codegen/cuda/utils.h>

#include <c10/macros/Export.h>
#include <c10/util/Optional.h>

#include <cstdint>
#include <string>
#include <unordered_map>
#include <vector>

namespace torch {
namespace jit {
namespace fuser {
namespace cuda {

class IrBuilderPasskey;

// Abstract nodes
class Val;
class Expr;

// Values
class Bool;
class Double;
class Int;
class NamedScalar;

class IterDomain;
class TensorDomain;
class TensorView;

// Expressions
class UnaryOp;
class BinaryOp;
class TernaryOp;
class ReductionOp;
class WelfordOp;
class BroadcastOp;

namespace kir {
class Kernel;

// Values
class Predicate;
class TensorIndex;

// Expressions
class Allocate;
class BlockSync;
class GridSync;
class CpAsyncWait;
class CpAsyncCommit;
class AddressCompute;
class InitMagicZero;
class UpdateMagicZero;
class ForLoop;
class IfThenElse;
class GridReduction;
class GroupedGridReduction;
class GridBroadcast;
class GridWelford;
class AllocateFusedReduction;

// Expr container
class Scope;

class TORCH_CUDA_CU_API Predicate final : public Val {
 public:
  explicit Predicate(
      IrBuilderPasskey passkey,
      PredicateType ptype,
      const Expr* expr = nullptr,
      Bool* thread_pred = nullptr);

  explicit Predicate(IrBuilderPasskey passkey, ForLoop* unrolled_loop);

  explicit Predicate(IrBuilderPasskey passkey, Bool* value);

  explicit Predicate(IrBuilderPasskey passkey, const Predicate* other);

  PredicateType predicate_type() const {
    return ptype_;
  }

  const Expr* expr() const {
    TORCH_INTERNAL_ASSERT(
        ptype_ != PredicateType::Unswitch &&
        ptype_ != PredicateType::Vectorize && ptype_ != PredicateType::Manual);
    return expr_;
  }

  Bool* thread_pred() {
    TORCH_INTERNAL_ASSERT(
        ptype_ == PredicateType::Inline ||
        ptype_ == PredicateType::Misaligned || ptype_ == PredicateType::Shift ||
        ptype_ == PredicateType::Padding ||
        ptype_ == PredicateType::ReductionWrite);
    return thread_pred_;
  }

  ForLoop* unrolled_loop() const {
    TORCH_INTERNAL_ASSERT(ptype_ == PredicateType::Unswitch);
    return unrolled_loop_;
  }

  bool hasValue() const {
    return value_ != nullptr;
  }

  Bool* value() const {
    TORCH_INTERNAL_ASSERT(
        value_ != nullptr,
        "The conditional expression for this Predicate is invalid.");
    return value_;
  }

  void setValue(Bool* value) {
    TORCH_INTERNAL_ASSERT(value != nullptr, "The Bool expression is invalid.");
    value_ = value;
  }

  bool isConst() const final {
    return hasValue() && value_->isConst();
  }

 private:
  PredicateType ptype_ = PredicateType::Manual;

  // For PredicateCompute::getInlinePredicate,
  // ShiftPredicateInserter::getShiftPredicate and getPaddingPredicate
  const Expr* expr_ = nullptr;

  // For PredicateCompute::getInlinePredicate
  Bool* thread_pred_ = nullptr;

  // For ParallelType::Unswitch - UnswitchPredicate::get
  ForLoop* unrolled_loop_ = nullptr;

  // The Bool conditional value
  // The value is nullptr until lower_predicate pass
  Bool* value_ = nullptr;
};

class TORCH_CUDA_CU_API TensorIndex final : public Val {
 public:
  TensorIndex(
      IrBuilderPasskey,
      const TensorView* view,
      std::vector<Val*> indices,
      Val* base_address = nullptr,
      Val* uniform_address = nullptr);

  std::vector<Val*>::size_type nDims() const {
    return indices_.size();
  }

  Val* index(int i) const;

  const std::vector<Val*>& indices() const {
    return indices_;
  }

  TensorView* view() const {
    TORCH_INTERNAL_ASSERT(view_ != nullptr);
    return const_cast<TensorView*>(view_); // NOLINT
  }

  bool hasBaseAddress() const {
    return base_address_ != nullptr;
  }

  Val* baseAddress() const {
    return base_address_;
  }

  auto uniformAddress() const {
    return uniform_address_;
  }

  bool useSmemAddress() const {
    return use_smem_address_;
  }

  TensorIndex* toSmemAddress() {
    use_smem_address_ = true;
    return this;
  }

 private:
  const TensorView* view_ = nullptr;
  std::vector<Val*> indices_;
  Val* base_address_ = nullptr;
  Val* uniform_address_ = nullptr;
  bool use_smem_address_ = false;
};

//! Allocate is a lower level Node that describes a buffer of memory that
//! is required as an intermediate within a kernel. The extent is the expression
//! of the size of the buffer that is generated from the TensorView that
//! describes the output of an operation.
class TORCH_CUDA_CU_API Allocate final : public Expr {
 public:
  //! Allocation of a multi-dimensional buffer
  //!
  //! param shape Size of each dimension
  explicit Allocate(
      IrBuilderPasskey passkey,
      Val* buffer,
      MemoryType memory_type,
      std::vector<Val*> shape = {},
      bool zero_init = false);

  //! Allocation of a non-dimensional buffer
  //!
  //! param size Size of allocation
  explicit Allocate(
      IrBuilderPasskey passkey,
      Val* buffer,
      MemoryType memory_type,
      Val* size,
      bool zero_init = false);

  Val* buffer() const {
    return buffer_;
  }

  MemoryType memoryType() const {
    return memory_type_;
  }

  Val* size() const {
    return size_;
  }

  const std::vector<Val*>& shape() const {
    return shape_;
  }

  bool zeroInit() const {
    return zero_init_;
  }

  const Allocate* alias() const {
    return alias_;
  }

  void setAlias(const Allocate* alias) {
    TORCH_INTERNAL_ASSERT(alias != this);
    TORCH_INTERNAL_ASSERT(alias->memoryType() == memory_type_);
    alias_ = alias;
  }

 private:
  Val* buffer_ = nullptr;
  MemoryType memory_type_ = MemoryType::Local;
  //! Size of each dimension
  std::vector<Val*> shape_;
  bool zero_init_ = false;
  //! Total size
  Val* size_ = nullptr;

  // This alias tracks the next Allocate node in a linked chain of aliases
  // If the alias is nullptr, then the Allocate node uses memory in the kernel
  const Allocate* alias_ = nullptr;
};

// Sync represents __syncthreads barrier for block level coordination.
//
// TODO(kir): change name to SyncThreads as we could have other barriers.
//
class TORCH_CUDA_CU_API BlockSync final : public Expr {
 public:
  explicit BlockSync(IrBuilderPasskey passkey, bool war_sync = false);

  bool isWarHazardSync() const {
    return war_sync_;
  }

 private:
  // TODO: war_sync_ is only used for testing/validation purposes.
  bool war_sync_ = false;
};

// CpAsyncWait represents wait intrinsics for cp.async
class TORCH_CUDA_CU_API CpAsyncWait final : public Expr {
 public:
  explicit CpAsyncWait(IrBuilderPasskey passkey, unsigned int keep_stages = 0);

  //! Returns the remaining number of stages that are not synchronized
  //!  after this op.
  unsigned int keepStages() const {
    return keep_stages_;
  }

 private:
  //! Number of stage to leave un-sync'ed by this op.
  unsigned int keep_stages_ = 0;
};

// CpAsyncCommit represents commit intrinsics for cp.async
//  A commit intrinsic communicates delimiter of transaction groups
// to the async load hardware. Example usage see [Cicular buffer].
class TORCH_CUDA_CU_API CpAsyncCommit final : public Expr {
 public:
  explicit CpAsyncCommit(IrBuilderPasskey passkey);
};

//! An Expression type that handles pre-computation of memory address
//!  that are not inlined.
class TORCH_CUDA_CU_API AddressCompute final : public Expr {
 public:
<<<<<<< HEAD
  enum class AddressComputeOpType { BASE_ADDRESS, INCREMENT, PREDICATE_INDEX };

=======
  enum class AddressComputeOpType {
    // Calculate base address for lifted memory index
    BASE_ADDRESS,
    // Switch a double buffer index register,
    // see [Uniform Double Buffer Offset]
    DOUBLE_BUFFER_SWITCH,
    // Inplace update a double buffered address
    // see [Inplace Double Buffer Update]
    DOUBLE_BUFFER_UPDATE,
    // Inplace increment a global address, see
    // see [Gmem address increment]
    GMEM_INCREMENT,
    // Inplace increment a global address, see
    // see [Gmem Increment Hoisting]
    GMEM_DECREMENT
  };

  // Constructor for BASE_ADDRESS mode calculation
  // (Default).
>>>>>>> a98f5108
  explicit AddressCompute(
      IrBuilderPasskey passkey,
      AddressComputeOpType op_type,
      Val* address_tensor,
      Val* data_tensor);

  // Constructor for gmem increment
  explicit AddressCompute(
      IrBuilderPasskey passkey,
      Val* address_tensor,
      Val* data_tensor,
      TensorIndex* increment_value = nullptr,
      bool is_decrement = false);

  // Constructor for double buffer offset
  //   calculation:
  explicit AddressCompute(
      IrBuilderPasskey passkey,
      TensorView* data_tv,
      Val* double_buffer_switch_index,
      Val* buffer_size_in_byte,
      int loop_offset,
      int stage_number,
      Val* loop_index = nullptr);

  // Constructor for double buffer offset
  //   inplace update:
  explicit AddressCompute(
      IrBuilderPasskey passkey,
      Val* address_tensor,
      Val* buffer_size_in_byte,
      int stage_number,
      int loop_offset,
      TensorView* data_tensor,
      Val* loop_index = nullptr);

  auto dataTv() const {
    return data_tensor_;
  }

  auto addressTv() const {
    return address_tensor_;
  }

  auto opType() const {
    return op_type_;
  }

  auto doubleBufferSwitchIndex() const {
    return double_buffer_switch_index_;
  }

  auto doubleBufferByteSize() const {
    return buffer_size_in_byte_;
  }

  auto loopOffset() const {
    return loop_offset_;
  }

  auto stageNumber() const {
    return stage_number_;
  }

  auto loopIndex() const {
    return loop_index_;
  }

  auto incrementValue() const {
    return increment_value_;
  }

  bool isDecrement() const {
    return op_type_ == AddressComputeOpType::GMEM_DECREMENT;
  }

 private:
  // The type of computation this op computes,
  //  currently only do compute address.
  AddressComputeOpType op_type_ = AddressComputeOpType::BASE_ADDRESS;

  // Tensor that this address compute is calculating
  //   address for.
  Val* data_tensor_ = nullptr;

  // Tensor that stores pre-computed address for the
  //  data tensor.
  Val* address_tensor_ = nullptr;

  // Double buffer switch and update parameters below:

  // The switching index that this op is updating.
  Val* double_buffer_switch_index_ = nullptr;

  // The original buffer alloc size used for double buffer
  //   update calculation.
  Val* buffer_size_in_byte_ = nullptr;

  // The double buffer loop offset that is used for
  //  computing the double buffer size update.
  int loop_offset_ = 0;

  // The double buffer loop offset that is used for
  //  computing the double buffer size update.
  int stage_number_ = 0;

  // The double buffer loop index.
  Val* loop_index_ = nullptr;

  // Gmem increment parameters below:
  //  The increment value to apply to the pointer.
  kir::TensorIndex* increment_value_ = nullptr;
};

// Synchronize all blocks in device, implies cooperative group launch is
// required.
class TORCH_CUDA_CU_API GridSync final : public Expr {
 public:
  explicit GridSync(
      IrBuilderPasskey passkey,
      ParallelTypeBitmap sync_dims,
      Val* sync_buffer);

  ParallelTypeBitmap syncDims() const {
    return sync_dims_;
  }

  Val* syncBuffer() const {
    return sync_buffer_;
  }

 private:
  ParallelTypeBitmap sync_dims_;
  Val* sync_buffer_ = nullptr;
};

// Simply prints "DEFINE_MAGIC_ZERO" in the code in accordance with magic_zero
// in helpers.cu
class TORCH_CUDA_CU_API InitMagicZero final : public Expr {
 public:
  explicit InitMagicZero(IrBuilderPasskey passkey);
};

// Simply prints "UPDATE_MAGIC_ZERO" in the code in accordance with magic_zero
// in helpers.cu
class TORCH_CUDA_CU_API UpdateMagicZero final : public Expr {
 public:
  explicit UpdateMagicZero(IrBuilderPasskey passkey);
};

// TODO(kir): promote to IR node
class TORCH_CUDA_CU_API Scope {
 public:
  explicit Scope(Expr* owner) : owner_(owner) {}

  const std::vector<Expr*>& exprs() const {
    return exprs_;
  }

  bool empty() const {
    return exprs_.empty();
  }

  auto size() const {
    return exprs_.size();
  }

  auto& operator[](size_t i) {
    return exprs_[i];
  }

  auto& operator[](size_t i) const {
    return exprs_[i];
  }

  // Insert expr before expression at pos
  void insert(size_t pos, Expr* expr);

  // Insert expr before ref
  void insert_before(Expr* ref, Expr* expr);

  // Insert expr after ref
  void insert_after(Expr* ref, Expr* expr);

  void push_back(Expr* e) {
    exprs_.push_back(e);
  }

  // Erase expr at pos
  void erase(size_t pos);

  // Erase expr ref
  void erase(Expr* ref);

  bool contains(Expr* expr) const;

  void clear();

  Expr* owner() const {
    return owner_;
  }

 private:
  // Insert expr before pos
  void insert(std::vector<Expr*>::const_iterator pos, Expr* expr);

  // Erase expr at pos
  void erase(std::vector<Expr*>::const_iterator pos);

 private:
  std::vector<Expr*> exprs_;

  //! Owner exprssion of this scope, e.g., IfThenElse
  Expr* owner_ = nullptr;
};

//! Utility to keep track of loop states when double buffered
//!  or loop transformed (i.e. rotated, offset etc.)
struct LoopTransformInfo {
  //! Tracks if this for loop is implementing a stage of
  //!  a double buffered iterdomain.
  DoubleBufferLoopStage double_buffer_loop_stage =
      DoubleBufferLoopStage::NotApplicable;

  //! Tracks the predicate peeling stage of this loop,
  //!  see [Predicate Peeling].
  PredicatePeelStage predicate_peel_stage = PredicatePeelStage::NoApplicable;

  //! Tracks if this for loop is for base index calculation for
  //!  lifted memory address.
  bool is_base_index_loop = false;

  //! Tracks if this for loop is a unit from an interleaved set of loops.
  bool is_interleave_unit = false;

  //! Tracks if this for loop is for calculating inductive variable
  //!  increments.
  bool is_increment_loop = false;

  //! Setter API
  LoopTransformInfo& doubleBufferStage(DoubleBufferLoopStage stage) {
    double_buffer_loop_stage = stage;
    return *this;
  }

  //! Setter API
  LoopTransformInfo& baseIndexLoop() {
    is_base_index_loop = true;
    return *this;
  }

  //! Setter API
  LoopTransformInfo& predicatePeelStage(PredicatePeelStage stage) {
    predicate_peel_stage = stage;
    return *this;
  }

  //! Setter API
  LoopTransformInfo& interLeaveUnit() {
    is_interleave_unit = true;
    return *this;
  }

  // ! Setter API
  LoopTransformInfo& incrementLoop() {
    is_increment_loop = true;
    return *this;
  }
};

//! ForLoop provides scoping around an int iterator from 0 to range. Exprs
//! placed in its body are considered inside the scope of the for loop. In the
//! future the implementation should look quite different so that we can do
//! proper dependency annalysis like in Fusion.
//!
//! TODO(kir): this is not a real expression
//!
//! ForLoop may represent a part of an iteration domain representend
//! by iter_domain_. In that case, the loop extent field, extent_, may
//! be smaller than the extent of iter_domain_.
class TORCH_CUDA_CU_API ForLoop final : public Expr {
 public:
  //! By default, start and stop are the same as those of iter_domain.
  //! Step is one by default.
  //!
  //! TODO: cleaner way to set options?
  ForLoop(
      IrBuilderPasskey passkey,
      IterDomain* iter_domain,
      Val* index,
      Val* start,
      Val* stop,
      Val* step,
      bool vectorize,
      Val* vectorize_shift,
      bool unroll_required,
      LoopTransformInfo loop_transform_info);

  ForLoop(IrBuilderPasskey passkey, IterDomain* iter_domain);

  ForLoop(IrBuilderPasskey passkey, const ForLoop* other);

  Val* index() const {
    return index_;
  }

  Val* start() const;

  Val* stop() const;

  Val* step() const;

  Val* vectorize_shift() const {
    return vectorize_shift_;
  }

  IterDomain* iter_domain() const {
    return iter_domain_;
  }

  // TODO: Return pointer instead of reference to be more consistent
  Scope& body() {
    return body_;
  }

  const Scope& body() const {
    return body_;
  }

  bool vectorize() const {
    return vectorize_;
  }

  //! True if unrolled (i.e., "#pragma unroll" is attached)
  bool isUnrolled() const;

  //! True if unrolling is required
  bool isUnrollRequired() const {
    return unroll_required_;
  }

  //! Set unrolling required
  void requireUnroll() {
    unroll_required_ = true;
  }

  //! True if no actual for-loop is materialized
  bool isTrivial() const;

  //! Returns all loop transform related information.
  auto loopTransformInfo() const {
    return loop_transform_info_;
  }

  //! Returns the stage of a double buffered iterdomain
  //!  that this for loop materializes.
  auto doubleBufferLoopStage() const {
    return loop_transform_info_.double_buffer_loop_stage;
  }

  //! Returns if this loop is used to calculate
  //!  base index for lifted memory address.
  bool isBaseIndexLoop() const {
    return loop_transform_info_.is_base_index_loop;
  }

  bool isInterleaveUnit() const {
    return loop_transform_info_.is_interleave_unit;
  }

 private:
  //! Returns if a loop could be unrolled.
  bool isUnrollable() const;

 private:
  IterDomain* const iter_domain_ = nullptr;

  Val* index_ = nullptr;
  Val* start_ = nullptr;
  Val* stop_ = nullptr;
  Val* step_ = nullptr;

  // vectorize is true when the for-loop contains a vectorize set
  // the flag is used to omit the for-loop from the kernel
  bool vectorize_ = false;
  // [pre | vectorize | post] <= inner-most, merged root domain
  // shift_ is applied to vectorize and post sections.
  Val* vectorize_shift_ = nullptr;

  //! True if unroll is required for avoiding stack allocation
  bool unroll_required_ = false;

  Scope body_;

  //! Keeps track of loop transformation status of this instance
  //!  of for loop.
  LoopTransformInfo loop_transform_info_;
};

//! IfThenElse provides scoping for an boolean operator. Exprs placed in its
//! body are considered inside the scope of the if statement. In the future the
//! implementation should look quite different so that we can do proper
//! dependency annalysis like in Fusion.
//!
//! TODO(kir): this is not a real expression
//!
class TORCH_CUDA_CU_API IfThenElse final : public Expr {
 public:
  explicit IfThenElse(IrBuilderPasskey passkey, Predicate* cond);

  Scope& thenBody() {
    return then_body_;
  }
  const Scope& thenBody() const {
    return then_body_;
  }

  Scope& elseBody() {
    return else_body_;
  }

  const Scope& elseBody() const {
    return else_body_;
  }

  bool hasElse() const {
    return !else_body_.empty();
  }

 private:
  Scope then_body_;
  Scope else_body_;
};

//! Grid reduction operation
//!
//! This node is used only after lowering a fusion to explicitly mark a grid
//! reduction and the buffer allocation needed to do it.
//!
//! This node provides FusionExecutor the information it needs to allocate the
//! reduction and sync buffers.
class TORCH_CUDA_CU_API GridReduction final : public ReductionOp {
 public:
  GridReduction(
      IrBuilderPasskey passkey,
      BinaryOpType reduction_op_type,
      Val* init,
      Val* out,
      Val* in,
      Allocate* reduction_buffer,
      Allocate* sync_buffer,
      Val* entrance_index,
      Val* entrances,
      bool is_allreduce = false);

  Allocate* reduction_buffer() const {
    return reduction_buffer_;
  }

  Allocate* sync_buffer() const {
    return sync_buffer_;
  }

  // Which instance of entering this grid reduction is this iteration?
  Val* entrance_index() const {
    return entrance_index_;
  }

  // How many times will this grid reduction be entered
  Val* entrances() const {
    return entrances_;
  }

  const ParallelTypeBitmap& threadPredicate() const {
    return thread_predicate_;
  }

  void setThreadPredicate(const ParallelTypeBitmap& thread_predicate) {
    thread_predicate_ = thread_predicate;
  }

 private:
  Allocate* reduction_buffer_ = nullptr;
  Allocate* sync_buffer_ = nullptr;
  // gridReduce has template flags for thread predicates. In order to
  // use them, the thread predicate is held here separately from
  // Expr::predicate_.
  ParallelTypeBitmap thread_predicate_;
  Val* entrance_index_ = nullptr;
  Val* entrances_ = nullptr;
};

class TORCH_CUDA_CU_API GroupedGridReduction final : public GroupedReductionOp {
 public:
  GroupedGridReduction(
      IrBuilderPasskey passkey,
      std::vector<BinaryOpType> reduction_op_type,
      std::vector<Val*> init,
      std::vector<Val*> out,
      std::vector<Val*> in,
      std::vector<Allocate*> reduction_buffers,
      Allocate* sync_buffer,
      Val* entrance_index,
      Val* entrances,
      Val* buffer_stride,
      bool is_allreduce = false);

  const std::vector<Allocate*>& reduction_buffers() const {
    return reduction_buffers_;
  }

  Allocate* reduction_buffer(size_t i) const {
    return reduction_buffers_.at(i);
  }

  Allocate* sync_buffer() const {
    return sync_buffer_;
  }

  // Which instance of entering this grid reduction is this iteration?
  Val* entrance_index() const {
    return entrance_index_;
  }

  // How many times will this grid reduction be entered
  Val* entrances() const {
    return entrances_;
  }

  Val* buffer_stride() const {
    return buffer_stride_;
  }

  const ParallelTypeBitmap& threadPredicate() const {
    return thread_predicate_;
  }

  void setThreadPredicate(const ParallelTypeBitmap& thread_predicate) {
    thread_predicate_ = thread_predicate;
  }

 private:
  std::vector<Allocate*> reduction_buffers_;
  Allocate* sync_buffer_ = nullptr;
  // gridReduce has template flags for thread predicates. In order to
  // use them, the thread predicate is held here separately from
  // Expr::predicate_.
  ParallelTypeBitmap thread_predicate_;
  Val* entrance_index_ = nullptr;
  Val* entrances_ = nullptr;
  // Stride of reduction buffers
  Val* buffer_stride_ = nullptr;
};

//! Grid broadcast operation
//!
//! This node is used only after lowering a fusion to explicitly mark a grid
//! broadcast and the buffer allocation needed to do it.
//!
//! This node provides FusionExecutor the information it needs to allocate the
//! broadcast and sync buffers.
class TORCH_CUDA_CU_API GridBroadcast final : public Expr {
 public:
  GridBroadcast(
      IrBuilderPasskey passkey,
      BroadcastOp* broadcast_op,
      Allocate* broadcast_buffer,
      Allocate* sync_buffer);

  BroadcastOp* broadcast_op() const {
    return broadcast_op_;
  }

  Allocate* broadcast_buffer() const {
    return broadcast_buffer_;
  }

  Allocate* sync_buffer() const {
    return sync_buffer_;
  }

 private:
  BroadcastOp* broadcast_op_ = nullptr;
  Allocate* broadcast_buffer_ = nullptr;
  Allocate* sync_buffer_ = nullptr;
};

//! Grid welford operation
//!
//! This node is used only after lowering a fusion to explicitly mark a grid
//! reduction and the buffer allocation needed to do it.
//!
//! This node provides FusionExecutor the information it needs to allocate the
//! reduction and sync buffers.
class TORCH_CUDA_CU_API GridWelford final : public Expr {
 public:
  GridWelford(
      IrBuilderPasskey passkey,
      WelfordOp* welford_op,
      Allocate* var_buffer,
      Allocate* avg_buffer,
      Allocate* n_buffer,
      Allocate* sync_buffer,
      Val* entrance_index,
      Val* entrances);

  WelfordOp* welford_op() const {
    return welford_op_;
  }

  Allocate* var_buffer() const {
    return var_buffer_;
  }

  Allocate* avg_buffer() const {
    return avg_buffer_;
  }

  Allocate* N_buffer() const {
    return n_buffer_;
  }

  Allocate* sync_buffer() const {
    return sync_buffer_;
  }

  // Which instance of entering this grid reduction is this iteration?
  Val* entrance_index() const {
    return entrance_index_;
  }

  // How many times will this grid reduction be entered
  Val* entrances() const {
    return entrances_;
  }

  const ParallelTypeBitmap& threadPredicate() const {
    return thread_predicate_;
  }

  void setThreadPredicate(const ParallelTypeBitmap& thread_predicate) {
    thread_predicate_ = thread_predicate;
  }

 private:
  WelfordOp* welford_op_ = nullptr;
  Allocate* var_buffer_ = nullptr;
  Allocate* avg_buffer_ = nullptr;
  Allocate* n_buffer_ = nullptr;
  Allocate* sync_buffer_ = nullptr;
  Val* entrance_index_ = nullptr;
  Val* entrances_ = nullptr;
  // gridReduce has template flags for thread predicates. In order to
  // use them, the thread predicate is held here separately from
  // Expr::predicate_.
  ParallelTypeBitmap thread_predicate_;
};

// Allocate an instance of the fused reduction class.
class TORCH_CUDA_CU_API AllocateFusedReduction final : public Expr {
 public:
  explicit AllocateFusedReduction(
      IrBuilderPasskey passkey,
      GridReduction* grid_reduction);

  explicit AllocateFusedReduction(
      IrBuilderPasskey passkey,
      GridWelford* grid_welford);

  explicit AllocateFusedReduction(
      IrBuilderPasskey passkey,
      GroupedGridReduction* grouped_grid_reduction);

  Expr* gridExpr() const {
    return grid_expr_;
  }

  TensorIndex* out() const;

  const ParallelTypeBitmap& threadPredicate() const;

 private:
  //! GridReduction, GridWelford or GroupedGridReduction
  Expr* grid_expr_ = nullptr;
};

//! An IR node consisting of a pair of integers
//!  to facilitate definition of 2D swizzle operators.
//! All swizzle 2D ops takes two inputs and outputs
//!  an integer pair.
//! TODO:
//!  currently this IR node is only allowed as input
//!  to the new PairSelect node. In follow ups would
//!  possibly build out to support out of line
//!  definition of the pair alone.
class TORCH_CUDA_CU_API IntPair : public Val {
 public:
  IntPair(IrBuilderPasskey passkey);
};

//! An IR node marking selection of first or second
//!  value from a pair of integers, e.g.:
//! Pair(X,Y) -> X or Y.
//! This IR node is used to facilitate generation
//!  of inline 2D swizzle math.
class TORCH_CUDA_CU_API PairSelect : public Expr {
 public:
  //! Indicates which value from the input
  //!  integer pair to output.
  enum class Selection { X = 0, Y };

  PairSelect(IrBuilderPasskey, Val* out, IntPair* in, Selection selection);

  Val* out() const {
    return out_;
  }

  IntPair* in() const {
    return in_;
  }

  auto selection() const {
    return selection_;
  }

 private:
  Val* const out_ = nullptr;
  IntPair* const in_ = nullptr;
  Selection selection_;
};

//! An integer IR node that will be generated
//!  using custom integer swizzle functions
//!  from the cuda runtime functions.
//! Most supported swizzle functions require
//!  the sizes of each dimension defined so
//!  all operators will take the extents as inputs.
class TORCH_CUDA_CU_API Swizzle2DInt : public Expr {
 public:
  Swizzle2DInt(
      IrBuilderPasskey,
      IntPair* out,
      Val* in_x,
      Val* in_y,
      Val* extent_x,
      Val* extent_y,
      Swizzle2DType swizzle_type);

  IntPair* out() const {
    return out_;
  }

  Val* inX() const {
    return in_x_;
  }

  Val* inY() const {
    return in_y_;
  }

  Val* extentX() const {
    return extent_x_;
  }

  Val* extentY() const {
    return extent_y_;
  }

  const auto& swizzleType() const {
    return swizzle_type_;
  }

 private:
  IntPair* const out_ = nullptr;

  Val* const in_x_ = nullptr;
  Val* const in_y_ = nullptr;
  Val* const extent_x_ = nullptr;
  Val* const extent_y_ = nullptr;
  Swizzle2DType swizzle_type_;
};

} // namespace kir

TORCH_CUDA_CU_API std::ostream& operator<<(
    std::ostream&,
    const kir::LoopTransformInfo);

} // namespace cuda
} // namespace fuser
} // namespace jit
} // namespace torch<|MERGE_RESOLUTION|>--- conflicted
+++ resolved
@@ -315,11 +315,9 @@
 //!  that are not inlined.
 class TORCH_CUDA_CU_API AddressCompute final : public Expr {
  public:
-<<<<<<< HEAD
-  enum class AddressComputeOpType { BASE_ADDRESS, INCREMENT, PREDICATE_INDEX };
-
-=======
   enum class AddressComputeOpType {
+    // Calculate lifted predicate index
+    PREDICATE_INDEX,
     // Calculate base address for lifted memory index
     BASE_ADDRESS,
     // Switch a double buffer index register,
@@ -338,7 +336,6 @@
 
   // Constructor for BASE_ADDRESS mode calculation
   // (Default).
->>>>>>> a98f5108
   explicit AddressCompute(
       IrBuilderPasskey passkey,
       AddressComputeOpType op_type,
