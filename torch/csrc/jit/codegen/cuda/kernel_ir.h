--- conflicted
+++ resolved
@@ -566,14 +566,12 @@
   //!  lifted memory address.
   bool is_base_index_loop = false;
 
-<<<<<<< HEAD
   //! Tracks if this for loop is a unit from an interleaved set of loops.
   bool is_interleave_unit = false;
-=======
+
   //! Tracks if this for loop is for calculating inductive variable
   //!  increments.
   bool is_increment_loop = false;
->>>>>>> add6fec8
 
   //! Setter API
   LoopTransformInfo& doubleBufferStage(DoubleBufferLoopStage stage) {
@@ -593,15 +591,15 @@
     return *this;
   }
 
-<<<<<<< HEAD
   //! Setter API
   LoopTransformInfo& interLeaveUnit() {
     is_interleave_unit = true;
-=======
+    return *this;
+  }
+  
   // ! Setter API
   LoopTransformInfo& incrementLoop() {
     is_increment_loop = true;
->>>>>>> add6fec8
     return *this;
   }
 };
