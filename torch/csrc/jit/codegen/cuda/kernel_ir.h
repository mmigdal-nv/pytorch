#pragma once

#include <torch/csrc/jit/codegen/cuda/ir_all_nodes.h>
#include <torch/csrc/jit/codegen/cuda/ir_base_nodes.h>
#include <torch/csrc/jit/codegen/cuda/parallel_type_bitmap.h>
#include <torch/csrc/jit/codegen/cuda/type.h>
#include <torch/csrc/jit/codegen/cuda/utils.h>

#include <c10/macros/Export.h>
#include <c10/util/Optional.h>

#include <cstdint>
#include <string>
#include <unordered_map>
#include <vector>

namespace torch {
namespace jit {
namespace fuser {
namespace cuda {

class IrBuilderPasskey;

namespace kir {
class Kernel;

// Values
class Predicate;
class TensorIndex;

// Expressions
class Allocate;
class BlockSync;
class GridSync;
class CpAsyncWait;
class CpAsyncCommit;
class AddressCompute;
class InitMagicZero;
class UpdateMagicZero;
class ForLoop;
class IfThenElse;
class GridReduction;
class GroupedGridReduction;
class GridBroadcast;
class GridWelford;
class GroupedGridWelford;
class AllocateFusedReduction;

// Expr container
class Scope;

class TORCH_CUDA_CU_API Predicate final : public Val {
 public:
  explicit Predicate(
      IrBuilderPasskey passkey,
      PredicateType ptype,
      const Expr* expr = nullptr,
      Bool* thread_pred = nullptr);

  explicit Predicate(IrBuilderPasskey passkey, ForLoop* unrolled_loop);

  explicit Predicate(IrBuilderPasskey passkey, Bool* value);

  explicit Predicate(IrBuilderPasskey passkey, const Predicate* other);

  std::string toString(int indent_size = 0) const override;

  std::string toInlineString(int indent_size = 0) const override;

  PredicateType predicate_type() const {
    return ptype_;
  }

  const Expr* expr() const {
    TORCH_INTERNAL_ASSERT(
        ptype_ != PredicateType::Unswitch &&
        ptype_ != PredicateType::Vectorize && ptype_ != PredicateType::Manual);
    return expr_;
  }

  Bool* thread_pred() const {
    TORCH_INTERNAL_ASSERT(
        ptype_ == PredicateType::Inline ||
        ptype_ == PredicateType::Misaligned || ptype_ == PredicateType::Shift ||
        ptype_ == PredicateType::Padding ||
        ptype_ == PredicateType::ReductionWrite);
    return thread_pred_;
  }

  ForLoop* unrolled_loop() const {
    TORCH_INTERNAL_ASSERT(ptype_ == PredicateType::Unswitch);
    return unrolled_loop_;
  }

  bool hasValue() const {
    return value_ != nullptr;
  }

  Bool* value() const {
    TORCH_INTERNAL_ASSERT(
        value_ != nullptr,
        "The conditional expression for this Predicate is invalid.");
    return value_;
  }

  void setValue(Bool* value) {
    TORCH_INTERNAL_ASSERT(value != nullptr, "The Bool expression is invalid.");
    value_ = value;
  }

  bool isConst() const final {
    return hasValue() && value_->isConst();
  }

 private:
  PredicateType ptype_ = PredicateType::Manual;

  // For PredicateCompute::getInlinePredicate,
  // ShiftPredicateInserter::getShiftPredicate and getPaddingPredicate
  const Expr* expr_ = nullptr;

  // For PredicateCompute::getInlinePredicate
  Bool* thread_pred_ = nullptr;

  // For ParallelType::Unswitch - UnswitchPredicate::get
  ForLoop* unrolled_loop_ = nullptr;

  // The Bool conditional value
  // The value is nullptr until lower_predicate pass
  Bool* value_ = nullptr;
};

class TORCH_CUDA_CU_API TensorIndex final : public Val {
 public:
  TensorIndex(
      IrBuilderPasskey,
      const TensorView* view,
      Val* index,
      Val* base_address = nullptr,
      Val* uniform_address = nullptr);

  std::string toString(int indent_size = 0) const override;

  std::string toInlineString(int indent_size = 0) const override;

  Val* index() const {
    return index_;
  }

  TensorView* view() const {
    TORCH_INTERNAL_ASSERT(view_ != nullptr);
    return const_cast<TensorView*>(view_); // NOLINT
  }

  bool hasBaseAddress() const {
    return base_address_ != nullptr;
  }

  Val* baseAddress() const {
    return base_address_;
  }

  auto uniformAddress() const {
    return uniform_address_;
  }

  bool useSmemAddress() const {
    return use_smem_address_;
  }

  TensorIndex* toSmemAddress() {
    use_smem_address_ = true;
    return this;
  }

 private:
  const TensorView* view_ = nullptr;
  Val* index_ = nullptr;
  Val* base_address_ = nullptr;
  Val* uniform_address_ = nullptr;
  bool use_smem_address_ = false;
};

//! Allocate is a lower level Node that describes a buffer of memory that
//! is required as an intermediate within a kernel. The extent is the expression
//! of the size of the buffer that is generated from the TensorView that
//! describes the output of an operation.
class TORCH_CUDA_CU_API Allocate final : public Expr {
 public:
  using Expr::Expr;

  //! Allocation of a multi-dimensional buffer
  //!
  //! param shape Size of each dimension
  explicit Allocate(
      IrBuilderPasskey passkey,
      Val* buffer,
      MemoryType memory_type,
      std::vector<Val*> shape = {},
      bool zero_init = false,
      Allocate* alias = nullptr);

  //! Allocation of a non-dimensional buffer
  //!
  //! param size Size of allocation
  explicit Allocate(
      IrBuilderPasskey passkey,
      Val* buffer,
      MemoryType memory_type,
      Val* size,
      bool zero_init = false);

  virtual const char* getOpString() const override {
    return "Allocate";
  }

  NVFUSER_DECLARE_CLONE_AND_CREATE

  std::string toString(int indent_size = 0) const override;
  std::string toInlineString(int indent_size = 0) const override;

  Val* buffer() const {
    return attributeVal(0);
  }

  MemoryType memoryType() const {
    return attribute(1)->as<Attribute<MemoryType>>()->value;
  }

  //! Total size
  Val* size() const {
    return input(0);
  }

  //! Size of each dimension
  std::vector<Val*> shape() const {
    std::vector<Val*> result;
    result.reserve(attributes().size() - 4);
    for (auto i = attributes().begin() + 4; i != attributes().end(); ++i) {
      result.emplace_back((*i)->as<Val>());
    }
    return result;
  }

  bool zeroInit() const {
    return attribute(2)->as<Attribute<bool>>()->value;
  }

  // This alias tracks the next Allocate node in a linked chain of aliases
  // If the alias is nullptr, then the Allocate node uses memory in the kernel
  const Allocate* alias() const {
    return dynamic_cast<const Allocate*>(attribute(3));
  }
};

// Sync represents __syncthreads barrier for block level coordination.
//
// TODO(kir): change name to SyncThreads as we could have other barriers.
//
class TORCH_CUDA_CU_API BlockSync final : public Expr {
 public:
  using Expr::Expr;

  explicit BlockSync(IrBuilderPasskey passkey, bool war_sync = false);

  virtual const char* getOpString() const override {
    return "BlockSync";
  }

  NVFUSER_DECLARE_CLONE_AND_CREATE

<<<<<<< HEAD
  //! Sets the flag signifying that this block sync is
  //!  thread aligned.
  void convertToAligned() {
    attribute(1)->as<Attribute<bool>>()->value = true;
  }

=======
  std::string toString(int indent_size = 0) const override;
  std::string toInlineString(int indent_size = 0) const override;

  // TODO: war_sync_ is only used for testing/validation purposes.
>>>>>>> 5eaf881d
  bool isWarHazardSync() const {
    return attribute(0)->as<Attribute<bool>>()->value;
  }

  //! tracks if this sync is thread aligned, i.e. all threads on
  //!  the same block are guaranteed to reach this sync.
  //!  more details on aligned sync see :
  //! https://docs.nvidia.com/cuda/parallel-thread-execution/index.html#parallel-synchronization-and-communication-instructions-bar
  bool isAligned() const {
    return attribute(1)->as<Attribute<bool>>()->value;
  }
};

// Synchronize all blocks in device, implies cooperative group launch is
// required.
class TORCH_CUDA_CU_API GridSync final : public Expr {
 public:
  using Expr::Expr;

  explicit GridSync(
      IrBuilderPasskey passkey,
      ParallelTypeBitmap sync_dims,
      Val* sync_buffer);

  NVFUSER_DECLARE_CLONE_AND_CREATE

  virtual const char* getOpString() const override {
    return "GridSync";
  }

  std::string toString(int indent_size = 0) const override;
  std::string toInlineString(int indent_size = 0) const override;

  ParallelTypeBitmap syncDims() const {
    return attribute(0)->as<Attribute<ParallelTypeBitmap>>()->value;
  }

  Val* syncBuffer() const {
    return attributeVal(1);
  }
};

// CpAsyncWait represents wait intrinsics for cp.async
class TORCH_CUDA_CU_API CpAsyncWait final : public Expr {
 public:
  using Expr::Expr;

  explicit CpAsyncWait(IrBuilderPasskey passkey, unsigned int keep_stages = 0);

  NVFUSER_DECLARE_CLONE_AND_CREATE

  virtual const char* getOpString() const override {
    return "CpAsyncWait";
  }

  std::string toString(int indent_size = 0) const override;
  std::string toInlineString(int indent_size = 0) const override;

  //! Returns the remaining number of stages that are not synchronized
  //!  after this op.
  unsigned int keepStages() const {
    return attribute(0)->as<Attribute<unsigned int>>()->value;
  }
};

// CpAsyncCommit represents commit intrinsics for cp.async
//  A commit intrinsic communicates delimiter of transaction groups
// to the async load hardware. Example usage see [Cicular buffer].
class TORCH_CUDA_CU_API CpAsyncCommit final : public Expr {
 public:
  using Expr::Expr;

  explicit CpAsyncCommit(IrBuilderPasskey passkey);

  NVFUSER_DECLARE_CLONE_AND_CREATE

  virtual const char* getOpString() const override {
    return "CpAsyncCommit";
  }

  std::string toString(int indent_size = 0) const override;
  std::string toInlineString(int indent_size = 0) const override;
};

//! An Expression type that handles pre-computation of memory address
//!  that are not inlined.
class TORCH_CUDA_CU_API AddressCompute final : public Expr {
 public:
  enum class AddressComputeOpType {
    // Calculate lifted predicate index
    PREDICATE_INDEX,
    // Calculate base address for lifted memory index
    BASE_ADDRESS,
    // Switch a double buffer index register,
    // see [Uniform Double Buffer Offset]
    DOUBLE_BUFFER_SWITCH,
    // Inplace update a double buffered address
    // see [Inplace Double Buffer Update]
    DOUBLE_BUFFER_UPDATE,
    // Inplace increment a global address, see
    // see [Gmem address increment]
    GMEM_INCREMENT,
    // Inplace increment a global address, see
    // see [Gmem Increment Hoisting]
    GMEM_DECREMENT
  };

  using Expr::Expr;

  // Constructor for BASE_ADDRESS mode calculation
  // (Default).
  explicit AddressCompute(
      IrBuilderPasskey passkey,
      AddressComputeOpType op_type,
      Val* address_tensor,
      Val* data_tensor);

  // Constructor for gmem increment
  explicit AddressCompute(
      IrBuilderPasskey passkey,
      Val* address_tensor,
      Val* data_tensor,
      TensorIndex* increment_value = nullptr,
      bool is_decrement = false);

  // Constructor for double buffer offset
  //   calculation:
  explicit AddressCompute(
      IrBuilderPasskey passkey,
      TensorView* data_tv,
      Val* double_buffer_switch_index,
      Val* buffer_size_in_byte,
      int loop_offset,
      int stage_number,
      Val* loop_index = nullptr);

  // Constructor for double buffer offset
  //   inplace update:
  explicit AddressCompute(
      IrBuilderPasskey passkey,
      Val* address_tensor,
      Val* buffer_size_in_byte,
      int stage_number,
      int loop_offset,
      TensorView* data_tensor,
      Val* loop_index = nullptr);

  virtual const char* getOpString() const override {
    return "AddressCompute";
  }

  NVFUSER_DECLARE_CLONE_AND_CREATE

  // Tensor that this address compute is calculating address for.
  auto dataTv() const {
    return attributeVal(1);
  }

  // Tensor that stores pre-computed address for the
  //  data tensor.
  auto addressTv() const {
    return attributeVal(2);
  }

  // The type of computation this op computes,
  //  currently only do compute address.
  auto opType() const {
    return attribute(0)->as<Attribute<AddressComputeOpType>>()->value;
  }

  // This is a double buffer switch and update parameters:
  // The switching index that this op is updating.
  auto doubleBufferSwitchIndex() const {
    return attributeVal(3);
  }

  // This is a double buffer switch and update parameters:
  // The original buffer alloc size used for double buffer
  //   update calculation.
  auto doubleBufferByteSize() const {
    return attributeVal(4);
  }

  // This is a double buffer switch and update parameters:
  // The double buffer loop offset that is used for
  //  computing the double buffer size update.
  auto loopOffset() const {
    return attribute(5)->as<Attribute<int>>()->value;
  }

  // This is a double buffer switch and update parameters:
  // The double buffer loop offset that is used for
  //  computing the double buffer size update.
  auto stageNumber() const {
    return attribute(6)->as<Attribute<int>>()->value;
  }

  // This is a double buffer switch and update parameters:
  // The double buffer loop index.
  auto loopIndex() const {
    return attributeVal(7);
  }

  // This is a double buffer switch and update parameters:
  // Gmem increment parameters below:
  //  The increment value to apply to the pointer.
  kir::TensorIndex* incrementValue() const {
    return dynamic_cast<kir::TensorIndex*>(attribute(8));
  }

  bool isDecrement() const {
    return opType() == AddressComputeOpType::GMEM_DECREMENT;
  }

 private:
  explicit AddressCompute(
      IrBuilderPasskey passkey,
      AddressComputeOpType op_type,
      Val* data_tensor,
      Val* address_tensor,
      Val* double_buffer_switch_index,
      Val* buffer_size_in_byte,
      int loop_offset,
      int stage_number,
      Val* loop_index,
      kir::TensorIndex* increment_value);
};

// Simply prints "DEFINE_MAGIC_ZERO" in the code in accordance with magic_zero
// in helpers.cu
class TORCH_CUDA_CU_API InitMagicZero final : public Expr {
 public:
  using Expr::Expr;

  explicit InitMagicZero(IrBuilderPasskey passkey);

  NVFUSER_DECLARE_CLONE_AND_CREATE

  virtual const char* getOpString() const override {
    return "InitMagicZero";
  }

  std::string toString(int indent_size = 0) const override;
  std::string toInlineString(int indent_size = 0) const override;
};

// Simply prints "UPDATE_MAGIC_ZERO" in the code in accordance with magic_zero
// in helpers.cu
class TORCH_CUDA_CU_API UpdateMagicZero final : public Expr {
 public:
  using Expr::Expr;

  explicit UpdateMagicZero(IrBuilderPasskey passkey);

  NVFUSER_DECLARE_CLONE_AND_CREATE

  virtual const char* getOpString() const override {
    return "UpdateMagicZero";
  }

  std::string toString(int indent_size = 0) const override;
  std::string toInlineString(int indent_size = 0) const override;
};

// TODO(kir): promote to IR node
class TORCH_CUDA_CU_API Scope {
 public:
  explicit Scope(Expr* owner) : owner_(owner) {}

  std::string toString(int indent_size = 0) const;

  const std::vector<Expr*>& exprs() const {
    return exprs_;
  }

  bool empty() const {
    return exprs_.empty();
  }

  auto size() const {
    return exprs_.size();
  }

  auto& at(size_t i) {
    return exprs_.at(i);
  }

  auto& at(size_t i) const {
    return exprs_.at(i);
  }

  auto& operator[](size_t i) {
    return at(i);
  }

  auto& operator[](size_t i) const {
    return at(i);
  }

  // Insert expr before expression at pos
  void insert(size_t pos, Expr* expr);

  // Insert expr before ref
  void insert_before(Expr* ref, Expr* expr);

  // Insert expr after ref
  void insert_after(Expr* ref, Expr* expr);

  void push_back(Expr* e) {
    exprs_.push_back(e);
  }

  // Erase expr at pos
  void erase(size_t pos);

  // Erase expr ref
  void erase(Expr* ref);

  bool contains(Expr* expr) const;

  void clear();

  Expr* owner() const {
    return owner_;
  }

  bool operator==(const Scope&) const {
    TORCH_INTERNAL_ASSERT(false, "Should not reach here");
  }

 private:
  // Insert expr before pos
  void insert(std::vector<Expr*>::const_iterator pos, Expr* expr);

  // Erase expr at pos
  void erase(std::vector<Expr*>::const_iterator pos);

 private:
  std::vector<Expr*> exprs_;

  //! Owner exprssion of this scope, e.g., IfThenElse
  Expr* owner_ = nullptr;
};

//! Utility to keep track of loop states when double buffered
//!  or loop transformed (i.e. rotated, offset etc.)
struct LoopTransformInfo {
  //! Tracks if this for loop is implementing a stage of
  //!  a double buffered iterdomain.
  DoubleBufferLoopStage double_buffer_loop_stage =
      DoubleBufferLoopStage::NotApplicable;

  //! Tracks the predicate peeling stage of this loop,
  //!  see [Predicate Peeling].
  PredicatePeelStage predicate_peel_stage = PredicatePeelStage::NoApplicable;

  //! Tracks if this for loop is for base index calculation for
  //!  lifted memory address.
  bool is_base_index_loop = false;

  //! Tracks if this for loop is a unit from an interleaved set of loops.
  bool is_interleave_unit = false;

  //! Tracks if this for loop is for calculating inductive variable
  //!  increments.
  bool is_increment_loop = false;

  //! Setter API
  LoopTransformInfo& doubleBufferStage(DoubleBufferLoopStage stage) {
    double_buffer_loop_stage = stage;
    return *this;
  }

  //! Setter API
  LoopTransformInfo& baseIndexLoop() {
    is_base_index_loop = true;
    return *this;
  }

  //! Setter API
  LoopTransformInfo& predicatePeelStage(PredicatePeelStage stage) {
    predicate_peel_stage = stage;
    return *this;
  }

  //! Setter API
  LoopTransformInfo& interLeaveUnit() {
    is_interleave_unit = true;
    return *this;
  }

  // ! Setter API
  LoopTransformInfo& incrementLoop() {
    is_increment_loop = true;
    return *this;
  }

  bool operator==(const LoopTransformInfo& other) const {
    return double_buffer_loop_stage == other.double_buffer_loop_stage &&
        predicate_peel_stage == other.predicate_peel_stage &&
        is_base_index_loop == other.is_base_index_loop &&
        is_interleave_unit == other.is_interleave_unit &&
        is_increment_loop == other.is_increment_loop;
  }
};

//! ForLoop provides scoping around an int iterator from 0 to range. Exprs
//! placed in its body are considered inside the scope of the for loop. In the
//! future the implementation should look quite different so that we can do
//! proper dependency annalysis like in Fusion.
//!
//! TODO(kir): this is not a real expression
//!
//! ForLoop may represent a part of an iteration domain representend
//! by iter_domain_. In that case, the loop extent field, extent_, may
//! be smaller than the extent of iter_domain_.
class TORCH_CUDA_CU_API ForLoop final : public Expr {
 public:
  using Expr::Expr;

  //! By default, start and stop are the same as those of iter_domain.
  //! Step is one by default.
  //!
  //! TODO: cleaner way to set options?
  ForLoop(
      IrBuilderPasskey passkey,
      IterDomain* iter_domain,
      Val* index,
      Val* start,
      Val* stop,
      Val* step,
      bool vectorize,
      Val* vectorize_shift,
      bool unroll_required,
      LoopTransformInfo loop_transform_info);

  ForLoop(IrBuilderPasskey passkey, IterDomain* iter_domain);

  ForLoop(IrBuilderPasskey passkey, const ForLoop* other);

  NVFUSER_DECLARE_CLONE_AND_CREATE

  virtual const char* getOpString() const override {
    return "ForLoop";
  }

  std::string toString(int indent_size = 0) const override;
  std::string toInlineString(int indent_size = 0) const override;

  Val* index() const {
    return input(0);
  }

  Val* start() const;

  Val* stop() const;

  Val* step() const;

  Val* simplifiedStop() const;

  // [pre | vectorize | post] <= inner-most, merged root domain
  // shift_ is applied to vectorize and post sections.
  Val* vectorize_shift() const {
    return attributeVal(4);
  }

  IterDomain* iter_domain() const {
    return input(1)->as<IterDomain>();
  }

  // TODO: Return pointer instead of reference to be more consistent
  Scope& body() {
    return attribute(7)->as<Attribute<Scope>>()->value;
  }

  const Scope& body() const {
    return attribute(7)->as<Attribute<Scope>>()->value;
  }

  // vectorize is true when the for-loop contains a vectorize set
  // the flag is used to omit the for-loop from the kernel
  bool vectorize() const {
    return attribute(3)->as<Attribute<bool>>()->value;
  }

  //! True if unrolled (i.e., "#pragma unroll" is attached)
  bool isUnrolled() const;

  //! True if unroll is required for avoiding stack allocation
  bool isUnrollRequired() const {
    return attribute(5)->as<Attribute<bool>>()->value;
  }

  //! Set unrolling required
  void requireUnroll() {
    attribute(5)->as<Attribute<bool>>()->value = true;
  }

  //! True if no actual for-loop is materialized
  bool isTrivial() const;

  //! Returns all loop transform related information.
  auto loopTransformInfo() const {
    return attribute(6)->as<Attribute<LoopTransformInfo>>()->value;
  }

  //! True if loop is grouped reduction/welford
  bool isGroup() const;

  //! Returns the stage of a double buffered iterdomain
  //!  that this for loop materializes.
  auto doubleBufferLoopStage() const {
    return loopTransformInfo().double_buffer_loop_stage;
  }

  //! Returns if this loop is used to calculate
  //!  base index for lifted memory address.
  bool isBaseIndexLoop() const {
    return loopTransformInfo().is_base_index_loop;
  }

  bool isInterleaveUnit() const {
    return loopTransformInfo().is_interleave_unit;
  }

 private:
  //! Returns if a loop could be unrolled.
  bool isUnrollable() const;
};

//! IfThenElse provides scoping for an boolean operator. Exprs placed in its
//! body are considered inside the scope of the if statement. In the future the
//! implementation should look quite different so that we can do proper
//! dependency annalysis like in Fusion.
//!
//! TODO(kir): this is not a real expression
//!
class TORCH_CUDA_CU_API IfThenElse final : public Expr {
 public:
  using Expr::Expr;

  explicit IfThenElse(IrBuilderPasskey passkey, Predicate* cond);

  NVFUSER_DECLARE_CLONE_AND_CREATE

  virtual const char* getOpString() const override {
    return "IfThenElse";
  }

  std::string toString(int indent_size = 0) const override;
  std::string toInlineString(int indent_size = 0) const override;

  Scope& thenBody() {
    return attribute(0)->as<Attribute<Scope>>()->value;
  }
  const Scope& thenBody() const {
    return attribute(0)->as<Attribute<Scope>>()->value;
  }

  Scope& elseBody() {
    return attribute(1)->as<Attribute<Scope>>()->value;
  }

  const Scope& elseBody() const {
    return attribute(1)->as<Attribute<Scope>>()->value;
  }

  bool hasElse() const {
    return !elseBody().empty();
  }
};

//! Grid reduction operation
//!
//! This node is used only after lowering a fusion to explicitly mark a grid
//! reduction and the buffer allocation needed to do it.
//!
//! This node provides FusionExecutor the information it needs to allocate the
//! reduction and sync buffers.
class TORCH_CUDA_CU_API GridReduction final : public ReductionOp {
  static constexpr int num_reduction_op_attr = 3;

 public:
  using ReductionOp::ReductionOp;

  GridReduction(
      IrBuilderPasskey passkey,
      BinaryOpType reduction_op_type,
      Val* init,
      Val* out,
      Val* in,
      Allocate* reduction_buffer,
      Allocate* sync_buffer,
      Val* entrance_index,
      Val* entrances,
      bool is_allreduce = false);

  NVFUSER_DECLARE_CLONE_AND_CREATE

  virtual const char* getOpString() const override {
    return "GridReduction";
  }

  std::string toString(int indent_size = 0) const override;
  std::string toInlineString(int indent_size = 0) const override;

  Allocate* reduction_buffer() const {
    return attribute(num_reduction_op_attr)->as<Allocate>();
  }

  Allocate* sync_buffer() const {
    return attribute(num_reduction_op_attr + 1)->as<Allocate>();
  }

  // Which instance of entering this grid reduction is this iteration?
  Val* entrance_index() const {
    return attributeVal(num_reduction_op_attr + 2);
  }

  // How many times will this grid reduction be entered
  Val* entrances() const {
    return attributeVal(num_reduction_op_attr + 3);
  }

  // gridReduce has template flags for thread predicates. In order to
  // use them, the thread predicate is held here separately from
  // Expr::predicate_.
  const ParallelTypeBitmap& threadPredicate() const {
    return attribute(num_reduction_op_attr + 4)
        ->as<Attribute<ParallelTypeBitmap>>()
        ->value;
  }

  ParallelTypeBitmap& threadPredicate() {
    return attribute(num_reduction_op_attr + 4)
        ->as<Attribute<ParallelTypeBitmap>>()
        ->value;
  }

  GridReduction* withThreadPredicate(
      const ParallelTypeBitmap& thread_predicate) {
    auto result = shallowCopy()->as<GridReduction>();
    result->threadPredicate() = thread_predicate;
    return result;
  }
};

class TORCH_CUDA_CU_API GroupedGridReduction final : public GroupedReductionOp {
 public:
  using GroupedReductionOp::GroupedReductionOp;

  GroupedGridReduction(
      IrBuilderPasskey passkey,
      std::vector<BinaryOpType> reduction_op_type,
      std::vector<Val*> init,
      std::vector<Val*> out,
      std::vector<Val*> in,
      std::vector<Allocate*> reduction_buffers,
      Allocate* sync_buffer,
      Val* entrance_index,
      Val* entrances,
      Val* buffer_stride,
      bool is_allreduce = false);

  NVFUSER_DECLARE_CLONE_AND_CREATE

  // number of attributes in the parent class
  int numGroupedReductionOpAttr() const {
    return 2 + outputs().size();
  }

  virtual const char* getOpString() const override {
    return "GroupedGridReduction";
  }

  std::string toString(int indent_size = 0) const override;
  std::string toInlineString(int indent_size = 0) const override;

  std::vector<Allocate*> reduction_buffers() const {
    auto offset = numGroupedReductionOpAttr() + 5;
    auto size = outputs().size();
    std::vector<Allocate*> result;
    result.reserve(size);
    for (auto i : c10::irange(offset, offset + size)) {
      result.emplace_back(attribute(i)->as<Allocate>());
    }
    return result;
  }

  Allocate* reduction_buffer(size_t i) const {
    return reduction_buffers().at(i);
  }

  Allocate* sync_buffer() const {
    return attribute(numGroupedReductionOpAttr())->as<Allocate>();
  }

  // Which instance of entering this grid reduction is this iteration?
  Val* entrance_index() const {
    return attributeVal(numGroupedReductionOpAttr() + 1);
  }

  // How many times will this grid reduction be entered
  Val* entrances() const {
    return attributeVal(numGroupedReductionOpAttr() + 2);
  }

  // Stride of reduction buffers
  Val* buffer_stride() const {
    return attributeVal(numGroupedReductionOpAttr() + 3);
  }

  // gridReduce has template flags for thread predicates. In order to
  // use them, the thread predicate is held here separately from
  // Expr::predicate_.
  const ParallelTypeBitmap& threadPredicate() const {
    return attribute(numGroupedReductionOpAttr() + 4)
        ->as<Attribute<ParallelTypeBitmap>>()
        ->value;
  }

  ParallelTypeBitmap& threadPredicate() {
    return attribute(numGroupedReductionOpAttr() + 4)
        ->as<Attribute<ParallelTypeBitmap>>()
        ->value;
  }

  GroupedGridReduction* withThreadPredicate(
      const ParallelTypeBitmap& thread_predicate) {
    auto result = shallowCopy()->as<GroupedGridReduction>();
    result->threadPredicate() = thread_predicate;
    return result;
  }
};

//! Grid broadcast operation
//!
//! This node is used only after lowering a fusion to explicitly mark a grid
//! broadcast and the buffer allocation needed to do it.
//!
//! This node provides FusionExecutor the information it needs to allocate the
//! broadcast and sync buffers.
class TORCH_CUDA_CU_API GridBroadcast final : public Expr {
 public:
  using Expr::Expr;

  GridBroadcast(
      IrBuilderPasskey passkey,
      BroadcastOp* broadcast_op,
      Allocate* broadcast_buffer,
      Allocate* sync_buffer);

  NVFUSER_DECLARE_CLONE_AND_CREATE

  virtual const char* getOpString() const override {
    return "GridBroadcast";
  }

  std::string toString(int indent_size = 0) const override;
  std::string toInlineString(int indent_size = 0) const override;

  BroadcastOp* broadcast_op() const {
    return attribute(0)->as<BroadcastOp>();
  }

  Allocate* broadcast_buffer() const {
    return attribute(1)->as<Allocate>();
  }

  Allocate* sync_buffer() const {
    return attribute(2)->as<Allocate>();
  }
};

//! Grid welford operation
//!
//! This node is used only after lowering a fusion to explicitly mark a grid
//! reduction and the buffer allocation needed to do it.
//!
//! This node provides FusionExecutor the information it needs to allocate the
//! reduction and sync buffers.
//!
//! TODO: Make this a subclass of WelfordOp
class TORCH_CUDA_CU_API GridWelford final : public Expr {
 public:
  using Expr::Expr;

  GridWelford(
      IrBuilderPasskey passkey,
      WelfordOp* welford_op,
      Allocate* var_buffer,
      Allocate* avg_buffer,
      Allocate* n_buffer,
      Allocate* sync_buffer,
      Val* entrance_index,
      Val* entrances);

  NVFUSER_DECLARE_CLONE_AND_CREATE

  virtual const char* getOpString() const override {
    return "GridWelford";
  }

  std::string toString(int indent_size = 0) const override;
  std::string toInlineString(int indent_size = 0) const override;

  WelfordOp* welford_op() const {
    return attribute(0)->as<WelfordOp>();
  }

  Allocate* var_buffer() const {
    return attribute(1)->as<Allocate>();
  }

  Allocate* avg_buffer() const {
    return attribute(2)->as<Allocate>();
  }

  Allocate* N_buffer() const {
    return attribute(3)->as<Allocate>();
  }

  Allocate* sync_buffer() const {
    return attribute(4)->as<Allocate>();
  }

  // Which instance of entering this grid reduction is this iteration?
  Val* entrance_index() const {
    return attributeVal(5);
  }

  // How many times will this grid reduction be entered
  Val* entrances() const {
    return attributeVal(6);
  }

  // gridReduce has template flags for thread predicates. In order to
  // use them, the thread predicate is held here separately from
  // Expr::predicate_.
  const ParallelTypeBitmap& threadPredicate() const {
    return attribute(7)->as<Attribute<ParallelTypeBitmap>>()->value;
  }
  ParallelTypeBitmap& threadPredicate() {
    return attribute(7)->as<Attribute<ParallelTypeBitmap>>()->value;
  }

  GridWelford* withThreadPredicate(const ParallelTypeBitmap& thread_predicate) {
    auto result = shallowCopy()->as<GridWelford>();
    result->threadPredicate() = thread_predicate;
    return result;
  }
};

class TORCH_CUDA_CU_API GroupedGridWelford final : public GroupedWelfordOp {
 public:
  using GroupedWelfordOp::GroupedWelfordOp;

  // input, output and init vals are vectors of triplets
  GroupedGridWelford(
      IrBuilderPasskey passkey,
      std::vector<WelfordTriplet> output_vals,
      std::vector<WelfordTriplet> input_vals,
      std::vector<WelfordTriplet> init_vals,
      std::array<std::vector<Allocate*>, 3> reduction_buffers,
      Allocate* sync_buffer,
      Val* entrance_index,
      Val* entrances,
      Val* buffer_stride,
      bool is_allreduce = false,
      bool use_outer_opt = false);

  NVFUSER_DECLARE_CLONE_AND_CREATE

  int numGroupedWelfordOpAttr() const {
    return 1 + outputs().size();
  }

  virtual const char* getOpString() const override {
    return "GroupedGridWelford";
  }

  std::string toString(int indent_size = 0) const override;
  std::string toInlineString(int indent_size = 0) const override;

  std::array<std::vector<Allocate*>, 3> reduction_buffers() const {
    auto offset = numGroupedWelfordOpAttr() + 5;
    auto size = outputs().size() / 3;
    std::array<std::vector<Allocate*>, 3> result;
    result[0].reserve(size);
    result[1].reserve(size);
    result[2].reserve(size);
    for (auto i : c10::irange(size)) {
      result[0].emplace_back(attribute(offset + i * 3)->as<Allocate>());
      result[1].emplace_back(attribute(offset + i * 3 + 1)->as<Allocate>());
      result[2].emplace_back(attribute(offset + i * 3 + 2)->as<Allocate>());
    }
    return result;
  }

  Allocate* sync_buffer() const {
    return attribute(numGroupedWelfordOpAttr())->as<Allocate>();
  }

  // Which instance of entering this grid reduction is this iteration?
  Val* entrance_index() const {
    return attributeVal(numGroupedWelfordOpAttr() + 1);
  }

  // How many times will this grid reduction be entered
  Val* entrances() const {
    return attributeVal(numGroupedWelfordOpAttr() + 2);
  }

  // Stride of reduction buffers
  Val* buffer_stride() const {
    return attributeVal(numGroupedWelfordOpAttr() + 3);
  }

  // gridReduce has template flags for thread predicates. In order to
  // use them, the thread predicate is held here separately from
  // Expr::predicate_.
  const ParallelTypeBitmap& threadPredicate() const {
    return attribute(numGroupedWelfordOpAttr() + 4)
        ->as<Attribute<ParallelTypeBitmap>>()
        ->value;
  }

  ParallelTypeBitmap& threadPredicate() {
    return attribute(numGroupedWelfordOpAttr() + 4)
        ->as<Attribute<ParallelTypeBitmap>>()
        ->value;
  }

  GroupedGridWelford* withThreadPredicate(
      const ParallelTypeBitmap& thread_predicate) {
    auto result = shallowCopy()->as<GroupedGridWelford>();
    result->threadPredicate() = thread_predicate;
    return result;
  }

  // True if the outer-optimized kernel should be used
  bool useOuterOpt() const {
    auto offset = numGroupedWelfordOpAttr() + 5 + outputs().size();
    return attribute(offset)->as<Attribute<bool>>()->value;
  }

  //! Return the required smem buffer size
  int getSmemBufferSize(int bdimx, int bdimy, int bdimz) const;
};

//! Represents a WelfordOp with the division by count is hoisted out
//! of an innermost loop
class TORCH_CUDA_CU_API VectorizedWelfordOp final : public WelfordOp {
 public:
  using WelfordOp::WelfordOp;

  VectorizedWelfordOp(
      IrBuilderPasskey,
      const WelfordTriplet& output,
      const WelfordTriplet& input,
      const WelfordTriplet& init,
      Val* count,
      Val* reciprocal_of_count,
      Bool* hoisted_predicate);

  NVFUSER_DECLARE_CLONE_AND_CREATE

  virtual const char* getOpString() const override {
    return "VectorizedWelfordOp";
  }

  //! New count that should be set to outN
  Val* count() const {
    return attributeVal(WelfordOp::kNumAttrs);
  }

  //! Reciprocal of count
  Val* reciprocalOfCount() const {
    return attributeVal(WelfordOp::kNumAttrs + 1);
  }

  //! Predicate of this expression hoisted out of an innermost loop
  Bool* hoistedPredicate() const {
    return attributeVal(WelfordOp::kNumAttrs + 2)->as<Bool>();
  }
};

// Allocate an instance of the fused reduction class.
class TORCH_CUDA_CU_API AllocateFusedReduction final : public Expr {
  explicit AllocateFusedReduction(IrBuilderPasskey passkey, Expr* grid_expr);

 public:
  using Expr::Expr;

  explicit AllocateFusedReduction(
      IrBuilderPasskey passkey,
      GridReduction* grid_reduction)
      : AllocateFusedReduction(passkey, dynamic_cast<Expr*>(grid_reduction)) {}

  explicit AllocateFusedReduction(
      IrBuilderPasskey passkey,
      GridWelford* grid_welford)
      : AllocateFusedReduction(passkey, dynamic_cast<Expr*>(grid_welford)) {}

  explicit AllocateFusedReduction(
      IrBuilderPasskey passkey,
      GroupedGridReduction* grouped_grid_reduction)
      : AllocateFusedReduction(
            passkey,
            dynamic_cast<Expr*>(grouped_grid_reduction)) {}

  explicit AllocateFusedReduction(
      IrBuilderPasskey passkey,
      GroupedGridWelford* grouped_grid_welford)
      : AllocateFusedReduction(
            passkey,
            dynamic_cast<Expr*>(grouped_grid_welford)) {}

  NVFUSER_DECLARE_CLONE_AND_CREATE

  virtual const char* getOpString() const override {
    return "AllocateFusedReduction";
  }

  std::string toString(int indent_size = 0) const override;
  std::string toInlineString(int indent_size = 0) const override;

  //! GridReduction, GridWelford, GroupedGridReduction or GroupedGridWelford
  Expr* gridExpr() const {
    return attribute(0)->asExpr();
  }

  TensorIndex* out() const;

  const ParallelTypeBitmap& threadPredicate() const;
};

} // namespace kir

TORCH_CUDA_CU_API std::ostream& operator<<(
    std::ostream&,
    const kir::LoopTransformInfo);

} // namespace cuda
} // namespace fuser
} // namespace jit
} // namespace torch<|MERGE_RESOLUTION|>--- conflicted
+++ resolved
@@ -269,19 +269,16 @@
 
   NVFUSER_DECLARE_CLONE_AND_CREATE
 
-<<<<<<< HEAD
   //! Sets the flag signifying that this block sync is
   //!  thread aligned.
   void convertToAligned() {
     attribute(1)->as<Attribute<bool>>()->value = true;
   }
 
-=======
   std::string toString(int indent_size = 0) const override;
   std::string toInlineString(int indent_size = 0) const override;
 
   // TODO: war_sync_ is only used for testing/validation purposes.
->>>>>>> 5eaf881d
   bool isWarHazardSync() const {
     return attribute(0)->as<Attribute<bool>>()->value;
   }
