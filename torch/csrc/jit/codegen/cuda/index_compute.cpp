--- conflicted
+++ resolved
@@ -2426,9 +2426,10 @@
 kir::TensorIndex* Index::getProducerIndex(
     TensorView* producer,
     const TensorView* consumer,
-<<<<<<< HEAD
-    const std::vector<kir::ForLoop*>& loops) {
-  auto strided_indices = getProducerStridedIndices(producer, consumer, loops);
+    const std::vector<kir::ForLoop*>& loops,
+    const std::unordered_map<IterDomain*, Val*>& override_index) {
+  auto strided_indices =
+      getProducerStridedIndices(producer, consumer, loops, override_index);
 
   // Insert base address and uniform components into the tensor
   //  index object directly to support separating them on the
@@ -2451,12 +2452,6 @@
         producer, strided_indices, address_index, uniform_address);
   }
 
-=======
-    const std::vector<kir::ForLoop*>& loops,
-    const std::unordered_map<IterDomain*, Val*>& override_index) {
-  auto strided_indices =
-      getProducerStridedIndices(producer, consumer, loops, override_index);
->>>>>>> acb42b98
   return SimplifyingIrBuilder::create<kir::TensorIndex>(
       producer, strided_indices);
 }
