#pragma once

#include <ATen/ATen.h>
#include <c10/util/Exception.h>
#include <torch/csrc/jit/codegen/cuda/type.h>
#include <torch/csrc/jit/ir/ir.h>

#include <sstream>
#include <string>
#include <type_traits>
#include <typeinfo>

namespace torch {
namespace jit {
namespace fuser {
namespace cuda {

void debugPrint(const c10::TensorTypePtr& type);

bool is_zero_dim_tensor(const std::shared_ptr<c10::TensorType>& tensor_type);
bool is_zero_sized_tensor(const std::shared_ptr<c10::TensorType>& tensor_type);

bool is_cpu_scalar(const at::Tensor& tensor);
bool is_cpu_scalar(const c10::TensorType& tensor_type);

// TODO: merge these two
// check if input is compatible with 32b index mode
int getCommonDeviceCUDA(const at::ArrayRef<IValue>& inputs);
KernelIndexMode collectIndexMode(const at::ArrayRef<at::IValue>& inputs);

//! Types of debug print-outs
//!
//! These can be set through the `PYTORCH_NVFUSER_DUMP` environment variable
//!
enum class DebugDumpOption {
  FusionIr, //!< Dump the Fusion IR before lowering
  FusionIrMath, //!< Dump just the compute (math) part of the Fusion IR
  FusionIrPresched, //!< Dump the Fusion IR before it is scheduled.
  KernelIr, //!< Dump the compiler Kernel IR
  ComputeAtMap, //!< Dump the computeAt map
  CudaKernel, //!< Dump the generated CUDA C++ kernel code
  CudaFull, //!< Dump the complete CUDA C++ code
  CudaToFile, //!< Dump CUDA Strings to File
  DebugInfo, //!< Embed line info and debug info to compiled kernel, and dump
             //!< the full CUDA C++ code
  LaunchParam, //!< Dump the Launch parameters of kernel
  FusionSegments, //!< Dump Segmented Fusion Graph
  FusionSegmenterLog, //!< Dump Detailed Segmenter Logging
  FusionArgs, //!< Print the runtime fusion arguments
  KernelArgs, //!< Print the runtime kernel arguments when launching kernels
  EffectiveBandwidth, //! Measure kernel performance and print effective
                      //! bandwidth
  FusionSegmentsDrawing, //!< Dump Segmented Fusion Graph
  PrintPtxasLog, //!< Print the ptxas verbose log including register usage
  BufferReuseInfo, //!< Dump the analysis details of local/shared buffer re-use
  SchedulerDebug, //! Dump scheduler heuristic parameters
  ParallelDimensions, //!< Dump known parallel dimensions
  Halo, //! Halo information of tensors
  PerfDebugVerbose, //! When running kernels, print verbose information
                    //! associated with what's running
  PythonDefinition, //! Python Frontend Fusion Definition.
  PythonFrontendDebug, //! Python Frontend debug information.
  TransformPropagator, //! When running TransformPropagator, print propagation
                       //! path and replay result
  Cubin, //! Dump compiled CUBIN
  Ptx, //! Dump compiled PTX
  BankConflictInfo, //! Dump bank confliction info
  SyncMap, //! RAW dependency info
  LowerVerbose, //! Print all passes' transform in GpuLower::lower
  EndOfOption //! Placeholder for counting the number of elements
};

TORCH_CUDA_CU_API bool isDebugDumpEnabled(DebugDumpOption option);

//! Types of features to disable
//!
//! These can be set through the `PYTORCH_NVFUSER_DISABLE` environment variable
//!
enum class DisableOption {
  ArchCheck, //! Disable hardware-specific checks to enable cross arch debug
  CompileToSass, //! Disable direct compilation to sass so the ptx can be
                 //! examined
  Fallback, //! Disable fallback
  Fma, //! Disable FMA instructions
  IndexHoist, //! Disable index hoisting
  Nvtx, //! Disable NVTX instrumentation
  PredicateElimination, //! Disable predicate elimination
  WelfordVectorization, //! Disable vectorizaton of Welford ops
  EndOfOption //! Placeholder for counting the number of elements
};

TORCH_CUDA_CU_API bool isOptionDisabled(DisableOption option);

//! Types of features to enable
//!
//! These can be set through the `PYTORCH_NVFUSER_ENABLE` environment variable
//!
enum class EnableOption {
  Complex, //! Enable complex support on python
  KernelProfile, //! Enable intra-kernel performance profiling
  LinearDecomposition, //! Enable linear-bias decomposition
  ConvDecomposition, //! Enable conv-bias decomposition
<<<<<<< HEAD
  BankConflictDetection //! Enable inlined checking of bank conflicts
=======
  GraphOp, //! Enable graphOps(index_select/gather/scatter)
  EndOfOption //! Placeholder for counting the number of elements
>>>>>>> acb42b98
};

TORCH_CUDA_CU_API bool isOptionEnabled(EnableOption option);

// Check if fallback path should be used which will dispatch to eagermode if any
// errors are encountered. Helpful for debugging.
bool useFallback();

//! Ceil integer division
constexpr int64_t ceilDiv(int64_t a, int64_t b) {
  return (a + b - 1) / b;
}

//! Simple mixin for suppressing copy & move operations, ex:
//!
//!  class Foo : public NonCopyable {
//!   ...
//!  };
//!
class NonCopyable {
 public:
  NonCopyable() = default;

  // No copy/move semantics
  NonCopyable(const NonCopyable&) = delete;
  NonCopyable& operator=(const NonCopyable&) = delete;
};

//! A generic root for a hierarchy of polymorphic classes:
//! - It ensures virtual destructors
//! - Provides the base->as<Derived>() and node->isA<T>() notation
class PolymorphicBase {
 public:
  virtual ~PolymorphicBase() = default;

  // Replacement for static_cast<T*>(ptr): ptr->as<T>()
  // (checked in DEBUG builds)
  template <class T>
  T* as() {
#ifdef NDEBUG
    auto downcast_ptr = static_cast<T*>(this);
#else
    auto downcast_ptr = dynamic_cast<T*>(this);
    TORCH_INTERNAL_ASSERT(downcast_ptr != nullptr);
#endif
    return downcast_ptr;
  }

  template <class T>
  const T* as() const {
#ifdef NDEBUG
    auto downcast_ptr = static_cast<const T*>(this);
#else
    auto downcast_ptr = dynamic_cast<const T*>(this);
    TORCH_INTERNAL_ASSERT(downcast_ptr != nullptr);
#endif
    return downcast_ptr;
  }

  //! Check if the runtime type is T (or derived from T)
  //!
  //! \note Don't use this for conditional casts. Instead, use:
  //!
  //!  if (auto t = dynamic_cast<T>(p)) { ... }
  //!
  //! instead of:
  //!
  //!  if (p->isA<T>()) { auto t = p->as<T>(); ... }
  //!
  template <class T>
  bool isA() const {
    return dynamic_cast<const T*>(this) != nullptr;
  }

  //! Check if the runtime type is strictly T. Returns false for classes
  //! derived from T
  template <class T>
  bool isStrictlyA() const {
    return typeid(*this) == typeid(T);
  }

 private:
  template <int> // unused template argument
  bool isOneOf() const {
    return false;
  }
  template <int, class T1, class... T>
  bool isOneOf() const {
    return isA<T1>() || isOneOf<0, T...>();
  }
  template <int> // unused template argument
  bool isStrictlyOneOf() const {
    return false;
  }
  template <int, class T1, class... T>
  bool isStrictlyOneOf() const {
    return isStrictlyA<T1>() || isStrictlyOneOf<0, T...>();
  }

 public:
  //! Check if the runtime type is one of the given types (or derived from
  //! one of the given types)
  template <class... T>
  bool isOneOf() const {
    return isOneOf<0, T...>();
  }

  //! Check if the runtime type is strictly one of the given types. Derived
  //! types not in the given list does not count.
  template <class... T>
  bool isStrictlyOneOf() const {
    return isStrictlyOneOf<0, T...>();
  }
};

template <class T, std::enable_if_t<std::is_enum<T>::value, bool> = true>
constexpr unsigned int switch_pair(T t1, T t2) {
  constexpr unsigned int _WORD_SHIFT = 16;
  return ((unsigned int)t1 << _WORD_SHIFT) + (unsigned int)t2;
}

std::vector<int64_t> getTensorSizes(TensorTypePtr const& tensor_type);

//! Return a sorted list of keys of an unordered map so that it can be
//! iterated deterministically
template <typename KeyType, typename ValueType, typename Cmp>
std::vector<KeyType> getSortedKeys(
    const std::unordered_map<KeyType, ValueType>& map,
    Cmp cmp) {
  std::vector<KeyType> keys(map.size());
  auto keys_it = keys.begin();
  for (const auto& kv : map) {
    *keys_it = kv.first;
    ++keys_it;
  }
  std::sort(keys.begin(), keys.end(), cmp);
  return keys;
}

// If std::stringstream << is defined for T, then use << to get its string
// otherwise, just returns a "<attr>"

template <typename T>
struct Printer {
  static std::string toString(const T& value) {
    return "<attr>";
  }
};

#if 0

// Waiting for C++20....

#include <concepts>

template<typename T>
concept Printable = requires(T a)
{
  { std::stringstream{} << a } -> std::convertible_to<std::stringstream>;
};

template <Printable T>
struct Printer<T> {
  static std::string toString(const T& value) {
    std::stringstream ss;
    ss << value;
    return ss.str();
  }
};

#else

#define SPECIALIZE_PRINTER(T)                     \
  template <>                                     \
  struct Printer<T> {                             \
    static std::string toString(const T& value) { \
      std::stringstream ss;                       \
      ss << value;                                \
      return ss.str();                            \
    }                                             \
  }

SPECIALIZE_PRINTER(bool);
SPECIALIZE_PRINTER(int);
SPECIALIZE_PRINTER(std::string);
SPECIALIZE_PRINTER(int64_t);
SPECIALIZE_PRINTER(DataType);
SPECIALIZE_PRINTER(MemoryType);
SPECIALIZE_PRINTER(UnaryOpType);
SPECIALIZE_PRINTER(BinaryOpType);
SPECIALIZE_PRINTER(TernaryOpType);
SPECIALIZE_PRINTER(LoadStoreOpType);
SPECIALIZE_PRINTER(DoubleBufferLoopStage);
SPECIALIZE_PRINTER(Swizzle2DType);
SPECIALIZE_PRINTER(SwizzleMode);
SPECIALIZE_PRINTER(std::vector<int>);
SPECIALIZE_PRINTER(std::vector<int64_t>);

#undef SPECIALIZE_PRINTER

#endif // if 0

// Stringification with delimiter
template <typename Iterator>
std::string toDelimitedString(
    Iterator first,
    Iterator last,
    std::string delim = ", ") {
  std::stringstream ss;
  bool first_val = true;
  for (auto it = first; it != last; ++it) {
    if (!first_val) {
      ss << delim;
    }
    ss << *it;
    first_val = false;
  }
  return ss.str();
}

template <typename Printable>
std::string toDelimitedString(
    const std::vector<Printable>& vec,
    std::string delim = ", ") {
  return toDelimitedString(vec.begin(), vec.end(), delim);
}

} // namespace cuda
} // namespace fuser
} // namespace jit
} // namespace torch<|MERGE_RESOLUTION|>--- conflicted
+++ resolved
@@ -100,12 +100,8 @@
   KernelProfile, //! Enable intra-kernel performance profiling
   LinearDecomposition, //! Enable linear-bias decomposition
   ConvDecomposition, //! Enable conv-bias decomposition
-<<<<<<< HEAD
-  BankConflictDetection //! Enable inlined checking of bank conflicts
-=======
   GraphOp, //! Enable graphOps(index_select/gather/scatter)
   EndOfOption //! Placeholder for counting the number of elements
->>>>>>> acb42b98
 };
 
 TORCH_CUDA_CU_API bool isOptionEnabled(EnableOption option);
