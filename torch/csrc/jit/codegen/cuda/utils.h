#pragma once

#include <ATen/ATen.h>
#include <c10/util/Exception.h>
#include <torch/csrc/jit/codegen/cuda/type.h>
#include <torch/csrc/jit/ir/ir.h>

namespace torch {
namespace jit {
namespace fuser {
namespace cuda {

void debugPrint(const c10::TensorTypePtr& type);

bool is_zero_dim_tensor(const std::shared_ptr<c10::TensorType>& tensor_type);
bool is_zero_sized_tensor(const std::shared_ptr<c10::TensorType>& tensor_type);

bool is_cpu_scalar(const at::Tensor& tensor);
bool is_cpu_scalar(const c10::TensorType& tensor_type);

// TODO: merge these two
// check if input is compatible with 32b index mode
int getCommonDeviceCUDA(const at::ArrayRef<IValue>& inputs);
KernelIndexMode collectIndexMode(const at::ArrayRef<at::IValue>& inputs);

//! Types of debug print-outs
//!
//! These can be set through the `PYTORCH_NVFUSER_DUMP` environment variable
//!
enum class DebugDumpOption {
  FusionIr, //!< Dump the Fusion IR before lowering
  FusionIrMath, //!< Dump just the compute (math) part of the Fusion IR
  KernelIr, //!< Dump the compiler Kernel IR
  ComputeAtMap, //!< Dump the computeAt map
  CudaKernel, //!< Dump the generated CUDA C++ kernel code
  CudaFull, //!< Dump the complete CUDA C++ code
  CudaToFile, //!< Dump CUDA Strings to File
  DebugInfo, //!< Embed line info and debug info to compiled kernel, and dump
             //!< the full CUDA C++ code
  LaunchParam, //!< Dump the Launch parameters of kernel
  FusionSegments, //!< Dump Segmented Fusion Graph
  FusionSegmenterLog, //!< Dump Detailed Segmenter Logging
  FusionArgs, //!< Print the runtime fusion arguments
  KernelArgs, //!< Print the runtime kernel arguments when launching kernels
  EffectiveBandwidth, //! Measure kernel performance and print effective
                      //! bandwidth
  FusionSegmentsDrawing, //!< Dump Segmented Fusion Graph
  PrintPtxasLog, //!< Print the ptxas verbose log including register usage
  BufferReuseInfo, //!< Dump the analysis details of local/shared buffer re-use
  SchedulerDebug, //! Dump scheduler heuristic parameters
  ParallelDimensions, //!< Dump known parallel dimensions
  Halo, //! Halo information of tensors
  PerfDebugVerbose, //! When running kernels, print verbose information
                    //! associated with what's running
  TransformPropagator, //! When running TransformPropagator, print propagation
                       //! path and replay result
  Cubin, //! Dump compiled CUBIN
  Ptx //! Dump compiled PTX
};

TORCH_CUDA_CU_API bool isDebugDumpEnabled(DebugDumpOption option);

//! Types of features to disable
//!
//! These can be set through the `PYTORCH_NVFUSER_DISABLE` environment variable
//!
enum class DisableOption {
  ArchCheck, //! Disable hardware-specific checks to enable cross arch debug
  CompileToSass, //! Disable direct compilation to sass so the ptx can be
                 //! examined
  Fallback, //! Disable fallback
  Fma, //! Disable FMA instructions
  IndexHoist, //! Disable index hoisting
  Nvtx, //! Disable NVTX instrumentation
  PredicateElimination //! Disable predicate elimination
};

TORCH_CUDA_CU_API bool isOptionDisabled(DisableOption option);

//! Types of features to enable
//!
//! These can be set through the `PYTORCH_NVFUSER_ENABLE` environment variable
//!
enum class EnableOption {
  Complex, //! Enable complex support on python
  KernelProfile, //! Enable intra-kernel performance profiling
  LinearDecomposition, //! Enable linear-bias decomposition
  ConvDecomposition, //! Enable conv-bias decomposition
<<<<<<< HEAD
  BankConflictDetection //! Enable inlined checking of bank conflicts
=======
>>>>>>> 3417e8ed
};

TORCH_CUDA_CU_API bool isOptionEnabled(EnableOption option);

// Check if fallback path should be used which will dispatch to eagermode if any
// errors are encountered. Helpful for debugging.
bool useFallback();

//! Ceil integer division
constexpr int64_t ceilDiv(int64_t a, int64_t b) {
  return (a + b - 1) / b;
}

//! Simple mixin for suppressing copy & move operations, ex:
//!
//!  class Foo : public NonCopyable {
//!   ...
//!  };
//!
class NonCopyable {
 public:
  NonCopyable() = default;

  // No copy/move semantics
  NonCopyable(const NonCopyable&) = delete;
  NonCopyable& operator=(const NonCopyable&) = delete;
};

//! A generic root for a hierarchy of polymorphic classes:
//! - It ensures virtual destructors
//! - Provides the base->as<Derived>() and node->isA<T>() notation
class PolymorphicBase {
 public:
  virtual ~PolymorphicBase() = default;

  // Replacement for static_cast<T*>(ptr): ptr->as<T>()
  // (checked in DEBUG builds)
  template <class T>
  T* as() {
#ifdef NDEBUG
    auto downcast_ptr = static_cast<T*>(this);
#else
    auto downcast_ptr = dynamic_cast<T*>(this);
    TORCH_INTERNAL_ASSERT(downcast_ptr != nullptr);
#endif
    return downcast_ptr;
  }

  template <class T>
  const T* as() const {
#ifdef NDEBUG
    auto downcast_ptr = static_cast<const T*>(this);
#else
    auto downcast_ptr = dynamic_cast<const T*>(this);
    TORCH_INTERNAL_ASSERT(downcast_ptr != nullptr);
#endif
    return downcast_ptr;
  }

  //! Check if the runtime time is T (or derived from T)
  //!
  //! \note Don't use this for conditional casts. Instead, use:
  //!
  //!  if (auto t = dynamic_cast<T>(p)) { ... }
  //!
  //! instead of:
  //!
  //!  if (p->isA<T>()) { auto t = p->as<T>(); ... }
  //!
  template <class T>
  bool isA() const {
    return dynamic_cast<const T*>(this) != nullptr;
  }
};

template <class T, std::enable_if_t<std::is_enum<T>::value, bool> = true>
constexpr unsigned int switch_pair(T t1, T t2) {
  constexpr unsigned int _WORD_SHIFT = 16;
  return ((unsigned int)t1 << _WORD_SHIFT) + (unsigned int)t2;
}

std::vector<int64_t> getTensorSizes(TensorTypePtr const& tensor_type);

} // namespace cuda
} // namespace fuser
} // namespace jit
} // namespace torch<|MERGE_RESOLUTION|>--- conflicted
+++ resolved
@@ -86,10 +86,7 @@
   KernelProfile, //! Enable intra-kernel performance profiling
   LinearDecomposition, //! Enable linear-bias decomposition
   ConvDecomposition, //! Enable conv-bias decomposition
-<<<<<<< HEAD
   BankConflictDetection //! Enable inlined checking of bank conflicts
-=======
->>>>>>> 3417e8ed
 };
 
 TORCH_CUDA_CU_API bool isOptionEnabled(EnableOption option);
