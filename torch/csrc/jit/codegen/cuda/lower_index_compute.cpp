#include <torch/csrc/jit/codegen/cuda/contiguity.h>
#include <torch/csrc/jit/codegen/cuda/index_compute.h>
#include <torch/csrc/jit/codegen/cuda/ir_utils.h>
#include <torch/csrc/jit/codegen/cuda/lower2device.h>
#include <torch/csrc/jit/codegen/cuda/lower_index_compute.h>
#include <torch/csrc/jit/codegen/cuda/lower_magic_zero.h>
#include <torch/csrc/jit/codegen/cuda/lower_utils.h>
#include <torch/csrc/jit/codegen/cuda/lower_validation.h>
#include <torch/csrc/jit/codegen/cuda/transform_iter.h>

namespace torch {
namespace jit {
namespace fuser {
namespace cuda {

IndexFromIdGraph::IndexFromIdGraph(
    IndexCompute index_,
    IndexCompute concrete_index_,
    std::unordered_map<IterDomain*, Val*> initial_concrete_index_map_,
    std::vector<IterDomain*> loop_domains_)
    : index(index_),
      concrete_index(concrete_index_),
      initial_concrete_index_map(initial_concrete_index_map_),
      resolved_loop_domains(loop_domains_) {}

namespace {

// Maps all producer domains to consumer with broadcast
// forwarding. Used to find the allocation position.
// TODO: should this be an ir_util ? Didn't seem to be
//  used too much though.
std::unordered_map<IterDomain*, IterDomain*> mapAllProducerDomainsToConsumer(
    const TensorView* producer_tv,
    const TensorView* consumer_tv) {
  // This map has forwarded broadcast axes, it should only be used to compute
  // the allocation position of the producer, and to figure out which producer
  // indices are mapped to consumer trivial reductions.
  std::unordered_map<IterDomain*, IterDomain*> p2c_alloc_map;

  //  We want to replay producer as consumer instead of the other way around
  //  since consumer may have some broadcasted axes producer doesn't have
  //  merged into loops producer may use. If we did consumer as producer we
  //  wouldn't have this information in the mapping.
  auto replay_PasC = BestEffortReplay::replayPasC(
      producer_tv,
      consumer_tv,
      -1,
      PairwiseRootDomainMap(producer_tv, consumer_tv));

  // Grab consumer domain entries and reverse replay map. TODO: Maybe
  // TransformReplay::replayPasC could return this map
  for (auto id : consumer_tv->domain()->domain()) {
    const auto& c2p_map = replay_PasC.getReplay();
    auto c2p_it = c2p_map.find(id);
    if (c2p_it != c2p_map.end()) {
      auto c_id = c2p_it->first;
      auto p_id = c2p_it->second;
      p2c_alloc_map[p_id] = c_id;
    }
  }

  return p2c_alloc_map;
}

std::unordered_map<IterDomain*, IterDomain*> invertOneToOneMap(
    const std::unordered_map<IterDomain*, IterDomain*>& map) {
  std::unordered_map<IterDomain*, IterDomain*> inverted;
  for (const auto& kv : map) {
    bool inserted = inverted.emplace(kv.second, kv.first).second;
    TORCH_INTERNAL_ASSERT(
        inserted,
        "Multiple mappings to the same value detected: ",
        kv.second->toString());
  }
  return inverted;
}

// Returns the set of iterdomains to be set to zero when working with
//  indexing maths that has pre-computed components.
// Eg.:
//
//  for threadIdx.x in ... // loop 1 (base index loops)
//    for i in 0..16:      // loop 2
//      for j in 0..1:    // loop 3
//        T0[i] = ...
//  for _ in 0..T1.size:   // serial loop
//    for threadIdx.x in ... // loop 1
//      for i in 0..16:      // loop 2
//        for j in 0..32:    // loop 3
//          ... = T1[j + T0[i]]
//
// There are 2 places we are generating read index for T1 in the above
//  example:
//   1. On the base index loop path: we are generating the base index
// of T0, with loop3 and serial loop zeroed, as they are separable,
// see [Separability analysis] in lower_mem_index.cpp.
//  2. On the actual serial loop path where we use T0 to index T1,
// everything except the serial loop and j are zeroed. In here
// the separable parts such as j in loop3 are inlined while other
// components are pre-computed in the base index loop.
std::unordered_set<IterDomain*> getZeroIdSetsForAddressCompute(
    AddressRecord* address_record,
    const std::vector<kir::ForLoop*> loops) {
  // Find the serial loop that pre-computation is lfted over:
  kir::ForLoop* serial_loop = nullptr;
  auto loop_it = loops.begin();

  while (loop_it != loops.end() && serial_loop == nullptr) {
    auto loop = *loop_it;
    loop_it++;
    if (GpuLower::current()->caMap()->areMapped(
            address_record->getConcreteSerialLoopId(),
            loop->iter_domain(),
            IdMappingMode::LOOP)) {
      serial_loop = loop;
      break;
    }
  }

  TORCH_INTERNAL_ASSERT(
      serial_loop != nullptr,
      "Invalid index precomputation: serial loop not found");

  // Checks if this loop nest is calculating base address.
  bool is_address_tv_calculation = serial_loop->isBaseIndexLoop();

  std::unordered_set<IterDomain*> zero_ids;

  for (auto outer_loop_it = loops.begin(); outer_loop_it != loop_it;
       outer_loop_it++) {
    auto outer_loop = *outer_loop_it;
    auto concrete_loop_id = GpuLower::current()->caMap()->getConcreteMappedID(
        outer_loop->iter_domain(), IdMappingMode::LOOP);

    if (is_address_tv_calculation &&
        !outer_loop->iter_domain()->isParallelized()) {
      // Do not lift outer serial domains
      zero_ids.insert(concrete_loop_id);
    }

    if (!is_address_tv_calculation &&
        outer_loop->iter_domain()->isParallelized()) {
      // Lift all parallel domains
      zero_ids.insert(concrete_loop_id);
    }
  }

  std::unordered_set<IterDomain*> concrete_allocated_address_ids;

  std::transform(
      address_record->allocationIterDomains().begin(),
      address_record->allocationIterDomains().end(),
      std::inserter(
          concrete_allocated_address_ids, concrete_allocated_address_ids.end()),
      [](IterDomain* id) {
        return GpuLower::current()->caMap()->getConcreteMappedID(
            id, IdMappingMode::LOOP);
      });

  // We only modify loops on the right of the serial loop
  //  for the moment.
  while (loop_it != loops.end()) {
    auto loop_id = (*loop_it)->iter_domain();
    // TODO: revisit unswitch: as initial step not supporting
    //  unswitch and will be asserted in validation pass.
    auto concrete_loop_id = GpuLower::current()->caMap()->getConcreteMappedID(
        loop_id, IdMappingMode::LOOP);

    if (!loop_id->isThread()) {
      bool is_allocated_in_address_tv =
          concrete_allocated_address_ids.count(concrete_loop_id);

      // In address calculation step:
      //   realize all the serial loops that are allocated in the
      // address record.
      //
      // In actual indexing step:
      //   zero all the serial loop id's that are not allocated
      // in the address record step.
      if (is_address_tv_calculation != is_allocated_in_address_tv) {
        zero_ids.insert(concrete_loop_id);
      }
    } else if (!is_address_tv_calculation) {
      // All thread dimensions should be lifted out of the
      //  serial loop.
      zero_ids.insert(concrete_loop_id);
    }

    loop_it++;
  }

  return zero_ids;
}

//! A struct to keep track of necessary parameters used in
//!  configuring index compute pass.
//! These parameters are needed to propagate the indexing from the leaf nodes of
//! the TVs and loop nests to the TVs rfactor domain during
//! index_compute.cpp::IndexCompute passes.
//! TODO:
//!   Would expect this list to become shorter over time,
//!  as more info can be determined holistically.
struct IndexingParameters {
  //! Initial binding of index math to concrete iterdomain ids,
  //!  from the loop nest analysis.
  std::unordered_map<IterDomain*, Val*> initial_concrete_id_index;

  //! (Used in non-global indexing) the concrete iterdomains that
  //!  we want to skip or merge into contiguous indexing paths.
  std::unordered_set<IterDomain*> zero_domains;

  //! (Used in non-global indexing) the preferred path we would
  //!  be propagating contiguously merged indices backward.
  std::unordered_set<IterDomain*> preferred_concrete_ids;

  //! The inferred halo padded extents of the concrete iterdomains.
  std::unordered_map<IterDomain*, Val*> concrete_id_to_halo_extent;
};

// Initial loop index map for global producer or consumer case.
IndexingParameters getLinearIndexParameters(
    const LoopIndexing& loop_indexing,
    bool index_producer = false,
    c10::optional<AddressRecord*> maybe_address_record = c10::nullopt) {
  IndexingParameters index_parameters;

  std::unordered_set<IterDomain*> lifted_loop_domain;
  if (maybe_address_record.has_value()) {
    lifted_loop_domain = getZeroIdSetsForAddressCompute(
        maybe_address_record.value(), loop_indexing.loops());
  }

  auto& loops = loop_indexing.loops();
  auto& loop_domain = loop_indexing.loopDomains();
  auto& loop_index_map = index_parameters.initial_concrete_id_index;

  for (auto loop_idx : c10::irange(loops.size())) {
    auto loop = loops[loop_idx];
<<<<<<< HEAD
    auto index_domain = ir_utils::caMapExactConcreteId(loop_domain[loop_idx]);
    auto concrete_loop_domain =
        GpuLower::current()->caMap()->getConcreteMappedID(
            loop->iter_domain(), IdMappingMode::LOOP);

    if (lifted_loop_domain.count(concrete_loop_domain)) {
      // Zero the corresponding index value if the index contribution from this
      //  loop has be pre-computed.
      loop_index_map[index_domain] = GpuLower::current()->kernel()->zeroVal();
    } else if (loop->isTrivial()) {
=======
    auto index_domain = GpuLower::current()->caMap()->getConcreteMappedID(
        loop_domain[loop_idx], IdMappingMode::EXACT);
    if (loop->isTrivial()) {
>>>>>>> d942787a
      // This is useful information in the case of
      //  MisalignedVectorize and double buffer epilog, etc.
      loop_index_map[index_domain] = loop->start();
    } else {
      // Default use pre-allocated integers for index
      loop_index_map[index_domain] = loop->index();
    }
  }

  // Derive the halo extents from the loop indexing result.
  index_parameters.concrete_id_to_halo_extent =
      GpuLower::current()->haloInfo()->buildConcreteHaloExtentMap(
          loop_indexing);

  protectNonPredicateIndexWithMagicZero(
      loops,
      loop_indexing.loopDomains(),
      index_parameters.initial_concrete_id_index);

  // Setup double buffer increment for producer case:
  // TODO: could unify these double buffer index calculation
  //  in follow ups.
  if (index_producer) {
    auto double_buffer_loop =
        GpuLower::current()->doubleBufferInfo().getDoubleBufferLoop(
            loop_indexing.consumerTv(), loops, true);

    for (auto loop_idx : c10::irange(loops.size())) {
      auto loop = loops[loop_idx];
      if (loop == double_buffer_loop &&
          // The double buffer loop could be trivial in a base index
          //   calculation loop nest.
          !double_buffer_loop->isTrivial()) {
        TORCH_INTERNAL_ASSERT(
            !loop->isTrivial(), "The double buffer loop must be materialized");

        auto loop_id = loop_indexing.loopDomains()[loop_idx];

        auto concrete_loop_id =
            GpuLower::current()->caMap()->getConcreteMappedID(
                loop_id, IdMappingMode::EXACT);

        auto stage_depth =
            GpuLower::current()->doubleBufferInfo().getStageDepthFor(
                loop->iter_domain());
        index_parameters.initial_concrete_id_index[concrete_loop_id] =
            SimplifyingIrBuilder::addExpr(
                index_parameters.initial_concrete_id_index[concrete_loop_id],
                SimplifyingIrBuilder::create<Int>(stage_depth - 1));
      }
    }
  }

  return index_parameters;
}

// Initial index parameters for shared and local case
IndexingParameters getNonGlobalInitialIndexParameters(
    const LoopIndexing& loop_indexing,
    const TensorView* consumer_tv,
    bool index_producer = false,
    const TensorView* producer_tv = nullptr,
    std::unordered_map<IterDomain*, IterDomain*> p2c_map = {},
    c10::optional<AddressRecord*> maybe_address_record = c10::nullopt) {
  IndexingParameters index_parameters;
  const auto& loops = loop_indexing.loops();
  const auto& loop_domains = loop_indexing.loopDomains();

  // TODO:
  //  The non-global path should become shorter as we
  // pull more info into id graph.
  std::unordered_map<IterDomain*, IterDomain*> alloc_id_map;

  if (index_producer) {
    alloc_id_map = mapAllProducerDomainsToConsumer(producer_tv, consumer_tv);
  }

  auto alloc_tv = index_producer ? producer_tv : consumer_tv;
  auto alloc_info = lower_utils::getAllocInformation(
      alloc_tv, loops, alloc_id_map, index_producer);

  std::unordered_map<kir::ForLoop*, Val*> loop_to_ind_map;
  std::unordered_set<kir::ForLoop*> zero_loops;

  kir::ForLoop* double_buffer_loop = nullptr;

  if (index_producer) {
    double_buffer_loop =
        GpuLower::current()->doubleBufferInfo().getDoubleBufferLoop(
            consumer_tv, loops, true);
    // TODO: detect address calculation loop:
    if (double_buffer_loop && maybe_address_record.has_value()) {
      // Detect address calculation loop:
      auto serial_loop = maybe_address_record.value()->getMaybeSerialLoop(
          loop_indexing.loops());
      if (serial_loop.has_value() && serial_loop.value()->isBaseIndexLoop()) {
        double_buffer_loop = nullptr;
      }
    }
  }

  std::tie(loop_to_ind_map, zero_loops) = indexMapFromTV(
      alloc_tv,
      loops,
      alloc_info.init_for_loop,
      !index_producer,
      double_buffer_loop);

  ensureStaticIndexing(alloc_tv, alloc_info.init_for_loop, loops, alloc_id_map);

  TORCH_INTERNAL_ASSERT(
      loops.size() <= loop_domains.size(),
      "Loop domain didn't replay all loops");

  std::unordered_set<IterDomain*> lifted_loop_domain;
  if (maybe_address_record.has_value()) {
    lifted_loop_domain = getZeroIdSetsForAddressCompute(
        maybe_address_record.value(), loop_indexing.loops());
  }

  for (auto loop_idx : c10::irange(loops.size())) {
    auto loop = loops[loop_idx];
    auto loop_domain = loop_domains[loop_idx];

<<<<<<< HEAD
    auto concrete_loop_index_domain =
        ir_utils::caMapExactConcreteId(loop_domain);
    auto concrete_loop_domain =
        GpuLower::current()->caMap()->getConcreteMappedID(
            loop->iter_domain(), IdMappingMode::LOOP);
=======
    auto concrete_loop_domain =
        GpuLower::current()->caMap()->getConcreteMappedID(
            loop_domain, IdMappingMode::EXACT);
>>>>>>> d942787a

    if (lifted_loop_domain.count(concrete_loop_domain)) {
      index_parameters.initial_concrete_id_index[concrete_loop_index_domain] =
          GpuLower::current()->kernel()->zeroVal();
    } else {
      index_parameters.initial_concrete_id_index[concrete_loop_index_domain] =
          loop_to_ind_map.at(loop);
    }

    if (zero_loops.count(loop)) {
      index_parameters.zero_domains.insert(concrete_loop_index_domain);
    }
  }

  // Derive preferred path from loop indexing result.
  const TensorView* target_tv = index_producer ? producer_tv : consumer_tv;
  index_parameters.preferred_concrete_ids = buildLoopIndexingPreferredPath(
      target_tv, loop_indexing, index_producer, p2c_map);

  // Derive the halo extents from the loop indexing result.
  index_parameters.concrete_id_to_halo_extent =
      GpuLower::current()->haloInfo()->buildConcreteHaloExtentMap(
          loop_indexing);

  return index_parameters;
}

//! Initial index parameters for predicate, adjusts loop to indexing
//!  may according to the information annotated on the loop nest.
//!
//! TODO:
//!  This function is mostly copy pasted from previous implementation
//! at this step, further clean up is possible since:
//!  1. Much of the loop-to-ind adjustment will be issued from idgraph
//!  2. Much of the initial index logic could be shared across all
//! the 3 variants.
IndexingParameters getPredicateInitialIndexParameters(
    const LoopIndexing& loop_indexing,
    TensorView* consumer_tv,
    kir::ForLoop* unswitch_or_vec_loop,
    IterDomain* double_buffer_axis,
    bool is_start_predicate) {
  IndexingParameters index_parameters;
  const auto& loops = loop_indexing.loops();
  const auto& loop_domains = loop_indexing.loopDomains();

  // This shouldn't be needed.
  TORCH_INTERNAL_ASSERT(
      loops.size() <= loop_domains.size(),
      "Loop domain didn't replay all loops");

  std::unordered_map<kir::ForLoop*, Val*> loop_to_ind_map;

  // Fill initial index with each forloop's index.
  std::transform(
      loops.begin(),
      loops.end(),
      std::inserter(loop_to_ind_map, loop_to_ind_map.begin()),
      [](kir::ForLoop* fl) { return std::make_pair(fl, fl->index()); });

  // Generate unswitch loop to index map.
  if (unswitch_or_vec_loop != nullptr) {
    // Vectorized predicates are different from unswitch. Unswitch predicates
    // all loops within the unswitch (the outer most unswitch) are generated
    // with loop->extent-1 as the index. With vectorized predicates, only the
    // vectorized loop should be like this.
    bool vectorized_pred =
        unswitch_or_vec_loop->iter_domain()->getParallelType() ==
        ParallelType::Vectorize;

    bool within_unswitch = false;

    for (const auto loop_i : c10::irange(loops.size())) {
      auto loop = loops[loop_i];
      auto loop_id = loop->iter_domain();
      auto loop_pt = loop_id->getParallelType();
      auto ref_id = loop_domains.at(loop_i);

      if (loop == unswitch_or_vec_loop) {
        within_unswitch = true;
      }

      if (within_unswitch) {
        // Rely on the reference to check broadcasting. The for loop could be
        // broadcasted on a constant value from an unroll split. Since reference
        // may convert this to an iter domain, that for loop could be valid to
        // generate predication from.

        // Note that loop->stop() is not used below. Instead,
        // loop->iter_domain()->extent() is used, which is uniform
        // across the mapped domains irrespective of halo. Predicates are
        // compared with each to pick the most restrictive ones. The
        // comparison is done by only using the offset, which is the
        // term added to the index. So, the index term must be the
        // same among all predicates, otherwise the comparison would
        // be invalid. The effect by halo is added to the offset
        // term. See getUnswitchStopOffset.

        if (ref_id->isBroadcast()) {
          // Ignore indexing into broadcasted dimensions.
          continue;
        } else if (loop_id->isThread()) {
          // When parallelized, if the loop stop is the same as the
          // extent of the associated IterDomain, i.e., no extra
          // iterations for halo, predicating with the threading index
          // is sufficient for both the start and stop
          // predicates. That isn't the case if the loop has halo, and
          // in the case either the minimum and maximum values of the
          // iteration domain needs to be used.
          //
          // Note: Better performance was obtained if using
          // threadIdx in unswitch predicates was avoided. More
          // specifically, in the Hdiff stencil example, instead of
          // predicating with threadIdx.x for both the start and stop
          // predicates, using zero and (blockDim.x - 1) for the start
          // and stop predicates, respectively, resulted in less
          // register pressure. The alternative codegen can be done by
          // adding this to the first if condition:
          // loop_id->isBlockDim(). This would not be a concern if the
          // else part could be omitted, so canOmitElseClause should
          // be used as well.
          if (loop->stop() == loop_id->extent()) {
            loop_to_ind_map[loop] = loop->start();
          } else if (is_start_predicate) {
            loop_to_ind_map[loop] = GpuLower::current()->kernel()->zeroVal();
          } else {
            // Note that the parallel dimension is used rather than
            // loop-stop(). See the above comment.
            loop_to_ind_map[loop] =
                GpuLower::current()->parallelDimensionMap().get(loop_pt);
          }
        } else if (is_start_predicate) {
          loop_to_ind_map[loop] = GpuLower::current()->kernel()->zeroVal();
        } else {
          // Similar to the above, loop_id()->extent() is
          // used here instead of loop->stop(). See the above comment.
          loop_to_ind_map[loop] = SimplifyingIrBuilder::subExpr(
              loop_id->extent(), GpuLower::current()->kernel()->oneVal());
        }
      }

      // If a vectorized predicate, bail after the vectorized loop was found.
      // Don't continue unswitching loops.
      if (vectorized_pred && within_unswitch) {
        break;
      }
    }
  }

  // Modify trivial loops to use the loop start value.
  //  FIXME: eventually should be all lifted in idgraph.
  for (const auto loop : loops) {
    auto& idx = loop_to_ind_map.at(loop);
    // If the loop is trivial, the loop index can only be the loop
    // start value.
    if (idx == loop->index() && loop->isTrivial()) {
      idx = loop->start();
    }
  }

  // Increment double buffer loop index
  if (double_buffer_axis != nullptr) {
    auto db_loop = GpuLower::current()->doubleBufferInfo().getDoubleBufferLoop(
        double_buffer_axis, loops, true);
    if (db_loop != nullptr) {
      auto loop_to_ind_map_it = loop_to_ind_map.find(db_loop);
      TORCH_INTERNAL_ASSERT(loop_to_ind_map_it != loop_to_ind_map.end());
      auto cur_index = loop_to_ind_map_it->second;
      // if cur_index is not the same as the index of db_loop, it must
      // be true that that index has been modified to support
      // unswitch. In that case, it is not necessary to move ahead the
      // index for double buffering.
      auto stage_depth =
          GpuLower::current()->doubleBufferInfo().getStageDepthFor(
              db_loop->iter_domain());
      if (cur_index == db_loop->index()) {
        loop_to_ind_map[db_loop] = SimplifyingIrBuilder::addExpr(
            cur_index, SimplifyingIrBuilder::create<Int>(stage_depth - 1));
      }
    }
  }

  // Convert loop-to-ind map to concrete-to-ind map
  for (int loop_idx : c10::irange(loops.size())) {
    auto loop = loops.at(loop_idx);
    auto concrete_loop_domain =
        GpuLower::current()->caMap()->getConcreteMappedID(
            loop_domains.at(loop_idx), IdMappingMode::EXACT);
    index_parameters.initial_concrete_id_index[concrete_loop_domain] =
        loop_to_ind_map.at(loop);
  }

  // Note that, unlike non-predicate indexing, magic-zero insertion is
  // not done at this point but is done individually for each indexed
  // domain. See Index::getReferenceRootPredicates.

  // Derive the halo extents from the loop indexing result.
  index_parameters.concrete_id_to_halo_extent =
      GpuLower::current()->haloInfo()->buildConcreteHaloExtentMap(
          loop_indexing);

  return index_parameters;
}

} // namespace

class LoopIndexingAnalysis {
 public:
  static LoopIndexing fromLoopAndConsumer(
      const std::vector<kir::ForLoop*>& loops,
      const TensorView* consumer_tv) {
    LoopIndexingAnalysis analysis(loops, consumer_tv);
    return analysis.getLoopIndexing();
  }

 private:
  explicit LoopIndexingAnalysis(
      const std::vector<kir::ForLoop*>& loops,
      const TensorView* consumer_tv);

  //! Populate derived information into a LoopIndexing
  //!  data structure.
  LoopIndexing getLoopIndexing() {
    LoopIndexing indexing;
    indexing.loops_ = loops_;
    indexing.consumer_tv_ = consumer_tv_;
    indexing.loop_root_ = loop_root_domains_;
    indexing.loop_domains_ = loop_domains_.vector();
    indexing.index_exprs_ = replayed_exprs_;
    indexing.out_of_line_exprs_ = out_of_line_exprs_;
    return indexing;
  }

  //! Validates that the current loop structure is well formed, in the sense
  //! that ca_map would not map any two loops in the loop nest together.
  void validateLoopStructure(const std::vector<kir::ForLoop*>& loops);

  //! Start at the loop iter domains, and traverse back into history on the
  //! concrete IDs in the exact map calling "visitExpr" expressions through the
  //! history.
  void traverseFromDomainVals();

  //! Concretize the given iterdomain and record the visit (in deterministic
  //! order) in terms of the exact mapped concrete id. Marks the mapping of the
  //! id to the concrete id in "concrete_to_original_id_" and returns the
  //! concrete id.
  IterDomain* concretizeAndVisitId(IterDomain* id);

  //! If an equivalent expression has already been processed this function
  //! simply returns. Otherwise puts the exact concrete IDs of inputs in
  //! consumed_concrete_, and concrete IDs of outputs in produced_concrete_.
  //! Then adds the expression to replayed_exprs_.
  void visitExpr(Expr* expr);

  //! Iterates through provided vals, calls concretizeAndVisitId on them, and
  //! returns if any of the returned vals are in existing_ids. This is used to
  //! check if inputs or outputs of ID expressions have already been
  //! produced/consumed in the traversal. Indexing only needs to consume/produce
  //! one IterDomain per exact disjoint set.
  bool visitIdsAndCheckDuplication(
      const std::vector<Val*>& vals,
      const std::unordered_set<IterDomain*>& existing_ids);

  //! Fills loop_domains_ with the corresponding replayed_concrete_id mapping to
  //! the provided loops. Must be done after the exact iterdomain "replay"
  //! (traverseFromDomainVals). loop_domains_ are the original_id not the
  //! concrete_id (translated with concrete_to_original_id). These iter domains
  //! are used to grab the history that will be replayed in IndexCompute. We're
  //! looking for "new" root domains and subsequent transformations, filling in
  //! any missing "outputs" (or inputs for backward traversal). Then fills
  //! loop_domains_ with all of these iter domains.
  void constructLoopDomains();

  //! Fills out_of_line_exprs_ by traversing the selected list of
  //!  expressions in reverse topological order and collect iterdomains
  //!  on the indexing paths that only involves leaf id's on the right
  //!  of consumer's ca axis.
  void collectOutOfLineExprs();

 private:
  //! Original loop nest input to derive info from.
  const std::vector<kir::ForLoop*>& loops_;

  //! Original consumer tv to derive view info from.
  const TensorView* consumer_tv_ = nullptr;

  // Exact concrete domains that has been used
  //  in the traversal connection.
  std::unordered_set<IterDomain*> produced_concrete_;
  std::unordered_set<IterDomain*> consumed_concrete_;

  //! Iterdomains that the corresponding loops are generated from.
  std::vector<IterDomain*> initial_loop_domain_ids_;

  //! All Id's in consumer's transform history
  std::vector<Val*> all_consumer_id_vals_;

  //! Concrete iterdomains visited in the domain traversal,
  //!  in the order they are visited in traverseFromDomainVals.
  VectorOfUniqueEntries<IterDomain*> replayed_concrete_ids_;

  //! Keeping track of the original visited id's before they
  //!  were concretized.
  std::unordered_map<IterDomain*, IterDomain*> concrete_to_original_id_;

  //! Map from concrete id to its single consumer on the selected
  //!  iterdomain expression list.
  std::unordered_map<IterDomain*, Expr*> concrete_id_to_consumer_;

  //! Source domains that all the Iterdomain transforms
  //!  in the loop nest originated from.
  std::vector<IterDomain*> loop_root_domains_;

  //! Leaf domains representing the original loop structure
  VectorOfUniqueEntries<IterDomain*> loop_domains_;

  //! Selected list of exprs that will produce and consume each
  //!  of the exact concrete ids from the loop nest exactly once.
  std::vector<Expr*> replayed_exprs_;

  //! Set of expressions from the selected list that can be
  //!  resolved from axes on the right of ca axes.
  std::vector<Expr*> out_of_line_exprs_;
};

LoopIndexingAnalysis::LoopIndexingAnalysis(
    const std::vector<kir::ForLoop*>& loops,
    const TensorView* consumer_tv)
    : loops_(loops), consumer_tv_(consumer_tv) {
  // Validate consistency in given loop nest
  validateLoopStructure(loops);

  // Populate initial loop iter domains.
  std::transform(
      loops.begin(),
      loops.end(),
      std::back_inserter(initial_loop_domain_ids_),
      [](kir::ForLoop* fl) { return fl->iter_domain(); });

  // Collect consumer id's for view rfactor traversal.
  all_consumer_id_vals_ = DependencyCheck::getAllValsBetween(
      {consumer_tv->getRootDomain().begin(),
       consumer_tv->getRootDomain().end()},
      {consumer_tv->domain()->domain().begin(),
       consumer_tv->domain()->domain().end()});

  // Resolve definition of each exact concrete id's involved in the whole loop
  // nest transform history
  traverseFromDomainVals();

  // Construct concrete to consumer map. The replayed exprs are guaranteed to
  // consume each concrete id once so this map is well defined.
  for (auto expr : replayed_exprs_) {
    for (auto input_id : ir_utils::filterByType<IterDomain>(expr->inputs())) {
      auto concrete_input_id =
          GpuLower::current()->caMap()->getConcreteMappedID(
              input_id, IdMappingMode::EXACT);
      concrete_id_to_consumer_[concrete_input_id] = expr;
    }
  }

  // Reconstruct the iterdomain view of the original loopnest after resolving
  // the exact definition of each index.
  constructLoopDomains();

  //! Collect the set of indexing expressions that can be
  //!  resolved out of line.
  collectOutOfLineExprs();
}

void LoopIndexingAnalysis::validateLoopStructure(
    const std::vector<kir::ForLoop*>& loops) {
  // Throw an error when two loops are mapped with each other, which
  // violates an assumption that unique mappings between concrete
  // IterDomains and the IterDomains of the loop structure must be
  // established. It should be a reasonable assumption, but fusions
  // like below won't work:
  // tv0 = [I0]
  // tv1 = broadcast(tv0, {true, false});
  // tv2 = broadcast(tv0, {false, true});
  // tv3 = tv1 + tv2
  // Notice that the two axes of each of tv1, tv2 and tv3 are mapped
  // with each other. We believe it is unlikely this limitation
  // becomes a real concern in practice.
  // Map concrete id to the original loop iter domain.
  std::unordered_map<IterDomain*, IterDomain*> concrete_to_loop;
  for (auto it_i = loops.begin(); it_i != loops.end(); ++it_i) {
    // Largely duplicating original logic
    auto loop_id = (*it_i)->iter_domain();
    auto concrete_loop_id = GpuLower::current()->caMap()->getConcreteMappedID(
        loop_id, IdMappingMode::EXACT);

    TORCH_INTERNAL_ASSERT(
        !concrete_to_loop.count(concrete_loop_id),
        "Unsupported loop structure. Two loops are mapped together.",
        loop_id->toString(),
        " and ",
        concrete_to_loop.at(concrete_loop_id)->toString());

    concrete_to_loop[concrete_loop_id] = loop_id;
  }
}

void LoopIndexingAnalysis::traverseFromDomainVals() {
  // Order is really important here, start with outer most for loops in a
  // depth first manner. The outer most loops are topologically closer to the
  // outputs, so their broadcast dimensions are "more" resolved than those
  // towards the inner most loops.
  std::deque<IterDomain*> to_visit(
      initial_loop_domain_ids_.begin(), initial_loop_domain_ids_.end());
  std::unordered_set<Expr*> visited_exprs;
  std::unordered_set<IterDomain*> visited_ids;

  while (!to_visit.empty()) {
    auto out_id = to_visit.front();
    to_visit.pop_front();

    if (!visited_ids.emplace(out_id).second) {
      continue;
    }
    auto expr = out_id->definition();

    if (auto rfactor_id =
            getRfactorIDToTraverse(out_id, all_consumer_id_vals_)) {
      to_visit.emplace_front(rfactor_id);
    }

    // ID's will be copied for the reference as we replay transformations. If
    // there was no transformations on an iteration domain, a copy of the
    // iteration domain for the reference is made here.
    if (expr == nullptr) {
      if (std::find(
              initial_loop_domain_ids_.begin(),
              initial_loop_domain_ids_.end(),
              out_id) != initial_loop_domain_ids_.end()) {
        concretizeAndVisitId(out_id);
      }
      continue;
    }

    if (!visited_exprs.emplace(expr).second) {
      continue;
    }

    visitExpr(expr);

    auto inp_ids = ir_utils::filterByType<IterDomain>(expr->inputs());
    // Make sure to put at the begining of the deque to maintain correct
    // ordering.
    to_visit.insert(to_visit.begin(), inp_ids.begin(), inp_ids.end());
  }
}

IterDomain* LoopIndexingAnalysis::concretizeAndVisitId(IterDomain* id) {
  auto concrete_id = GpuLower::current()->caMap()->getConcreteMappedID(
      id, IdMappingMode::EXACT);
  if (replayed_concrete_ids_.pushBack(concrete_id)) {
    concrete_to_original_id_[concrete_id] = id;
  }
  return concrete_id;
}

namespace {
// Alias used for std::transform
IterDomain* exactConcreteId(IterDomain* id) {
  return GpuLower::current()->caMap()->getConcreteMappedID(
      id, IdMappingMode::EXACT);
}
} // namespace

void LoopIndexingAnalysis::visitExpr(Expr* expr) {
  if (auto swizzle2d = dynamic_cast<Swizzle2D*>(expr)) {
    // Swizzle outputs are already forwarded through
    //  by exact CA map, so currently they are just
    //  ignored in the replay pass except
    //  that we want to note this node visited.
    concretizeAndVisitId(swizzle2d->outX());
    concretizeAndVisitId(swizzle2d->outY());
    return;
  }

  // Current implementation just tries to
  //  follow the exact behavior of reference replay
  //  except that no expr was actually "replayed".

  // Record all inputs, and stop if current expr
  //  duplicates id consumption or production.
  if (visitIdsAndCheckDuplication(expr->inputs(), consumed_concrete_)) {
    return;
  }
  if (visitIdsAndCheckDuplication(expr->outputs(), produced_concrete_)) {
    return;
  }

  // Record the expr if no duplication on input or output found
  replayed_exprs_.push_back(expr);

  // Record the consumed and produced concrete ids by the newly
  //  recorded expression.
  auto consumed_ids = ir_utils::filterByType<IterDomain>(expr->inputs());
  std::transform(
      consumed_ids.begin(),
      consumed_ids.end(),
      std::inserter(consumed_concrete_, consumed_concrete_.end()),
      exactConcreteId);

  auto produced_ids = ir_utils::filterByType<IterDomain>(expr->outputs());
  std::transform(
      produced_ids.begin(),
      produced_ids.end(),
      std::inserter(produced_concrete_, produced_concrete_.end()),
      exactConcreteId);
}

bool LoopIndexingAnalysis::visitIdsAndCheckDuplication(
    const std::vector<Val*>& vals,
    const std::unordered_set<IterDomain*>& existing_ids) {
  bool duplication = false;
  for (auto id : ir_utils::filterByType<IterDomain>(vals)) {
    duplication = duplication || existing_ids.count(concretizeAndVisitId(id));
  }
  return duplication;
}

void LoopIndexingAnalysis::constructLoopDomains() {
  for (auto loop_id : initial_loop_domain_ids_) {
    // Find the replayed_concrete_id mapping to the loop id.
    auto ref_id_it = std::find_if(
        replayed_concrete_ids_.vector().begin(),
        replayed_concrete_ids_.vector().end(),
        [&](IterDomain* concrete_id) {
          return
              // Make sure the replayed_concrete_id is a leaf ID
              !concrete_id_to_consumer_.count(concrete_id) &&
              // Use permissive map so the selected ID indeed represents the
              // loop.
              // Note: see PR https://github.com/csarofeen/pytorch/pull/1960
              //  and issue https://github.com/csarofeen/pytorch/issues/1873
              // This mapping look up is part of a staged indexing scheme.
              //  When we find a replayed exact id that exactly map to the loop
              //  id, this means that we can resolve indexing involved in this
              //  loop "locally", i.e. only with and with only the iterdomains
              //  on the
              //
              //  given consumer tv.
              //  When we cannot find an exact mapping, the permissive mapping
              //  would
              //   help defering the indexing resolution for this loop nest
              //   level to other iterdomain expressions from tv's that are
              //   further concretized and usually they are further down the
              //   consumer chain of the given consumer tv.
              //
              //  Intuitively exact mapping of two iterdomains should imply
              //  permissive mapping
              //   of them as well and if that was the case, only looking up
              //   permissive mapping would be enough to address both of the
              //   cases above.
              //  FIXME: But currently exact mapping does not imply permissive
              //  mapping (See issue:
              //       https://github.com/csarofeen/pytorch/issues/1963)
              // Which means we should check both exact and permissive mapping
              // here.
              (GpuLower::current()->caMap()->areMapped(
                   concrete_id, loop_id, IdMappingMode::EXACT) ||
               GpuLower::current()->caMap()->areMapped(
                   concrete_id, loop_id, IdMappingMode::PERMISSIVE));
        });

    TORCH_INTERNAL_ASSERT(
        ref_id_it != replayed_concrete_ids_.vector().end(),
        "Could not find required iter domain in reference replay: ",
        loop_id->toString());

    auto ref_id = *ref_id_it;
    loop_domains_.pushBack(concrete_to_original_id_.at(ref_id));
  }

  // Construct the root domain as the inputs of the replayed domain
  auto loops_replayed_domain_vals =
      ir_utils::filterByType<Val>(loop_domains_.vector());
  auto root_domain_vals = IterVisitor::getInputsTo(
      {loops_replayed_domain_vals.begin(), loops_replayed_domain_vals.end()});

  // Fill loop roots:
  auto root_domain_ids = ir_utils::filterByType<IterDomain>(root_domain_vals);
  loop_root_domains_ =
      std::vector<IterDomain*>(root_domain_ids.begin(), root_domain_ids.end());

  // The domain may have dangling iteration domains, i.e. the inner output of
  // a split but not the outer. Find which replayed vals are dependant on the
  // root domains.
  auto all_replayed_vals =
      ir_utils::filterByType<Val>(replayed_concrete_ids_.vector());
  auto all_ids_from_root = DependencyCheck::getAllValsBetween(
      {root_domain_vals.begin(), root_domain_vals.end()},
      {all_replayed_vals.begin(), all_replayed_vals.end()});

  // Fill all dangling outputs as otherwise backwards visitor in index compute
  // will complain for not having all outputs of the traversal.
  for (auto id : ir_utils::filterByType<IterDomain>(all_ids_from_root)) {
    if (id->uses().empty()) {
      loop_domains_.pushBack(GpuLower::current()->caMap()->getConcreteMappedID(
          id, IdMappingMode::EXACT));
    }
  }
}

IndexFromIdGraph getTensorIndexFromIdGraph(
    const std::vector<kir::ForLoop*>& loops,
    const TensorView* consumer_tv,
    const TensorView* producer_tv,
    bool is_global,
    std::unordered_map<IterDomain*, IterDomain*> c2p_map) {
  bool index_producer = producer_tv != nullptr;
  auto target_tv = index_producer ? producer_tv : consumer_tv;

  auto loop_indexing =
      LoopIndexingAnalysis::fromLoopAndConsumer(loops, consumer_tv);

  IndexingParameters index_parameters;

  std::unordered_map<IterDomain*, IterDomain*> p2c_map;

  // The p2c map is only needed when indexing producer
  //  as producer has replayed ids.
  if (index_producer) {
    p2c_map = invertOneToOneMap(c2p_map);
  }

  // Check for any requested memory address lifting from
  //  the scheduler.
  auto maybe_address_record =
      GpuLower::current()->addressComputeInfo().getMaybeLiftedAddress(
          index_producer ? producer_tv : consumer_tv, consumer_tv);

  if (is_global) {
<<<<<<< HEAD
    index_parameters = getGlobalIndexParameters(
        loop_indexing, index_producer, maybe_address_record);
=======
    index_parameters = getLinearIndexParameters(loop_indexing, index_producer);
>>>>>>> d942787a
  } else {
    index_parameters = getNonGlobalInitialIndexParameters(
        loop_indexing,
        consumer_tv,
        index_producer,
        producer_tv,
        p2c_map,
        maybe_address_record);
  }

  IndexCompute indexing(
      index_parameters.initial_concrete_id_index,
      index_parameters.zero_domains,
      index_parameters.preferred_concrete_ids,
      index_parameters.concrete_id_to_halo_extent);

  // Run first backward traversal to generate
  //  loop nest based indexing math.
  indexing.run(loop_indexing);

  // Populate indexing through exact map from initial indexing
  auto consumer_root = index_producer ? consumer_tv->getRootDomain()
                                      : consumer_tv->getMaybeRFactorDomain();

  // First collect all iterdomains in consumer transform history.
  auto all_consumer_vals = DependencyCheck::getAllValsBetween(
      {consumer_root.begin(), consumer_root.end()},
      {consumer_tv->domain()->domain().begin(),
       consumer_tv->domain()->domain().end()});

  // Indexable domains are the concrete id's we visited when
  //  traversing the "reference" indexing pass.
  std::unordered_map<IterDomain*, IterDomain*> initial_indexable_map;

  // Map the concrete id indexing back to the producer or consumer tv
  std::unordered_map<IterDomain*, IterDomain*> index_update_map;

  for (IterDomain* consumer_id :
       ir_utils::filterByType<IterDomain>(all_consumer_vals)) {
    // Track the non-concrete id we were trying to bind index
    //  to, whether from producer or consumer.
    auto target_id = consumer_id;

    // use mapped producer id when indexing producer
    if (index_producer) {
      auto target_id_it = c2p_map.find(consumer_id);
      if (target_id_it == c2p_map.end()) {
        // consumer id not found in c2p map
        // skip binding for this id.
        continue;
      }
      target_id = target_id_it->second;
    }

    // Exact id will have to be pulled from consumer side as the
    //  producer side are replayed ids.
    auto exact_concrete_id = GpuLower::current()->caMap()->getConcreteMappedID(
        consumer_id, IdMappingMode::EXACT);

    index_update_map[exact_concrete_id] = target_id;

    // Keep track of concrete id's that were used for indexing.
    if (indexing.indexMap().count(exact_concrete_id)) {
      initial_indexable_map[exact_concrete_id] = exact_concrete_id;
    }
  }

  // No contig indexing was done in reference indexing
  ContigIDs contig_finder(
      target_tv->domain()->domain(),
      target_tv->getMaybeRFactorDomain(),
      target_tv->domain()->contiguity(),
      initial_indexable_map,
      GpuLower::current()->divisbleSplitSet(),
      GpuLower::current()->caMap(),
      GpuLower::current()->haloInfo(),
      GpuLower::current()->concretizedBroadcastDomains(),
      p2c_map);

  auto target_indexing = indexing.updateIndexCompute(
      target_tv->domain(), index_update_map, contig_finder);

  // Fill validation info.
  // TODO: cleanup seems possible.
  if (index_producer) {
    fillProducerVectorizedContigRootDomains(
        producer_tv, consumer_tv, c2p_map, contig_finder);
  } else {
    fillConsumerVectorizedContigRootDomains(consumer_tv, contig_finder);
  }

  return IndexFromIdGraph(
      target_indexing,
      indexing,
      index_parameters.initial_concrete_id_index,
      loop_indexing.loopDomains());
}

IndexFromIdGraph getPredicateIndexingFromIdGraph(
    const std::vector<kir::ForLoop*>& loops,
    TensorView* consumer_tv,
    kir::ForLoop* unswitch_or_vec_loop,
    IterDomain* double_buffer_axis,
    bool is_start_predicate) {
  // Run replay pass on the loop nest to generate the deterministic
  //  traversal info from loop structure.
  auto loop_indexing =
      LoopIndexingAnalysis::fromLoopAndConsumer(loops, consumer_tv);

  // Bind initial index variables to the loop nodes and adjust
  //  according to loop and unswitch info.
  auto index_parameters = getPredicateInitialIndexParameters(
      loop_indexing,
      consumer_tv,
      unswitch_or_vec_loop,
      double_buffer_axis,
      is_start_predicate);

  // Run first backward traversal to generate
  //  loop nest based indexing math.
  IndexCompute indexing(
      index_parameters.initial_concrete_id_index,
      index_parameters.zero_domains,
      index_parameters.preferred_concrete_ids,
      index_parameters.concrete_id_to_halo_extent);

  indexing.run(loop_indexing);

  // Map the concrete id indexing back to consumer tv
  std::unordered_map<IterDomain*, IterDomain*> index_update_map;

  // First collect all iterdomains in consumer transform history.
  auto all_consumer_vals = DependencyCheck::getAllValsBetween(
      {consumer_tv->getMaybeRFactorDomain().begin(),
       consumer_tv->getMaybeRFactorDomain().end()},
      {consumer_tv->domain()->domain().begin(),
       consumer_tv->domain()->domain().end()});

  for (IterDomain* consumer_id :
       ir_utils::filterByType<IterDomain>(all_consumer_vals)) {
    // Track the non-concrete id we were trying to bind index
    //  to, whether from producer or consumer.
    auto exact_concrete_id = GpuLower::current()->caMap()->getConcreteMappedID(
        consumer_id, IdMappingMode::EXACT);
    index_update_map[exact_concrete_id] = consumer_id;
  }

  // No contiguity info is used in the predicate indexing pass, the predicate
  // generation logic that uses the index math generated here will take
  // contiguity into account. Send an empty ContigID class so nothing is marked
  // as contiguous.
  ContigIDs contig_finder({}, {}, {}, {}, {});

  // Run second backward traversal to map back to the consumer_tv
  auto target_indexing = indexing.updateIndexCompute(
      consumer_tv->domain(), index_update_map, contig_finder);

  return IndexFromIdGraph(
      target_indexing,
      indexing,
      index_parameters.initial_concrete_id_index,
      loop_indexing.loopDomains());
}

namespace {

class LoopIndexingTraversal {
  enum class TraversalOrder { ForwardTopological, BackwardTopological };

 public:
  static std::vector<Expr*> forwardTopologicalOrder(
      const std::vector<Expr*>& exprs) {
    LoopIndexingTraversal traversal(exprs, TraversalOrder::ForwardTopological);
    return traversal.getExprList();
  }

  static std::vector<Expr*> backwardTopologicalOrder(
      const std::vector<Expr*>& exprs) {
    LoopIndexingTraversal traversal(exprs, TraversalOrder::BackwardTopological);
    return traversal.getExprList();
  }

 private:
  explicit LoopIndexingTraversal(
      const std::vector<Expr*>& exprs,
      TraversalOrder traversal_order);

  // Returns the vals following the expression in either
  //  forward or backward order.
  const std::vector<Val*>& nextValsInTraversalOrder(Expr* expr);

  // Returns the vals that the expression follows in either
  //  forward or backward order.
  const std::vector<Val*>& prevValsInTraversalOrder(Expr* expr);

  // Returns the sorted list according to the given traversal order.
  std::vector<Expr*> getExprList();

 private:
  // Reference to original un-sorted expression list.
  const std::vector<Expr*>& exprs_;

  // The traversal order in this pass.
  const TraversalOrder traversal_order_ = TraversalOrder::ForwardTopological;

  // Internal record of concrete id's and it's corresponding
  //  iterdomain expression that defines the exact index.
  std::unordered_map<IterDomain*, Expr*> concrete_id_to_dependency_;
};

LoopIndexingTraversal::LoopIndexingTraversal(
    const std::vector<Expr*>& exprs,
    TraversalOrder traversal_order)
    : exprs_(exprs), traversal_order_(traversal_order) {
  // Populate concrete id dependencies:
  for (auto expr : exprs_) {
    auto next_ids =
        ir_utils::filterByType<IterDomain>(nextValsInTraversalOrder(expr));
    for (auto id : next_ids) {
      auto concrete_id = GpuLower::current()->caMap()->getConcreteMappedID(
          id, IdMappingMode::EXACT);
      TORCH_INTERNAL_ASSERT(
          concrete_id_to_dependency_.insert(std::make_pair(concrete_id, expr))
              .second,
          "Repeated dependency, invalid iterdomain traversal.");
    }
  }
}

const std::vector<Val*>& LoopIndexingTraversal::nextValsInTraversalOrder(
    Expr* expr) {
  switch (traversal_order_) {
    case TraversalOrder::ForwardTopological:
      return expr->outputs();
      break;
    case TraversalOrder::BackwardTopological:
      return expr->inputs();
      break;

    default:
      TORCH_INTERNAL_ASSERT(false, "unimplemented traversal order");
  }
  return expr->inputs();
}

const std::vector<Val*>& LoopIndexingTraversal::prevValsInTraversalOrder(
    Expr* expr) {
  switch (traversal_order_) {
    case TraversalOrder::ForwardTopological:
      return expr->inputs();
      break;
    case TraversalOrder::BackwardTopological:
      return expr->outputs();
      break;

    default:
      TORCH_INTERNAL_ASSERT(false, "unimplemented traversal order");
  }
  return expr->inputs();
}

std::vector<Expr*> LoopIndexingTraversal::getExprList() {
  std::deque<Expr*> to_visit(exprs_.begin(), exprs_.end());

  // pre-allocate result space.
  std::vector<Expr*> result;
  result.reserve(exprs_.size());

  // Keeps track of visited and inserted expressions.
  // An expr is visited if it has been placed in result list.
  // An expr is inserted if the traversal has put the expr on
  //  the top of the stack once. Repeated insertion of the same
  //  expression would never be observed if the underlying
  //  dependency of the expressions is cycle free.
  std::unordered_set<Expr*> visited, inserted;

  while (!to_visit.empty()) {
    auto top = to_visit.front();
    if (visited.count(top)) {
      to_visit.pop_front();
      continue;
    }

    bool ready = true;

    for (auto prev_id :
         ir_utils::filterByType<IterDomain>(prevValsInTraversalOrder(top))) {
      auto prev_expr_it = concrete_id_to_dependency_.find(
          GpuLower::current()->caMap()->getConcreteMappedID(
              prev_id, IdMappingMode::EXACT));
      if (prev_expr_it != concrete_id_to_dependency_.end()) {
        auto prev_expr = prev_expr_it->second;
        if (!visited.count(prev_expr)) {
          ready = false;
          to_visit.push_front(prev_expr);
          TORCH_INTERNAL_ASSERT(
              inserted.insert(prev_expr).second,
              "Circular dependency in loop index expressions.");
          break;
        }
      }
    }

    if (ready) {
      visited.insert(top);
      result.emplace_back(top);
      to_visit.pop_front();
    }
  }

  return result;
}

} // namespace

void LoopIndexingAnalysis::collectOutOfLineExprs() {
  // Keep track of all the id's that can be resolved without
  //  iterdomains on the left of ca axes.
  std::unordered_set<IterDomain*> out_of_line_ids;

  // Start the set with all the leaf ids.
  std::transform(
      consumer_tv_->domain()->domain().begin() +
          consumer_tv_->getComputeAtPosition(),
      consumer_tv_->domain()->domain().end(),
      std::inserter(out_of_line_ids, out_of_line_ids.end()),
      exactConcreteId);

  // Get the original selected list of index expressions
  //  in reverse topological order.
  auto backward_expr_list =
      LoopIndexingTraversal::backwardTopologicalOrder(replayed_exprs_);

  for (auto expr : backward_expr_list) {
    auto id_outputs = ir_utils::filterByType<IterDomain>(expr->outputs());
    if (
        // Check that all of the outputs are out of line
        std::all_of(
            id_outputs.begin(),
            id_outputs.end(),
            [&out_of_line_ids](IterDomain* id) {
              return out_of_line_ids.count(
                  GpuLower::current()->caMap()->getConcreteMappedID(
                      id, IdMappingMode::EXACT));
            })) {
      // Record out of line expression
      out_of_line_exprs_.push_back(expr);

      // Add all of the expression inputs as out of line id's.
      auto id_inputs = ir_utils::filterByType<IterDomain>(expr->inputs());
      std::transform(
          id_inputs.begin(),
          id_inputs.end(),
          std::inserter(out_of_line_ids, out_of_line_ids.end()),
          exactConcreteId);
    }
  }
}

std::vector<Expr*> LoopIndexing::getForwardExprList() const {
  return LoopIndexingTraversal::forwardTopologicalOrder(index_exprs_);
}

std::vector<Expr*> LoopIndexing::getBackwardExprList() const {
  return LoopIndexingTraversal::backwardTopologicalOrder(index_exprs_);
}

std::unordered_set<IterDomain*> LoopIndexing::getAllExactConcreteIdSet() const {
  std::unordered_set<IterDomain*> all_id_set;
  for (auto expr : index_exprs_) {
    auto out_ids = ir_utils::filterByType<IterDomain>(expr->outputs());
    std::transform(
        out_ids.begin(),
        out_ids.end(),
        std::inserter(all_id_set, all_id_set.end()),
        exactConcreteId);

    auto in_ids = ir_utils::filterByType<IterDomain>(expr->inputs());
    std::transform(
        in_ids.begin(),
        in_ids.end(),
        std::inserter(all_id_set, all_id_set.end()),
        exactConcreteId);
  }
  return all_id_set;
}

namespace {

//! Returns true if id is mapped together with any id in
//!  the vector ids by permissive compute at map.
bool isPermissivelyMappedWithAny(IterDomain* id, const std::vector<Val*>& ids) {
  return std::any_of(ids.begin(), ids.end(), [&](Val* val) {
    return val->isA<IterDomain>() &&
        GpuLower::current()->caMap()->areMapped(
            id, val->as<IterDomain>(), IdMappingMode::PERMISSIVE);
  });
}

class LoopIndexingPreferredPathCompute : public IterVisitor {
 public:
  static std::unordered_set<IterDomain*> compute(
      const TensorView* original_tv,
      const LoopIndexing& loop_indexing,
      bool use_replay_map,
      const std::unordered_map<IterDomain*, IterDomain*>& p2c_map) {
    LoopIndexingPreferredPathCompute compute;

    auto all_concrete_ids = loop_indexing.getAllExactConcreteIdSet();

    // Annotate all ids
    auto all_original_ids = DependencyCheck::getAllValsBetween(
        {original_tv->getMaybeRFactorDomain().begin(),
         original_tv->getMaybeRFactorDomain().end()},
        {original_tv->domain()->domain().begin(),
         original_tv->domain()->domain().end()});

    for (auto original_id :
         ir_utils::filterByType<IterDomain>(all_original_ids)) {
      auto mapped_id = original_id;
      if (use_replay_map) {
        auto c_id_it = p2c_map.find(original_id);
        if (c_id_it == p2c_map.end()) {
          continue;
        }
        mapped_id = c_id_it->second;
      }
      auto concrete_original_id =
          GpuLower::current()->caMap()->getConcreteMappedID(
              mapped_id, IdMappingMode::EXACT);
      if (all_concrete_ids.count(concrete_original_id)) {
        if (original_id->isBroadcast() || original_id->isReduction() ||
            original_id->isStride()) {
          continue;
        }
        compute.preferred_path_.insert(concrete_original_id);
      }
    }

    for (auto expr : loop_indexing.getForwardExprList()) {
      compute.handle(expr);
    }

    return compute.preferred_path_;
  }

 private:
  void handle(Expr* e) override {
    // If an input ID is marked, propagate the marking to outputs of the
    // expression
    auto all_iter_inputs = ir_utils::filterByType<IterDomain>(e->inputs());
    if (std::any_of(
            all_iter_inputs.begin(),
            all_iter_inputs.end(),
            [&](IterDomain* inp_id) {
              return this->preferred_path_.find(
                         GpuLower::current()->caMap()->getConcreteMappedID(
                             inp_id, IdMappingMode::EXACT)) !=
                  this->preferred_path_.end();
            })) {
      auto all_iter_outputs = ir_utils::filterByType<IterDomain>(e->outputs());

      std::transform(
          all_iter_outputs.begin(),
          all_iter_outputs.end(),
          std::inserter(preferred_path_, preferred_path_.end()),
          exactConcreteId);
    }
  }

  std::unordered_set<IterDomain*> preferred_path_;
};

} // namespace

// External interface for preferred path propagation.
std::unordered_set<IterDomain*> buildLoopIndexingPreferredPath(
    const TensorView* original_tv,
    const LoopIndexing& loop_indexing,
    bool use_replay_map,
    std::unordered_map<IterDomain*, IterDomain*> p2c_map) {
  return LoopIndexingPreferredPathCompute::compute(
      original_tv, loop_indexing, use_replay_map, p2c_map);
}

// Get an rfactor IterDomain that is mapped with an IterDomain. If
// multiple such IDs exist, select one whose input IDs are mapped with
// the consumer IDs. This is to ensure the path from the leaf
// IterDomains to the root matches with the consumer tensor.
IterDomain* getRfactorIDToTraverse(
    IterDomain* id,
    const std::vector<Val*>& consumer_all_ids) {
  const auto& rfactor_ids =
      GpuLower::current()->caMap()->getViewRfactorDomainsOfIdGroup(
          id, IdMappingMode::PERMISSIVE);

  if (rfactor_ids.empty()) {
    return nullptr;
  }

  for (auto rfactor_id : rfactor_ids) {
    auto def = rfactor_id->definition();
    if (def == nullptr) {
      continue;
    }

    auto rfactor_id_inputs = ir_utils::filterByType<IterDomain>(def->inputs());
    if (std::all_of(
            rfactor_id_inputs.begin(),
            rfactor_id_inputs.end(),
            [&](IterDomain* rfactor_id_input) {
              return isPermissivelyMappedWithAny(
                  rfactor_id_input, consumer_all_ids);
            })) {
      return rfactor_id;
    }
  }

  // No mapped ID found, which means the consumer is a post-view
  // tensor. In that case, it shouldn't matter which view path to
  // traverse, so just return the first one.
  return rfactor_ids.at(0);
}

} // namespace cuda
} // namespace fuser
} // namespace jit
} // namespace torch<|MERGE_RESOLUTION|>--- conflicted
+++ resolved
@@ -236,7 +236,6 @@
 
   for (auto loop_idx : c10::irange(loops.size())) {
     auto loop = loops[loop_idx];
-<<<<<<< HEAD
     auto index_domain = ir_utils::caMapExactConcreteId(loop_domain[loop_idx]);
     auto concrete_loop_domain =
         GpuLower::current()->caMap()->getConcreteMappedID(
@@ -247,11 +246,6 @@
       //  loop has be pre-computed.
       loop_index_map[index_domain] = GpuLower::current()->kernel()->zeroVal();
     } else if (loop->isTrivial()) {
-=======
-    auto index_domain = GpuLower::current()->caMap()->getConcreteMappedID(
-        loop_domain[loop_idx], IdMappingMode::EXACT);
-    if (loop->isTrivial()) {
->>>>>>> d942787a
       // This is useful information in the case of
       //  MisalignedVectorize and double buffer epilog, etc.
       loop_index_map[index_domain] = loop->start();
@@ -376,17 +370,11 @@
     auto loop = loops[loop_idx];
     auto loop_domain = loop_domains[loop_idx];
 
-<<<<<<< HEAD
     auto concrete_loop_index_domain =
         ir_utils::caMapExactConcreteId(loop_domain);
     auto concrete_loop_domain =
         GpuLower::current()->caMap()->getConcreteMappedID(
             loop->iter_domain(), IdMappingMode::LOOP);
-=======
-    auto concrete_loop_domain =
-        GpuLower::current()->caMap()->getConcreteMappedID(
-            loop_domain, IdMappingMode::EXACT);
->>>>>>> d942787a
 
     if (lifted_loop_domain.count(concrete_loop_domain)) {
       index_parameters.initial_concrete_id_index[concrete_loop_index_domain] =
@@ -1023,12 +1011,8 @@
           index_producer ? producer_tv : consumer_tv, consumer_tv);
 
   if (is_global) {
-<<<<<<< HEAD
     index_parameters = getGlobalIndexParameters(
         loop_indexing, index_producer, maybe_address_record);
-=======
-    index_parameters = getLinearIndexParameters(loop_indexing, index_producer);
->>>>>>> d942787a
   } else {
     index_parameters = getNonGlobalInitialIndexParameters(
         loop_indexing,
