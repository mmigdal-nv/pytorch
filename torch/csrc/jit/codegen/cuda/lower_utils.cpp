--- conflicted
+++ resolved
@@ -798,7 +798,6 @@
   return expr != nullptr && ir_utils::isCpAsyncOp(expr);
 }
 
-<<<<<<< HEAD
 bool dependsOnThreadNamedScalars(Val* val) {
   if (val == nullptr) {
     // Handle trivial case.
@@ -820,9 +819,8 @@
 
   return false;
 }
-=======
+
 } // namespace lower_utils
->>>>>>> c7939aae
 
 } // namespace cuda
 } // namespace fuser
