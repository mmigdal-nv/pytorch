#include <torch/csrc/jit/codegen/cuda/lower_utils.h>

#include <ATen/cuda/CUDAContext.h>
#include <c10/util/irange.h>
#include <torch/csrc/jit/codegen/cuda/arith.h>
#include <torch/csrc/jit/codegen/cuda/ir_iostream.h>
#include <torch/csrc/jit/codegen/cuda/ir_utils.h>
#include <torch/csrc/jit/codegen/cuda/iter_visitor.h>
#include <torch/csrc/jit/codegen/cuda/kernel_ir_dispatch.h>
#include <torch/csrc/jit/codegen/cuda/lower2device.h>
#include <torch/csrc/jit/codegen/cuda/lower_thread_predicate.h>
#include <torch/csrc/jit/codegen/cuda/root_domain_map.h>

#include <algorithm>

// TODO: refactor this file (one per namespace)

namespace torch {
namespace jit {
namespace fuser {
namespace cuda {

namespace scope_utils {

//! Create an **empty** Forloop and copy the metadata.
kir::ForLoop* cloneForLoop(kir::ForLoop* for_loop) {
  return IrBuilder::create<kir::ForLoop>(for_loop);
}

//! Create an **empty** IfThenElse and copy the metadata.
kir::IfThenElse* cloneIfThenElse(kir::IfThenElse* ite) {
  return IrBuilder::create<kir::IfThenElse>(ite->predicate());
}

std::pair<kir::ForLoop*, kir::ForLoop*> makeLoopNest(
    const std::vector<kir::ForLoop*>& loop_vec) {
  TORCH_INTERNAL_ASSERT(
      !loop_vec.empty(), "cloneLoopNest: empty loop vec given.");

  auto loop_it = loop_vec.cbegin();
  auto outermost_loop = cloneForLoop(*loop_it);
  auto current_loop = outermost_loop;
  loop_it++;

  while (loop_it != loop_vec.end()) {
    auto new_loop = cloneForLoop(*loop_it);
    current_loop->body().push_back(new_loop);
    current_loop = new_loop;
    loop_it++;
  }

  // Return pair of outermost loop and innermost loop.
  return std::make_pair(outermost_loop, current_loop);
}

} // namespace scope_utils

namespace ir_utils {

TVDomainGuard::TVDomainGuard(TensorView* tv, TensorDomain* td)
    : tv_(tv), prev_domain_(tv_->domain()) {
  tv_->setDomain(td);
}

TVDomainGuard::TVDomainGuard(TVDomainGuard&& guard)
    : tv_(nullptr), prev_domain_(guard.prev_domain_) {
  std::swap(tv_, guard.tv_);
}

TVDomainGuard::~TVDomainGuard() {
  if (tv_ != nullptr) {
    tv_->setDomain(prev_domain_);
  }
}

ir_utils::TVDomainGuard overrideContiguityGuard(
    TensorView* tv,
    bool contiguity) {
  // Use domain guard to ignore the contiguity of
  //  consumer tv.
  TensorDomain* domain_with_specified_contiguity = nullptr;
  std::vector<bool> contiguity_vector(
      tv->getMaybeRFactorDomain().size(), contiguity);
  if (tv->hasRFactor()) {
    domain_with_specified_contiguity = IrBuilder::create<TensorDomain>(
        tv->getRootDomain(),
        tv->getRFactorDomain(),
        tv->domain()->domain(),
        contiguity_vector);
  } else {
    domain_with_specified_contiguity = IrBuilder::create<TensorDomain>(
        tv->getRootDomain(), tv->domain()->domain(), contiguity_vector);
  }

  return ir_utils::TVDomainGuard(tv, domain_with_specified_contiguity);
}

std::vector<IterDomain*> iterDomainInputsOf(
    const std::vector<IterDomain*>& input_ids,
    const std::vector<IterDomain*>& all_inputs) {
  auto inputs = IterVisitor::getInputsTo(
      {input_ids.begin(), input_ids.end()},
      {all_inputs.begin(), all_inputs.end()});
  std::vector<IterDomain*> id_inputs(
      ir_utils::filterByType<IterDomain>(inputs).begin(),
      ir_utils::filterByType<IterDomain>(inputs).end());
  return id_inputs;
}

std::vector<IterDomain*> iterDomainInputsOfOrderedAs(
    const std::vector<IterDomain*>& of,
    const std::vector<IterDomain*>& order) {
  auto inputs_vec = iterDomainInputsOf(of, order);

  std::unordered_set<IterDomain*> inputs_set(
      inputs_vec.begin(), inputs_vec.end());

  std::vector<IterDomain*> ordered_inputs;
  std::copy_if(
      order.begin(),
      order.end(),
      std::back_inserter(ordered_inputs),
      [&inputs_set](const auto& id) {
        return inputs_set.find(id) != inputs_set.end();
      });

  return ordered_inputs;
}

bool isTV(const Val* val) {
  return val->getValType().value() == ValType::TensorView ||
      val->getValType().value() == ValType::TensorIndex;
}

// Check if we're a TensorView op that we can generate code for.
bool isTvOp(const Expr* expr) {
  if (std::any_of(
          expr->outputs().begin(),
          expr->outputs().end(),
          [](Val* v) { return isTV(v); }) &&
      (expr->getExprType().value() == ExprType::UnaryOp ||
       expr->getExprType().value() == ExprType::BinaryOp ||
       expr->getExprType().value() == ExprType::TernaryOp ||
       expr->getExprType().value() == ExprType::RNGOp ||
       expr->getExprType().value() == ExprType::FullOp ||
       expr->getExprType().value() == ExprType::ARangeOp ||
       expr->getExprType().value() == ExprType::EyeOp ||
       expr->getExprType().value() == ExprType::ReductionOp ||
       expr->getExprType().value() == ExprType::GroupedReductionOp ||
       expr->getExprType().value() == ExprType::WelfordOp ||
       expr->getExprType().value() == ExprType::GroupedWelfordOp ||
       expr->getExprType().value() == ExprType::LoadStoreOp ||
       expr->getExprType().value() == ExprType::MmaOp ||
       expr->getExprType().value() == ExprType::BroadcastOp ||
       expr->getExprType().value() == ExprType::TransposeOp ||
       expr->getExprType().value() == ExprType::ExpandOp ||
       expr->getExprType().value() == ExprType::ShiftOp ||
       expr->getExprType().value() == ExprType::GatherOp ||
       expr->getExprType().value() == ExprType::ViewAsScalar ||
       expr->getExprType().value() == ExprType::ViewOp ||
       expr->getExprType().value() == ExprType::GridReduction ||
       expr->getExprType().value() == ExprType::GroupedGridReduction ||
       expr->getExprType().value() == ExprType::GridBroadcast ||
       expr->getExprType().value() == ExprType::GridWelford ||
       expr->getExprType().value() == ExprType::GroupedGridWelford)) {
    return true;
  }
  return false;
}

bool isLdMatrixOp(const Expr* expr) {
  if (auto ldst = dynamic_cast<const LoadStoreOp*>(expr)) {
    return ldst->opType() == LoadStoreOpType::LdMatrix ||
        ldst->opType() == LoadStoreOpType::LdMatrixTranspose;
  }
  return false;
}

bool isCpAsyncOp(const Expr* expr) {
  if (auto ldst = dynamic_cast<const LoadStoreOp*>(expr)) {
    return ldst->opType() == LoadStoreOpType::CpAsync ||
        ldst->opType() == LoadStoreOpType::CpAsyncCg;
  }
  return false;
}

bool isTensorScalarFillOp(const Expr* expr) {
  // Check that this expression outputs to tensor
  if (getTvOutput(expr) == nullptr) {
    return false;
  }

  // Check that the input is a single scalar.
  if (expr->inputs().size() == 1 && expr->input(0)->isScalar()) {
    // All load store op with a single scalar input
    //  should be a scalar filling op. Semantically
    //  it literally means `Store`'ing a scalar
    //  into a tensor.
    if (expr->isA<LoadStoreOp>()) {
      return true;
    }
    // Unary copy op is also a scalar filling op.
    if (auto uop = dynamic_cast<const UnaryOp*>(expr)) {
      return uop->getUnaryOpType() == UnaryOpType::Set;
    }
  }
  // Ideally any scalar expression that outputs
  //  to a tensor should be considered in this function
  //  but since we currently only limit scope to
  //  initialization patterns so other scalar expr's
  //  are low priority and are excluded here to avoid confusion.
  return false;
}

TensorView* getTv(Val* val) {
  // NOLINTNEXTLINE(cppcoreguidelines-pro-type-const-cast)
  return const_cast<TensorView*>(getTv(const_cast<const Val*>(val)));
}

const TensorView* getTv(const Val* val) {
  if (val->isA<TensorView>()) {
    return val->as<TensorView>();
  } else if (val->isA<kir::TensorIndex>()) {
    return val->as<kir::TensorIndex>()->view();
  }
  return nullptr;
}

std::vector<TensorView*> getTvs(const std::vector<Val*>& vals) {
  std::vector<TensorView*> tvs;
  for (auto val : vals) {
    auto tv = ir_utils::getTv(val);
    if (tv) {
      tvs.emplace_back(tv);
    }
  }
  return tvs;
}

TensorView* getTvOutput(const Expr* expr) {
  for (auto out : expr->outputs()) {
    if (auto tv = getTv(out)) {
      return tv;
    }
  }
  return nullptr;
}

TensorView* getTvInput(const Expr* expr) {
  for (auto inp : expr->inputs()) {
    if (auto tv = getTv(inp)) {
      return tv;
    }
  }
  return nullptr;
}

bool isScalarOp(const Expr* expr) {
  for (auto out : expr->outputs())
    if (!out->isScalar())
      return false;
  return true;
}

c10::optional<IterDomain*> getMaybeWarpReductionDim(
    const Val* output,
    const Val* input) {
  auto tv_out = getTv(output);
  if (tv_out == nullptr) {
    return c10::nullopt;
  }

  auto tv_in = getTv(input);
  // only support reducing to registers for now.
  if (tv_in->getMemoryType() != MemoryType::Local ||
      tv_out->getMemoryType() != MemoryType::Local) {
    return c10::nullopt;
  }

  IterDomain* reduction_on_xdim = nullptr;
  for (auto id : tv_out->domain()->domain()) {
    // Currently warp reduction only allows
    //  serial and block.x parallel reductions
    if (id->isReduction() && id->isParallelized()) {
      if (id->getParallelType() == ParallelType::TIDx) {
        reduction_on_xdim = id;
      } else if (id->isThread()) {
        return c10::nullopt;
      }
    }
  }
  if (!reduction_on_xdim) {
    return c10::nullopt;
  }

  if (!reduction_on_xdim->start()->isZeroInt()) {
    return c10::nullopt;
  }

  if (reduction_on_xdim->hasPaddingToMultipleOfWarp()) {
    return c10::optional<IterDomain*>(reduction_on_xdim);
  }

  if (reduction_on_xdim->extent()->isConstInt()) {
    auto extent_value = reduction_on_xdim->extent()->evaluateInt();
    if (extent_value % at::cuda::warp_size() == 0) {
      return c10::optional<IterDomain*>(reduction_on_xdim);
    }
  }

  return c10::nullopt;
}

bool derivedFromRootCAAxes(const TensorView* tv, IterDomain* axis) {
  std::vector<IterDomain*> ca_axes(
      tv->domain()->domain().begin(),
      tv->domain()->domain().begin() + tv->getComputeAtPosition());

  auto ca_root_vals = IterVisitor::getInputsTo(
      std::vector<Val*>(ca_axes.begin(), ca_axes.end()));

  auto root_vals = IterVisitor::getInputsTo({axis});

  return std::any_of(
      root_vals.begin(), root_vals.end(), [&ca_root_vals](auto root) {
        return std::find(ca_root_vals.begin(), ca_root_vals.end(), root) !=
            ca_root_vals.end();
      });
}

std::unordered_map<ParallelType, IterDomain*, TypeHash> getParallelDomains(
    const Val* val) {
  const TensorView* tv = nullptr;
  if (val->isA<TensorView>()) {
    tv = val->as<TensorView>();
  } else if (val->isA<kir::TensorIndex>()) {
    tv = val->as<kir::TensorIndex>()->view();
  } else {
    TORCH_INTERNAL_ASSERT(
        false, "Provided val is not TensorIndex or TensorView.");
  }

  std::unordered_map<ParallelType, IterDomain*, TypeHash> parallel_domains;
  for (auto d : tv->domain()->domain()) {
    if (d->isThread()) {
      parallel_domains.insert(std::make_pair(d->getParallelType(), d));
    }
  }
  return parallel_domains;
}

bool isCpAsyncInit(const Expr* expr) {
  return

      isTensorScalarFillOp(expr) &&
      // FIXME:
      //  We'd need to add a flag to all the init
      //   exprs so we could robustly detect initialization
      //   in all cases.
      isCpAsyncOp(getTvOutput(expr)->definition());
}

c10::optional<Expr*> getMaybePredicatedSingleton(Expr* expr) {
  if (auto ite = dynamic_cast<kir::IfThenElse*>(expr)) {
    if (ite->elseBody().empty()) {
      if (ite->thenBody().size() == 1) {
        return ite->thenBody().exprs()[0];
      }
    }
  }
  return c10::nullopt;
}

//! Short-cut for checking if the expression loads from global memory.
bool isGlobalLoad(const Expr* expr) {
  if (expr->isA<LoadStoreOp>() ||
      (expr->isA<UnaryOp>() &&
       expr->as<UnaryOp>()->getUnaryOpType() == UnaryOpType::Set)) {
    if (auto in_tv = getTv(expr->input(0))) {
      return in_tv->getMemoryType() == MemoryType::Global;
    }
  }
  return false;
}

//! Short-cut for checking if the given expression initializes buffers
//!  for global memory load.
bool isGlobalLoadInit(const Expr* expr) {
  if (auto uop = dynamic_cast<const UnaryOp*>(expr)) {
    if (uop->in()->isScalar()) {
      // FIXME:
      //  We'd need to add a flag to all the init
      //   exprs so we could robustly detect initialization
      //   in all cases.
      if (isGlobalLoad(getTvOutput(uop)->definition())) {
        return true;
      }
    }
  }
  return false;
}

namespace {

class ExprFlattener : private kir::IrVisitor {
 private:
  using kir::IrVisitor::handle;

  void handle(Expr* expr) final {
    if (expr->isA<kir::ForLoop>() || expr->isA<kir::IfThenElse>()) {
      kir::IrVisitor::handle(expr);
    } else {
      flat_exprs_.push_back(expr);
    }
  }

 private:
  std::vector<Expr*> flat_exprs_;

 public:
  //! Flattens scopes extracting out a single ordered list of exprs.
  static std::vector<Expr*> flatten(const std::vector<Expr*>& loop_nests) {
    ExprFlattener flattener;
    for (auto expr : loop_nests) {
      flattener.handle(expr);
    }
    return flattener.flat_exprs_;
  }
};

} // namespace

std::vector<Expr*> flattenScopedExprs(const std::vector<Expr*>& loop_nests) {
  return ExprFlattener::flatten(loop_nests);
}

namespace {

class ReplaceExprInput : private kir::ExprMutator {
 public:
  static std::vector<Expr*> replace(
      const std::vector<Expr*>& exprs,
      const std::unordered_map<Val*, Val*>& replacement_map) {
    ReplaceExprInput replacer(replacement_map);
    replacer.traverseAndInsert(exprs);
    return replacer.exprs_;
  }

 private:
  ReplaceExprInput(const std::unordered_map<Val*, Val*>& replacement_map)
      : replacement_map_(replacement_map) {}

  using kir::ExprMutator::handle;

  c10::optional<std::unordered_map<Val*, Val*>> getMaybeInputReplacementMap(
      Expr* expr) {
    bool need_replacement = false;

    std::unordered_map<Val*, Val*> replaced_val;
    for (auto in : expr->inputs()) {
      auto replace_it = replacement_map_.find(in);
      if (replace_it != replacement_map_.end()) {
        need_replacement = true;
        replaced_val[in] = replace_it->second;
      } else {
        replaced_val[in] = in;
      }
    }
    if (need_replacement) {
      return c10::optional<std::unordered_map<Val*, Val*>>(replaced_val);
    } else {
      return c10::nullopt;
    }
  }

  // Copy predicates and register expression replacement
  void registerReplaceWithPredicate(Expr* old_expr, Expr* new_expr) {
    new_expr = new_expr->withPredicate(old_expr->predicate())
                   ->withWritePredicate(old_expr->writePredicate());
    registerReplace(old_expr, new_expr);
  }

  void handle(UnaryOp* node) final {
    auto replaced_inputs = getMaybeInputReplacementMap(node);
    if (replaced_inputs.has_value()) {
      auto replacement = IrBuilder::create<UnaryOp>(
          node->getUnaryOpType(), node->out(), replaced_inputs->at(node->in()));
      registerReplaceWithPredicate(node, replacement);
    }
  }

  void handle(BinaryOp* node) final {
    auto replaced_inputs = getMaybeInputReplacementMap(node);
    if (replaced_inputs.has_value()) {
      auto replacement = IrBuilder::create<BinaryOp>(
          node->getBinaryOpType(),
          node->out(),
          replaced_inputs->at(node->lhs()),
          replaced_inputs->at(node->rhs()));
      registerReplaceWithPredicate(node, replacement);
    }
  }

  void handle(TernaryOp* node) final {
    auto replaced_inputs = getMaybeInputReplacementMap(node);
    if (replaced_inputs.has_value()) {
      auto replacement = IrBuilder::create<TernaryOp>(
          node->getTernaryOpType(),
          node->out(),
          replaced_inputs->at(node->in1()),
          replaced_inputs->at(node->in2()),
          replaced_inputs->at(node->in3()));
      registerReplaceWithPredicate(node, replacement);
    }
  }

  void handle(RNGOp* node) final {
    // RNGOp has no input
    return;
  }

  void handle(ReductionOp* node) final {
    auto replaced_inputs = getMaybeInputReplacementMap(node);
    if (replaced_inputs.has_value()) {
      auto replacement = IrBuilder::create<ReductionOp>(
          node->getReductionOpType(),
          node->init(),
          node->out(),
          replaced_inputs->at(node->in()),
          node->isAllreduce());
      registerReplaceWithPredicate(node, replacement);
    }
  }

  void handle(GroupedReductionOp* node) final {
    auto replaced_inputs = getMaybeInputReplacementMap(node);
    if (replaced_inputs.has_value()) {
      const auto& map = replaced_inputs.value();
      auto inputs = node->inputs();
      for (auto& input : inputs) {
        auto it = map.find(input);
        if (it != map.end()) {
          input = it->second;
        }
      }
      auto replacement = IrBuilder::create<GroupedReductionOp>(
          node->getReductionOpTypes(),
          node->initVals(),
          node->outputs(),
          inputs,
          node->isAllreduce());
      registerReplaceWithPredicate(node, replacement);
    }
  }
  void handle(BroadcastOp* node) final {
    auto replaced_inputs = getMaybeInputReplacementMap(node);
    if (replaced_inputs.has_value()) {
      auto replacement = IrBuilder::create<BroadcastOp>(
          node->out(),
          replaced_inputs->at(node->in()),
          node->getBroadcastDimFlags());
      registerReplaceWithPredicate(node, replacement);
    }
  }

  void handle(WelfordOp* node) final {
    auto replaced_inputs = getMaybeInputReplacementMap(node);
    if (replaced_inputs.has_value()) {
      auto replacement = IrBuilder::create<WelfordOp>(
          node->outAvg(),
          node->outVar(),
          node->outN(),
          node->initAvg(),
          node->initVar(),
          node->initN(),
          replaced_inputs->at(node->inAvg()),
          replaced_inputs->at(node->inVar()),
          replaced_inputs->at(node->inN()));
      registerReplaceWithPredicate(node, replacement);
    }
  }

  void handle(MmaOp* node) final {
    auto replaced_inputs = getMaybeInputReplacementMap(node);
    if (replaced_inputs.has_value()) {
      auto replacement = IrBuilder::create<MmaOp>(
          node->out(),
          replaced_inputs->at(node->inA()),
          replaced_inputs->at(node->inB()),
          node->init(),
          node->options());
      registerReplaceWithPredicate(node, replacement);
    }
  }

  void handle(LoadStoreOp* node) final {
    auto replaced_inputs = getMaybeInputReplacementMap(node);
    if (replaced_inputs.has_value()) {
      auto replacement = IrBuilder::create<LoadStoreOp>(
          node->opType(), node->out(), node->in());
      registerReplaceWithPredicate(node, replacement);
    }
  }

 private:
  const std::unordered_map<Val*, Val*>& replacement_map_;
};

} // namespace

std::vector<Expr*> replaceInputsInExpr(
    const std::vector<Expr*>& exprs,
    const std::unordered_map<Val*, Val*>& replacement_map) {
  return ReplaceExprInput::replace(exprs, replacement_map);
}

std::vector<Expr*> getAllSwizzlesBetween(
    std::vector<IterDomain*> from,
    std::vector<IterDomain*> to) {
  auto all_expr = DependencyCheck::getAllExprsBetween(
      {from.begin(), from.end()}, {to.begin(), to.end()});

  std::vector<Expr*> all_swizzles;

  std::copy_if(
      all_expr.begin(),
      all_expr.end(),
      std::back_inserter(all_swizzles),
      [](Expr* expr) {
        return expr->getExprType().has_value() &&
            (expr->etype() == ExprType::Swizzle2D);
      });

  return all_swizzles;
}

} // namespace ir_utils

namespace lower_utils {

bool hasBlockSync(const Expr* expr, const ThreadPredicateMap& pred_map) {
  if (expr->isA<kir::BlockSync>()) {
    return true;
  }

  if (!ir_utils::isTvOp(expr)) {
    return false;
  }

  if (!(ir_utils::isReductionOp(expr) || expr->isA<BroadcastOp>() ||
        expr->isA<kir::GridBroadcast>())) {
    return false;
  }

  // GroupedReductionOp can have multiple output TVs, but they must be
  // parallelized in the same way, so just checking one of them is enough.
  auto tv = ir_utils::getTvOutput(expr);

  if (tv->hasBlockReduction() || tv->hasGridReduction()) {
    return true;
  } else if (expr->isA<BroadcastOp>()) {
    const ParallelTypeBitmap pt_map =
        GpuLower::current()->threadPredMap().getParallelBroadcastDomains(tv);
    return pt_map.any();
  }

  return false;
}

kir::Allocate* allocGlobalBufferForGridComm(
    Val* buffer_size,
    DataType dtype,
    bool zero_init) {
  const std::vector<IterDomain*> new_buffer_ids = {
      IrBuilder::create<IterDomain>(IterDomainBuilder(
          GpuLower::current()->kernel()->zeroVal(), buffer_size))};
  const auto buffer_domain = IrBuilder::create<TensorDomain>(new_buffer_ids);
  const auto buffer_tv =
      IrBuilder::create<TensorView>(buffer_domain, dtype, MemoryType::Global);
  return IrBuilder::create<kir::Allocate>(
      buffer_tv, buffer_tv->getMemoryType(), nullptr, zero_init);
}

BasicAllocInfo getAllocInformation(
    const TensorView* tv,
    const std::vector<kir::ForLoop*>& for_loops,
    const std::unordered_map<IterDomain*, IterDomain*>& id_map,
    bool use_id_map) {
  BasicAllocInfo info;
  auto gpu_lower = GpuLower::current();

  bool outer_alloc_found = false;

  for (auto fl : for_loops) {
    if (info.alloc_pos == tv->getComputeAtPosition()) {
      break;
    }

    if (tv->axis(info.alloc_pos)->isReduction()) {
      const auto outputs = FusionGuard::getCurFusion()->getTerminatingOutputs();
      TORCH_INTERNAL_ASSERT(
          std::find(outputs.begin(), outputs.end(), tv) != outputs.end(),
          "Invalid computeAt of T",
          tv->name(),
          ". A reducation axis is detected outside computeAt point even though it is not an output tensor.");
      break;
    }

    auto fl_id = fl->iter_domain();

    if (fl_id->getParallelType() == ParallelType::Unroll) {
      break;
    }

    // Shared memory must be allocated outside of unswitched
    // domains. See issue #1133.
    if (fl_id->getParallelType() == ParallelType::Unswitch &&
        tv->getMemoryType() == MemoryType::Shared) {
      outer_alloc_found = true;
    }

    // Assume global memory is allocated at outer most scope.
    if (tv->getMemoryType() == MemoryType::Global) {
      outer_alloc_found = true;
    }

    // Allocation of a double buffered tensor is placed outside its
    // double buffer axis.
    if (tv->isDoubleBuffered() || tv->isCircularBuffered()) {
      auto double_buffer_alloc_axis =
          gpu_lower->doubleBufferInfo().getDoubleBufferAxis(tv);
      // In the case of skewed double buffer, the upper prolog
      //  component requires that the consumer tv is allocated
      //  outside of the outer main loop. Details see
      //  [Skew Double Buffer Loop Transformation]
      if (tv->shouldSkewDoubleBuffer()) {
        auto concrete_outer_alloc_axis =
            gpu_lower->doubleBufferInfo().nestLiftingMap().at(
                gpu_lower->caMap()->getConcreteMappedID(
                    double_buffer_alloc_axis, IdMappingMode::LOOP));
        if (gpu_lower->caMap()->areMapped(
                concrete_outer_alloc_axis,
                tv->axis(info.alloc_pos),
                IdMappingMode::LOOP)) {
          outer_alloc_found = true;
        }
      } else if (tv->axis(info.alloc_pos) == double_buffer_alloc_axis) {
        outer_alloc_found = true;
      }
    }

    auto local_id = tv->axis(info.alloc_pos);

    if (use_id_map) {
      auto id_it = id_map.find(local_id);
      if (id_it != id_map.end()) {
        local_id = id_it->second;
      }
    }

    if (GpuLower::current()->caMap()->areMapped(
            local_id, fl_id, IdMappingMode::PERMISSIVE)) {
      info.alloc_pos++;
    }

    info.init_for_loop = fl;

    if (!outer_alloc_found) {
      info.alloc_for_loop = fl;
    }
  }

  return info;
}

//! Implementing this in here to avoid including too many headers
//!  in type.cpp. Conceptually this should be a generic definition
//!  rather than a util.
bool supportInlinePredicate(Expr* expr) {
  if (ir_utils::isCpAsyncOp(expr)) {
    return true;
  }
  // TODO: build out support.
  return false;
}

<<<<<<< HEAD
bool useDirectSmemAddress(const TensorView* tv) {
  // Not applicable for any indexing that's not
  //  lifted.
  if (!tv->shouldLiftWriteAddress() ||
      tv->getMemoryType() != MemoryType::Shared) {
    return false;
  }

  auto expr = tv->definition();
  // Direct usage of smem address should be avoided at all cost,
  //  so only allowing this very specific case where this is the
  //  necessary step to take to get efficient indexing code.
  return expr != nullptr && ir_utils::isCpAsyncOp(expr);
}

bool dependsOnThreadNamedScalars(Val* val) {
  if (val == nullptr) {
    // Handle trivial case.
    return false;
  }

  auto inputs = InputsOf::output(val->fusion(), val);

  for (auto input : inputs) {
    if (auto ns = dynamic_cast<NamedScalar*>(input)) {
      for (auto ptype : kParallelTypeTIDs) {
        if (ns->name() == stringifyThread(ptype) ||
            ns->name() == stringifyThreadSize(ptype)) {
          return true;
        }
      }
    }
  }

  return false;
}

=======
>>>>>>> d2ca7e3f
} // namespace lower_utils

} // namespace cuda
} // namespace fuser
} // namespace jit
} // namespace torch<|MERGE_RESOLUTION|>--- conflicted
+++ resolved
@@ -784,7 +784,6 @@
   return false;
 }
 
-<<<<<<< HEAD
 bool useDirectSmemAddress(const TensorView* tv) {
   // Not applicable for any indexing that's not
   //  lifted.
@@ -822,8 +821,6 @@
   return false;
 }
 
-=======
->>>>>>> d2ca7e3f
 } // namespace lower_utils
 
 } // namespace cuda
