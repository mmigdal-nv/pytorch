--- conflicted
+++ resolved
@@ -1139,16 +1139,7 @@
   auto loop_it = std::find_if(loops.begin(), loops.end(), [&](const auto loop) {
     return GpuLower::current()->caMap()->areMapped(
                loop->iter_domain(), axis, IdMappingMode::EXACT) &&
-<<<<<<< HEAD
-        (!ignore_prologue ||
-         (loop->doubleBufferLoopStage() != DoubleBufferLoopStage::Prolog &&
-          loop->doubleBufferLoopStage() != DoubleBufferLoopStage::UpperProlog &&
-          loop->doubleBufferLoopStage() != DoubleBufferLoopStage::LowerProlog &&
-          loop->doubleBufferLoopStage() !=
-              DoubleBufferLoopStage::CircularInitProlog));
-=======
         (!ignore_prologue || !isProlog(loop->doubleBufferLoopStage()));
->>>>>>> ce6fc1a8
   });
 
   if (loop_it != loops.end()) {
