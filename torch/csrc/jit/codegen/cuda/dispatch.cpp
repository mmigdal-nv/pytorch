#include <torch/csrc/jit/codegen/cuda/fusion.h>
#include <torch/csrc/jit/codegen/cuda/ir_all_nodes.h>
#include <torch/csrc/jit/codegen/cuda/type.h>

#include <torch/csrc/jit/codegen/cuda/dispatch.h>

namespace torch {
namespace jit {
namespace fuser {
namespace cuda {

template <typename T>
T* ptr(T& obj) {
  return &obj;
}

template <typename T>
T* ptr(T* obj) {
  return obj;
}

/*
 * Generic dispatch for any handler that does not modify the IR directly.
 * For example we may want to walk the graph to construct a topologically sorted
 * set of exprs. This doesn't modify the IR directly. We also use this to print
 * the IR itself.
 * This dispatch is paired with a class that implements the functions:
 * template <typenname node_type>
 * int handler(node_type* node)
 *
 * handler should call:
 * dispatch(this, node_to_dispatch)
 *
 * It could also implement:
 * int handler(Statement* stmt){
 *   dispatch(this, stmt);
 * }
 *
 * And therefore dispatch should never call:
 * ptr(mutator)->mutate(this->as<Statement>());
 */

template <typename T>
void Val::dispatch(T handler, Val* val) {
  switch (*(val->getValType())) {
    case ValType::Scalar:
      switch (*(val->getDataType())) {
        case DataType::Bool:
          ptr(handler)->handle(val->as<Bool>());
          return;
        case DataType::Float:
        case DataType::Double:
          ptr(handler)->handle(val->as<Double>());
          return;
        case DataType::Int:
        case DataType::Int32:
          // Dispatch to Int even with Int32 as we don't have Int32 IR
          // node.
          ptr(handler)->handle(val->as<Int>());
          return;
        case DataType::ComplexDouble:
          ptr(handler)->handle(val->as<ComplexDouble>());
          return;
        default:
          break;
      }
      break;
    case ValType::NamedScalar:
      ptr(handler)->handle(val->as<NamedScalar>());
      return;

    case ValType::IterDomain:
      ptr(handler)->handle(val->as<IterDomain>());
      return;
    case ValType::TensorDomain:
      ptr(handler)->handle(val->as<TensorDomain>());
      return;
    case ValType::TensorView:
      ptr(handler)->handle(val->as<TensorView>());
      return;
    case ValType::Predicate:
      ptr(handler)->handle(val->as<kir::Predicate>());
      return;
    case ValType::TensorIndex:
      ptr(handler)->handle(val->as<kir::TensorIndex>());
      return;
    default:
      break;
  }
  TORCH_INTERNAL_ASSERT(false, "Unknown valtype in dispatch!");
}

template <typename T>
void Expr::dispatch(T handler, Expr* expr) {
<<<<<<< HEAD
  switch (*(expr->getExprType())) {
    case ExprType::FullOp:
      ptr(handler)->handle(expr->as<FullOp>());
      return;
    case ExprType::ARangeOp:
      ptr(handler)->handle(expr->as<ARangeOp>());
      return;
    case ExprType::EyeOp:
      ptr(handler)->handle(expr->as<EyeOp>());
      return;
    case ExprType::UnaryOp:
      ptr(handler)->handle(expr->as<UnaryOp>());
      return;
    case ExprType::BinaryOp:
      ptr(handler)->handle(expr->as<BinaryOp>());
      return;
    case ExprType::TernaryOp:
      ptr(handler)->handle(expr->as<TernaryOp>());
      return;
    case ExprType::RNGOp:
      ptr(handler)->handle(expr->as<RNGOp>());
      return;
    case ExprType::ReductionOp:
      ptr(handler)->handle(expr->as<ReductionOp>());
      return;
    case ExprType::GroupedReductionOp:
      ptr(handler)->handle(expr->as<GroupedReductionOp>());
      return;
    case ExprType::WelfordOp:
      ptr(handler)->handle(expr->as<WelfordOp>());
      return;
    case ExprType::GroupedWelfordOp:
      ptr(handler)->handle(expr->as<GroupedWelfordOp>());
      return;
    case ExprType::LoadStoreOp:
      ptr(handler)->handle(expr->as<LoadStoreOp>());
      return;
    case ExprType::MmaOp:
      ptr(handler)->handle(expr->as<MmaOp>());
      return;
    case ExprType::BroadcastOp:
      ptr(handler)->handle(expr->as<BroadcastOp>());
      return;
    case ExprType::SqueezeOp:
      ptr(handler)->handle(expr->as<SqueezeOp>());
      return;

    case ExprType::Split:
      ptr(handler)->handle(expr->as<Split>());
      return;
    case ExprType::Merge:
      ptr(handler)->handle(expr->as<Merge>());
      return;
    case ExprType::Swizzle2D:
      ptr(handler)->handle(expr->as<Swizzle2D>());
      return;
    case ExprType::TransposeOp:
      ptr(handler)->handle(expr->as<TransposeOp>());
      return;
    case ExprType::ExpandOp:
      ptr(handler)->handle(expr->as<ExpandOp>());
      return;
    case ExprType::ShiftOp:
      ptr(handler)->handle(expr->as<ShiftOp>());
      return;
    case ExprType::GatherOp:
      ptr(handler)->handle(expr->as<GatherOp>());
      return;
    case ExprType::ViewAsScalar:
      ptr(handler)->handle(expr->as<ViewAsScalar>());
      return;
    case ExprType::ViewOp:
      ptr(handler)->handle(expr->as<ViewOp>());
      return;

    case ExprType::Allocate:
      ptr(handler)->handle(expr->as<kir::Allocate>());
      return;
    case ExprType::BlockSync:
      ptr(handler)->handle(expr->as<kir::BlockSync>());
      return;
    case ExprType::GridSync:
      ptr(handler)->handle(expr->as<kir::GridSync>());
      return;
    case ExprType::CpAsyncWait:
      ptr(handler)->handle(expr->as<kir::CpAsyncWait>());
      return;
    case ExprType::CpAsyncCommit:
      ptr(handler)->handle(expr->as<kir::CpAsyncCommit>());
      return;
    case ExprType::AddressCompute:
      ptr(handler)->handle(expr->as<kir::AddressCompute>());
      return;
    case ExprType::InitMagicZero:
      ptr(handler)->handle(expr->as<kir::InitMagicZero>());
      return;
    case ExprType::UpdateMagicZero:
      ptr(handler)->handle(expr->as<kir::UpdateMagicZero>());
      return;
    case ExprType::ForLoop:
      ptr(handler)->handle(expr->as<kir::ForLoop>());
      return;
    case ExprType::IfThenElse:
      ptr(handler)->handle(expr->as<kir::IfThenElse>());
      return;
    case ExprType::GridReduction:
      ptr(handler)->handle(expr->as<kir::GridReduction>());
      return;
    case ExprType::GroupedGridReduction:
      ptr(handler)->handle(expr->as<kir::GroupedGridReduction>());
      return;
    case ExprType::GridBroadcast:
      ptr(handler)->handle(expr->as<kir::GridBroadcast>());
      return;
    case ExprType::GridWelford:
      ptr(handler)->handle(expr->as<kir::GridWelford>());
      return;
    case ExprType::GroupedGridWelford:
      ptr(handler)->handle(expr->as<kir::GroupedGridWelford>());
      return;
    case ExprType::AllocateFusedReduction:
      ptr(handler)->handle(expr->as<kir::AllocateFusedReduction>());
      return;
    default:
      TORCH_INTERNAL_ASSERT(false, "Unknown exprtype in dispatch!");
=======
  if (expr->isStrictlyA<FullOp>()) {
    ptr(handler)->handle(expr->as<FullOp>());
    return;
  }
  if (expr->isStrictlyA<ARangeOp>()) {
    ptr(handler)->handle(expr->as<ARangeOp>());
    return;
  }
  if (expr->isStrictlyA<EyeOp>()) {
    ptr(handler)->handle(expr->as<EyeOp>());
    return;
  }
  if (expr->isStrictlyA<UnaryOp>()) {
    ptr(handler)->handle(expr->as<UnaryOp>());
    return;
  }
  if (expr->isStrictlyA<BinaryOp>()) {
    ptr(handler)->handle(expr->as<BinaryOp>());
    return;
  }
  if (expr->isStrictlyA<TernaryOp>()) {
    ptr(handler)->handle(expr->as<TernaryOp>());
    return;
  }
  if (expr->isStrictlyA<SelectOp>()) {
    ptr(handler)->handle(expr->as<SelectOp>());
    return;
  }
  if (expr->isStrictlyA<IndexSelectOp>()) {
    ptr(handler)->handle(expr->as<IndexSelectOp>());
    return;
  }
  if (expr->isStrictlyA<RNGOp>()) {
    ptr(handler)->handle(expr->as<RNGOp>());
    return;
>>>>>>> acb42b98
  }
  if (expr->isStrictlyA<ReductionOp>()) {
    ptr(handler)->handle(expr->as<ReductionOp>());
    return;
  }
  if (expr->isStrictlyA<GroupedReductionOp>()) {
    ptr(handler)->handle(expr->as<GroupedReductionOp>());
    return;
  }
  if (expr->isStrictlyA<WelfordOp>()) {
    ptr(handler)->handle(expr->as<WelfordOp>());
    return;
  }
  if (expr->isStrictlyA<GroupedWelfordOp>()) {
    ptr(handler)->handle(expr->as<GroupedWelfordOp>());
    return;
  }
  if (expr->isStrictlyA<LoadStoreOp>()) {
    ptr(handler)->handle(expr->as<LoadStoreOp>());
    return;
  }
  if (expr->isStrictlyA<MmaOp>()) {
    ptr(handler)->handle(expr->as<MmaOp>());
    return;
  }
  if (expr->isStrictlyA<BroadcastOp>()) {
    ptr(handler)->handle(expr->as<BroadcastOp>());
    return;
  }
  if (expr->isStrictlyA<SqueezeOp>()) {
    ptr(handler)->handle(expr->as<SqueezeOp>());
    return;
  }
  if (expr->isStrictlyA<Split>()) {
    ptr(handler)->handle(expr->as<Split>());
    return;
  }
  if (expr->isStrictlyA<Merge>()) {
    ptr(handler)->handle(expr->as<Merge>());
    return;
  }
  if (expr->isStrictlyA<Swizzle2D>()) {
    ptr(handler)->handle(expr->as<Swizzle2D>());
    return;
  }
  if (expr->isStrictlyA<TransposeOp>()) {
    ptr(handler)->handle(expr->as<TransposeOp>());
    return;
  }
  if (expr->isStrictlyA<ExpandOp>()) {
    ptr(handler)->handle(expr->as<ExpandOp>());
    return;
  }
  if (expr->isStrictlyA<ShiftOp>()) {
    ptr(handler)->handle(expr->as<ShiftOp>());
    return;
  }
  if (expr->isStrictlyA<GatherOp>()) {
    ptr(handler)->handle(expr->as<GatherOp>());
    return;
  }
  if (expr->isStrictlyA<ViewAsScalar>()) {
    ptr(handler)->handle(expr->as<ViewAsScalar>());
    return;
  }
  if (expr->isStrictlyA<ViewOp>()) {
    ptr(handler)->handle(expr->as<ViewOp>());
    return;
  }
  if (expr->isStrictlyA<kir::Allocate>()) {
    ptr(handler)->handle(expr->as<kir::Allocate>());
    return;
  }
  if (expr->isStrictlyA<kir::BlockSync>()) {
    ptr(handler)->handle(expr->as<kir::BlockSync>());
    return;
  }
  if (expr->isStrictlyA<kir::GridSync>()) {
    ptr(handler)->handle(expr->as<kir::GridSync>());
    return;
  }
  if (expr->isStrictlyA<kir::CpAsyncWait>()) {
    ptr(handler)->handle(expr->as<kir::CpAsyncWait>());
    return;
  }
  if (expr->isStrictlyA<kir::CpAsyncCommit>()) {
    ptr(handler)->handle(expr->as<kir::CpAsyncCommit>());
    return;
  }
  if (expr->isStrictlyA<kir::InitMagicZero>()) {
    ptr(handler)->handle(expr->as<kir::InitMagicZero>());
    return;
  }
  if (expr->isStrictlyA<kir::UpdateMagicZero>()) {
    ptr(handler)->handle(expr->as<kir::UpdateMagicZero>());
    return;
  }
  if (expr->isStrictlyA<kir::ForLoop>()) {
    ptr(handler)->handle(expr->as<kir::ForLoop>());
    return;
  }
  if (expr->isStrictlyA<kir::IfThenElse>()) {
    ptr(handler)->handle(expr->as<kir::IfThenElse>());
    return;
  }
  if (expr->isStrictlyA<kir::GridReduction>()) {
    ptr(handler)->handle(expr->as<kir::GridReduction>());
    return;
  }
  if (expr->isStrictlyA<kir::GroupedGridReduction>()) {
    ptr(handler)->handle(expr->as<kir::GroupedGridReduction>());
    return;
  }
  if (expr->isStrictlyA<kir::GridBroadcast>()) {
    ptr(handler)->handle(expr->as<kir::GridBroadcast>());
    return;
  }
  if (expr->isStrictlyA<kir::GridWelford>()) {
    ptr(handler)->handle(expr->as<kir::GridWelford>());
    return;
  }
  if (expr->isStrictlyA<kir::GroupedGridWelford>()) {
    ptr(handler)->handle(expr->as<kir::GroupedGridWelford>());
    return;
  }
  if (expr->isStrictlyA<kir::VectorizedWelfordOp>()) {
    ptr(handler)->handle(expr->as<kir::VectorizedWelfordOp>());
    return;
  }
  if (expr->isStrictlyA<kir::AllocateFusedReduction>()) {
    ptr(handler)->handle(expr->as<kir::AllocateFusedReduction>());
    return;
  }
  TORCH_INTERNAL_ASSERT(false, "Unknown exprtype in dispatch!");
}

template <typename T>
void Statement::dispatch(T handler, Statement* stmt) {
  if (stmt->isVal()) {
    ptr(handler)->handle(stmt->as<Val>());
  } else if (stmt->isExpr()) {
    ptr(handler)->handle(stmt->as<Expr>());
  } else
    TORCH_INTERNAL_ASSERT(false, "Unknown stmttype in dispatch!");
}

template <typename T>
void Val::constDispatch(T handler, const Val* val) {
  switch (*(val->getValType())) {
    case ValType::Scalar:
      switch (*(val->getDataType())) {
        case DataType::Bool:
          ptr(handler)->handle(val->as<Bool>());
          return;
        case DataType::Float:
        case DataType::Double:
          ptr(handler)->handle(val->as<Double>());
          return;
        case DataType::Int:
        case DataType::Int32:
          // Dispatch to Int even with Int32 as we don't have Int32 IR
          // node.
          ptr(handler)->handle(val->as<Int>());
          return;
        case DataType::ComplexDouble:
          ptr(handler)->handle(val->as<ComplexDouble>());
          return;
        default:
          break;
      }
      break;
    case ValType::NamedScalar:
      ptr(handler)->handle(val->as<NamedScalar>());
      return;

    case ValType::IterDomain:
      ptr(handler)->handle(val->as<IterDomain>());
      return;
    case ValType::TensorDomain:
      ptr(handler)->handle(val->as<TensorDomain>());
      return;
    case ValType::TensorView:
      ptr(handler)->handle(val->as<TensorView>());
      return;
    case ValType::Predicate:
      ptr(handler)->handle(val->as<kir::Predicate>());
      return;
    case ValType::TensorIndex:
      ptr(handler)->handle(val->as<kir::TensorIndex>());
      return;
    case ValType::Attribute:
      // Attribute Val is just a wrapper for non-IR data, so there is nothing to
      // handle
      return;
    default:
      break;
  }
  TORCH_INTERNAL_ASSERT(false, "Unknown valtype in dispatch!");
}

template <typename T>
void Expr::constDispatch(T handler, const Expr* expr) {
<<<<<<< HEAD
  switch (*(expr->getExprType())) {
    case ExprType::FullOp:
      ptr(handler)->handle(expr->as<FullOp>());
      return;
    case ExprType::ARangeOp:
      ptr(handler)->handle(expr->as<ARangeOp>());
      return;
    case ExprType::EyeOp:
      ptr(handler)->handle(expr->as<EyeOp>());
      return;
    case ExprType::UnaryOp:
      ptr(handler)->handle(expr->as<UnaryOp>());
      return;
    case ExprType::BinaryOp:
      ptr(handler)->handle(expr->as<BinaryOp>());
      return;
    case ExprType::TernaryOp:
      ptr(handler)->handle(expr->as<TernaryOp>());
      return;
    case ExprType::RNGOp:
      ptr(handler)->handle(expr->as<RNGOp>());
      return;
    case ExprType::ReductionOp:
      ptr(handler)->handle(expr->as<ReductionOp>());
      return;
    case ExprType::GroupedReductionOp:
      ptr(handler)->handle(expr->as<GroupedReductionOp>());
      return;
    case ExprType::WelfordOp:
      ptr(handler)->handle(expr->as<WelfordOp>());
      return;
    case ExprType::GroupedWelfordOp:
      ptr(handler)->handle(expr->as<GroupedWelfordOp>());
      return;
    case ExprType::LoadStoreOp:
      ptr(handler)->handle(expr->as<LoadStoreOp>());
      return;
    case ExprType::MmaOp:
      ptr(handler)->handle(expr->as<MmaOp>());
      return;
    case ExprType::BroadcastOp:
      ptr(handler)->handle(expr->as<BroadcastOp>());
      return;
    case ExprType::SqueezeOp:
      ptr(handler)->handle(expr->as<SqueezeOp>());
      return;

    case ExprType::Split:
      ptr(handler)->handle(expr->as<Split>());
      return;
    case ExprType::Merge:
      ptr(handler)->handle(expr->as<Merge>());
      return;
    case ExprType::Swizzle2D:
      ptr(handler)->handle(expr->as<Swizzle2D>());
      return;
    case ExprType::TransposeOp:
      ptr(handler)->handle(expr->as<TransposeOp>());
      return;
    case ExprType::ExpandOp:
      ptr(handler)->handle(expr->as<ExpandOp>());
      return;
    case ExprType::ShiftOp:
      ptr(handler)->handle(expr->as<ShiftOp>());
      return;
    case ExprType::GatherOp:
      ptr(handler)->handle(expr->as<GatherOp>());
      return;
    case ExprType::ViewAsScalar:
      ptr(handler)->handle(expr->as<ViewAsScalar>());
      return;
    case ExprType::ViewOp:
      ptr(handler)->handle(expr->as<ViewOp>());
      return;

    case ExprType::Allocate:
      ptr(handler)->handle(expr->as<kir::Allocate>());
      return;
    case ExprType::BlockSync:
      ptr(handler)->handle(expr->as<kir::BlockSync>());
      return;
    case ExprType::GridSync:
      ptr(handler)->handle(expr->as<kir::GridSync>());
      return;
    case ExprType::CpAsyncWait:
      ptr(handler)->handle(expr->as<kir::CpAsyncWait>());
      return;
    case ExprType::CpAsyncCommit:
      ptr(handler)->handle(expr->as<kir::CpAsyncCommit>());
      return;
    case ExprType::AddressCompute:
      ptr(handler)->handle(expr->as<kir::AddressCompute>());
      return;
    case ExprType::InitMagicZero:
      ptr(handler)->handle(expr->as<kir::InitMagicZero>());
      return;
    case ExprType::UpdateMagicZero:
      ptr(handler)->handle(expr->as<kir::UpdateMagicZero>());
      return;
    case ExprType::ForLoop:
      ptr(handler)->handle(expr->as<kir::ForLoop>());
      return;
    case ExprType::IfThenElse:
      ptr(handler)->handle(expr->as<kir::IfThenElse>());
      return;
    case ExprType::GridReduction:
      ptr(handler)->handle(expr->as<kir::GridReduction>());
      return;
    case ExprType::GroupedGridReduction:
      ptr(handler)->handle(expr->as<kir::GroupedGridReduction>());
      return;
    case ExprType::GridBroadcast:
      ptr(handler)->handle(expr->as<kir::GridBroadcast>());
      return;
    case ExprType::GridWelford:
      ptr(handler)->handle(expr->as<kir::GridWelford>());
      return;
    case ExprType::GroupedGridWelford:
      ptr(handler)->handle(expr->as<kir::GroupedGridWelford>());
      return;
    case ExprType::AllocateFusedReduction:
      ptr(handler)->handle(expr->as<kir::AllocateFusedReduction>());
      return;
    default:
      TORCH_INTERNAL_ASSERT(false, "Unknown exprtype in dispatch!");
=======
  if (expr->isStrictlyA<FullOp>()) {
    ptr(handler)->handle(expr->as<FullOp>());
    return;
  }
  if (expr->isStrictlyA<ARangeOp>()) {
    ptr(handler)->handle(expr->as<ARangeOp>());
    return;
  }
  if (expr->isStrictlyA<EyeOp>()) {
    ptr(handler)->handle(expr->as<EyeOp>());
    return;
  }
  if (expr->isStrictlyA<UnaryOp>()) {
    ptr(handler)->handle(expr->as<UnaryOp>());
    return;
  }
  if (expr->isStrictlyA<BinaryOp>()) {
    ptr(handler)->handle(expr->as<BinaryOp>());
    return;
  }
  if (expr->isStrictlyA<TernaryOp>()) {
    ptr(handler)->handle(expr->as<TernaryOp>());
    return;
  }
  if (expr->isStrictlyA<SelectOp>()) {
    ptr(handler)->handle(expr->as<SelectOp>());
    return;
  }
  if (expr->isStrictlyA<IndexSelectOp>()) {
    ptr(handler)->handle(expr->as<IndexSelectOp>());
    return;
  }
  if (expr->isStrictlyA<RNGOp>()) {
    ptr(handler)->handle(expr->as<RNGOp>());
    return;
  }
  if (expr->isStrictlyA<ReductionOp>()) {
    ptr(handler)->handle(expr->as<ReductionOp>());
    return;
  }
  if (expr->isStrictlyA<GroupedReductionOp>()) {
    ptr(handler)->handle(expr->as<GroupedReductionOp>());
    return;
  }
  if (expr->isStrictlyA<WelfordOp>()) {
    ptr(handler)->handle(expr->as<WelfordOp>());
    return;
  }
  if (expr->isStrictlyA<GroupedWelfordOp>()) {
    ptr(handler)->handle(expr->as<GroupedWelfordOp>());
    return;
  }
  if (expr->isStrictlyA<LoadStoreOp>()) {
    ptr(handler)->handle(expr->as<LoadStoreOp>());
    return;
  }
  if (expr->isStrictlyA<MmaOp>()) {
    ptr(handler)->handle(expr->as<MmaOp>());
    return;
  }
  if (expr->isStrictlyA<BroadcastOp>()) {
    ptr(handler)->handle(expr->as<BroadcastOp>());
    return;
  }
  if (expr->isStrictlyA<SqueezeOp>()) {
    ptr(handler)->handle(expr->as<SqueezeOp>());
    return;
  }
  if (expr->isStrictlyA<Split>()) {
    ptr(handler)->handle(expr->as<Split>());
    return;
  }
  if (expr->isStrictlyA<Merge>()) {
    ptr(handler)->handle(expr->as<Merge>());
    return;
  }
  if (expr->isStrictlyA<Swizzle2D>()) {
    ptr(handler)->handle(expr->as<Swizzle2D>());
    return;
  }
  if (expr->isStrictlyA<TransposeOp>()) {
    ptr(handler)->handle(expr->as<TransposeOp>());
    return;
  }
  if (expr->isStrictlyA<ExpandOp>()) {
    ptr(handler)->handle(expr->as<ExpandOp>());
    return;
  }
  if (expr->isStrictlyA<ShiftOp>()) {
    ptr(handler)->handle(expr->as<ShiftOp>());
    return;
  }
  if (expr->isStrictlyA<GatherOp>()) {
    ptr(handler)->handle(expr->as<GatherOp>());
    return;
  }
  if (expr->isStrictlyA<ViewAsScalar>()) {
    ptr(handler)->handle(expr->as<ViewAsScalar>());
    return;
  }
  if (expr->isStrictlyA<ViewOp>()) {
    ptr(handler)->handle(expr->as<ViewOp>());
    return;
  }
  if (expr->isStrictlyA<kir::Allocate>()) {
    ptr(handler)->handle(expr->as<kir::Allocate>());
    return;
  }
  if (expr->isStrictlyA<kir::BlockSync>()) {
    ptr(handler)->handle(expr->as<kir::BlockSync>());
    return;
  }
  if (expr->isStrictlyA<kir::GridSync>()) {
    ptr(handler)->handle(expr->as<kir::GridSync>());
    return;
  }
  if (expr->isStrictlyA<kir::CpAsyncWait>()) {
    ptr(handler)->handle(expr->as<kir::CpAsyncWait>());
    return;
  }
  if (expr->isStrictlyA<kir::CpAsyncCommit>()) {
    ptr(handler)->handle(expr->as<kir::CpAsyncCommit>());
    return;
  }
  if (expr->isStrictlyA<kir::InitMagicZero>()) {
    ptr(handler)->handle(expr->as<kir::InitMagicZero>());
    return;
  }
  if (expr->isStrictlyA<kir::UpdateMagicZero>()) {
    ptr(handler)->handle(expr->as<kir::UpdateMagicZero>());
    return;
>>>>>>> acb42b98
  }
  if (expr->isStrictlyA<kir::ForLoop>()) {
    ptr(handler)->handle(expr->as<kir::ForLoop>());
    return;
  }
  if (expr->isStrictlyA<kir::IfThenElse>()) {
    ptr(handler)->handle(expr->as<kir::IfThenElse>());
    return;
  }
  if (expr->isStrictlyA<kir::GridReduction>()) {
    ptr(handler)->handle(expr->as<kir::GridReduction>());
    return;
  }
  if (expr->isStrictlyA<kir::GroupedGridReduction>()) {
    ptr(handler)->handle(expr->as<kir::GroupedGridReduction>());
    return;
  }
  if (expr->isStrictlyA<kir::GridBroadcast>()) {
    ptr(handler)->handle(expr->as<kir::GridBroadcast>());
    return;
  }
  if (expr->isStrictlyA<kir::GridWelford>()) {
    ptr(handler)->handle(expr->as<kir::GridWelford>());
    return;
  }
  if (expr->isStrictlyA<kir::GroupedGridWelford>()) {
    ptr(handler)->handle(expr->as<kir::GroupedGridWelford>());
    return;
  }
  if (expr->isStrictlyA<kir::VectorizedWelfordOp>()) {
    ptr(handler)->handle(expr->as<kir::VectorizedWelfordOp>());
    return;
  }
  if (expr->isStrictlyA<kir::AllocateFusedReduction>()) {
    ptr(handler)->handle(expr->as<kir::AllocateFusedReduction>());
    return;
  }
  TORCH_INTERNAL_ASSERT(false, "Unknown exprtype in dispatch!");
}

template <typename T>
void Statement::constDispatch(T handler, const Statement* stmt) {
  if (stmt->isVal()) {
    ptr(handler)->handle(stmt->as<Val>());
  } else if (stmt->isExpr()) {
    ptr(handler)->handle(stmt->as<Expr>());
  } else
    TORCH_INTERNAL_ASSERT(false, "Unknown stmttype in dispatch!");
}

/*
 * Generic mutatorDispatch for any handler that modifies the IR. This could be
 * a transformation on loop structures, or parallelizing a loop. This
 * mutatorDispatch is paired with a class that implements the functions
 * template <typenname node_type> Statement* mutate(node_type* node) mutate
 * should call (statement* node_to_dispatch)->mutatorDispatch() It could also
 * implement Statement* mutate(Statement* stmt){ stmt->mutatorDispatch(this);
 * }
 * And therefore dispatch should never call:
 *   ptr(mutator)->mutate(this->as<Statement>());
 */
template <typename T>
void Val::mutatorDispatch(T mutator, Val* val) {
  switch (*(val->getValType())) {
    case ValType::Scalar:
      switch (*(val->getDataType())) {
        case DataType::Bool:
          ptr(mutator)->mutate(val->as<Bool>());
          return;
        case DataType::Float:
        case DataType::Double:
          ptr(mutator)->mutate(val->as<Double>());
          return;
        case DataType::Int:
        case DataType::Int32:
          ptr(mutator)->mutate(val->as<Int>());
          return;
        case DataType::ComplexDouble:
          ptr(mutator)->mutate(val->as<ComplexDouble>());
          return;
        default:
          break;
      }
      break;
    case ValType::NamedScalar:
      ptr(mutator)->mutate(val->as<NamedScalar>());
      return;

    case ValType::IterDomain:
      ptr(mutator)->mutate(val->as<IterDomain>());
      return;
    case ValType::TensorDomain:
      ptr(mutator)->mutate(val->as<TensorDomain>());
      return;
    case ValType::TensorView:
      ptr(mutator)->mutate(val->as<TensorView>());
      return;
    case ValType::Predicate:
      ptr(mutator)->mutate(val->as<kir::Predicate>());
      return;
    case ValType::TensorIndex:
      ptr(mutator)->mutate(val->as<kir::TensorIndex>());
      return;
    default:
      break;
  }
  TORCH_INTERNAL_ASSERT(false, "Unknown valtype in dispatch!");
}

template <typename T>
<<<<<<< HEAD
void Expr::mutatorDispatch(T mutator, Expr* expr) {
  switch (*(expr->getExprType())) {
    case ExprType::FullOp:
      ptr(mutator)->mutate(expr->as<FullOp>());
      return;
    case ExprType::ARangeOp:
      ptr(mutator)->mutate(expr->as<ARangeOp>());
      return;
    case ExprType::EyeOp:
      ptr(mutator)->mutate(expr->as<EyeOp>());
      return;
    case ExprType::UnaryOp:
      ptr(mutator)->mutate(expr->as<UnaryOp>());
      return;
    case ExprType::BinaryOp:
      ptr(mutator)->mutate(expr->as<BinaryOp>());
      return;
    case ExprType::TernaryOp:
      ptr(mutator)->mutate(expr->as<TernaryOp>());
      return;
    case ExprType::RNGOp:
      ptr(mutator)->mutate(expr->as<RNGOp>());
      return;
    case ExprType::ReductionOp:
      ptr(mutator)->mutate(expr->as<ReductionOp>());
      return;
    case ExprType::GroupedReductionOp:
      ptr(mutator)->mutate(expr->as<GroupedReductionOp>());
      return;
    case ExprType::WelfordOp:
      ptr(mutator)->mutate(expr->as<WelfordOp>());
      return;
    case ExprType::GroupedWelfordOp:
      ptr(mutator)->mutate(expr->as<GroupedWelfordOp>());
      return;
    case ExprType::LoadStoreOp:
      ptr(mutator)->mutate(expr->as<LoadStoreOp>());
      return;
    case ExprType::MmaOp:
      ptr(mutator)->mutate(expr->as<MmaOp>());
      return;
    case ExprType::BroadcastOp:
      ptr(mutator)->mutate(expr->as<BroadcastOp>());
      return;
    case ExprType::SqueezeOp:
      ptr(mutator)->mutate(expr->as<SqueezeOp>());
      return;

    case ExprType::Split:
      ptr(mutator)->mutate(expr->as<Split>());
      return;
    case ExprType::Merge:
      ptr(mutator)->mutate(expr->as<Merge>());
      return;
    case ExprType::Swizzle2D:
      ptr(mutator)->mutate(expr->as<Swizzle2D>());
      return;
    case ExprType::TransposeOp:
      ptr(mutator)->mutate(expr->as<TransposeOp>());
      return;
    case ExprType::ExpandOp:
      ptr(mutator)->mutate(expr->as<ExpandOp>());
      return;
    case ExprType::ShiftOp:
      ptr(mutator)->mutate(expr->as<ShiftOp>());
      return;
    case ExprType::GatherOp:
      ptr(mutator)->mutate(expr->as<GatherOp>());
      return;
    case ExprType::ViewAsScalar:
      ptr(mutator)->mutate(expr->as<ViewAsScalar>());
      return;
    case ExprType::ViewOp:
      ptr(mutator)->mutate(expr->as<ViewOp>());
      return;

    case ExprType::Allocate:
      ptr(mutator)->mutate(expr->as<kir::Allocate>());
      return;
    case ExprType::BlockSync:
      ptr(mutator)->mutate(expr->as<kir::BlockSync>());
      return;
    case ExprType::GridSync:
      ptr(mutator)->mutate(expr->as<kir::GridSync>());
      return;
    case ExprType::CpAsyncWait:
      ptr(mutator)->mutate(expr->as<kir::CpAsyncWait>());
      return;
    case ExprType::CpAsyncCommit:
      ptr(mutator)->mutate(expr->as<kir::CpAsyncCommit>());
      return;
    case ExprType::AddressCompute:
      ptr(mutator)->mutate(expr->as<kir::AddressCompute>());
      return;
    case ExprType::InitMagicZero:
      ptr(mutator)->mutate(expr->as<kir::InitMagicZero>());
      return;
    case ExprType::UpdateMagicZero:
      ptr(mutator)->mutate(expr->as<kir::UpdateMagicZero>());
      return;
    case ExprType::ForLoop:
      ptr(mutator)->mutate(expr->as<kir::ForLoop>());
      return;
    case ExprType::IfThenElse:
      ptr(mutator)->mutate(expr->as<kir::IfThenElse>());
      return;
    case ExprType::GridReduction:
      ptr(mutator)->mutate(expr->as<kir::GridReduction>());
      return;
    case ExprType::GroupedGridReduction:
      ptr(mutator)->mutate(expr->as<kir::GroupedGridReduction>());
      return;
    case ExprType::GridBroadcast:
      ptr(mutator)->mutate(expr->as<kir::GridBroadcast>());
      return;
    case ExprType::GridWelford:
      ptr(mutator)->mutate(expr->as<kir::GridWelford>());
      return;
    case ExprType::GroupedGridWelford:
      ptr(mutator)->mutate(expr->as<kir::GroupedGridWelford>());
      return;
    case ExprType::AllocateFusedReduction:
      ptr(mutator)->mutate(expr->as<kir::AllocateFusedReduction>());
      return;
    default:
      TORCH_INTERNAL_ASSERT(false, "Unknown exprtype in dispatch!");
  }
}

template <typename T>
=======
>>>>>>> acb42b98
void Statement::mutatorDispatch(T mutator, Statement* stmt) {
  if (stmt->isVal()) {
    ptr(mutator)->mutate(stmt->as<Val>());
    return;
  }
  if (stmt->isExpr()) {
    ptr(mutator)->mutate(stmt->as<Expr>());
    return;
  }
  TORCH_INTERNAL_ASSERT(false, "Unknown stmttype in dispatch!");
}

/*
 * Handler template instantiations. These should only have to be done on base
 * classes. Actual visitors/mutators should inhereit from these classes and call
 * ->dispatch(this) to avoid needing an explicit instantiation.
 */
template void Statement::dispatch(OptOutDispatch&, Statement*);
template void Statement::dispatch(OptOutDispatch*, Statement*);
template void Val::dispatch(OptOutDispatch&, Val*);
template void Val::dispatch(OptOutDispatch*, Val*);
template void Expr::dispatch(OptOutDispatch&, Expr*);
template void Expr::dispatch(OptOutDispatch*, Expr*);

template void Statement::dispatch(OptInDispatch, Statement*);
template void Statement::dispatch(OptInDispatch*, Statement*);
template void Val::dispatch(OptInDispatch, Val*);
template void Val::dispatch(OptInDispatch*, Val*);
template void Expr::dispatch(OptInDispatch, Expr*);
template void Expr::dispatch(OptInDispatch*, Expr*);

template void Statement::constDispatch(OptOutConstDispatch&, const Statement*);
template void Statement::constDispatch(OptOutConstDispatch*, const Statement*);
template void Val::constDispatch(OptOutConstDispatch&, const Val*);
template void Val::constDispatch(OptOutConstDispatch*, const Val*);
template void Expr::constDispatch(OptOutConstDispatch&, const Expr*);
template void Expr::constDispatch(OptOutConstDispatch*, const Expr*);

template void Statement::constDispatch(OptInConstDispatch&, const Statement*);
template void Statement::constDispatch(OptInConstDispatch*, const Statement*);
template void Val::constDispatch(OptInConstDispatch&, const Val*);
template void Val::constDispatch(OptInConstDispatch*, const Val*);
template void Expr::constDispatch(OptInConstDispatch&, const Expr*);
template void Expr::constDispatch(OptInConstDispatch*, const Expr*);

template void Statement::mutatorDispatch(OptOutMutator&, Statement*);
template void Statement::mutatorDispatch(OptOutMutator*, Statement*);
template void Val::mutatorDispatch(OptOutMutator&, Val*);
template void Val::mutatorDispatch(OptOutMutator*, Val*);

void OptOutDispatch::handle(Statement* s) {
  Statement::dispatch(this, s);
}

void OptOutDispatch::handle(Expr* e) {
  Expr::dispatch(this, e);
}

void OptOutDispatch::handle(Val* v) {
  Val::dispatch(this, v);
}

void OptOutConstDispatch::handle(const Statement* s) {
  Statement::constDispatch(this, s);
}

void OptOutConstDispatch::handle(const Expr* e) {
  Expr::constDispatch(this, e);
}

void OptOutConstDispatch::handle(const Val* v) {
  Val::constDispatch(this, v);
}

void OptInConstDispatch::unhandled(const Statement* stmt) {
  if (stmt->isExpr()) {
    TORCH_INTERNAL_ASSERT(
        false,
        "Handle not overriden for ",
        stmt->as<Expr>()->getOpString(),
        ".");
  } else if (stmt->isVal()) {
    TORCH_INTERNAL_ASSERT(
        false, "Handle not overriden for ", stmt->getValType().value(), ".");
  } else {
    TORCH_INTERNAL_ASSERT(false, "Unrecognized statement type.");
  }
}

void OptInDispatch::unhandled(Statement* stmt) {
  if (stmt->isExpr()) {
    TORCH_INTERNAL_ASSERT(
        false,
        "Handle not overriden for ",
        stmt->as<Expr>()->getOpString(),
        ".");
  } else if (stmt->isVal()) {
    TORCH_INTERNAL_ASSERT(
        false, "Handle not overriden for ", stmt->getValType().value(), ".");
  } else {
    TORCH_INTERNAL_ASSERT(false, "Unrecognized statement type.");
  }
}

// Vals
void OptOutConstDispatch::handle(const Bool* stmt) {
  unhandled(stmt);
}
void OptOutConstDispatch::handle(const Double* stmt) {
  unhandled(stmt);
}
void OptOutConstDispatch::handle(const Int* stmt) {
  unhandled(stmt);
}
void OptOutConstDispatch::handle(const ComplexDouble* stmt) {
  unhandled(stmt);
}
void OptOutConstDispatch::handle(const NamedScalar* stmt) {
  unhandled(stmt);
}
void OptOutConstDispatch::handle(const IterDomain* stmt) {
  unhandled(stmt);
}
void OptOutConstDispatch::handle(const TensorDomain* stmt) {
  unhandled(stmt);
}
void OptOutConstDispatch::handle(const TensorView* stmt) {
  unhandled(stmt);
}

void OptOutConstDispatch::handle(const kir::Predicate* stmt) {
  unhandled(stmt);
}
void OptOutConstDispatch::handle(const kir::TensorIndex* stmt) {
  unhandled(stmt);
}

// Exprs
void OptOutConstDispatch::handle(const FullOp* stmt) {
  unhandled(stmt);
}
void OptOutConstDispatch::handle(const ARangeOp* stmt) {
  unhandled(stmt);
}
void OptOutConstDispatch::handle(const EyeOp* stmt) {
  unhandled(stmt);
}
void OptOutConstDispatch::handle(const UnaryOp* stmt) {
  unhandled(stmt);
}
void OptOutConstDispatch::handle(const BinaryOp* stmt) {
  unhandled(stmt);
}
void OptOutConstDispatch::handle(const TernaryOp* stmt) {
  unhandled(stmt);
}
void OptOutConstDispatch::handle(const SelectOp* stmt) {
  unhandled(stmt);
}
void OptOutConstDispatch::handle(const IndexSelectOp* stmt) {
  unhandled(stmt);
}
void OptOutConstDispatch::handle(const RNGOp* stmt) {
  unhandled(stmt);
}
void OptOutConstDispatch::handle(const ReductionOp* stmt) {
  unhandled(stmt);
}
void OptOutConstDispatch::handle(const GroupedReductionOp* stmt) {
  unhandled(stmt);
}
void OptOutConstDispatch::handle(const WelfordOp* stmt) {
  unhandled(stmt);
}
void OptOutConstDispatch::handle(const GroupedWelfordOp* stmt) {
  unhandled(stmt);
}
void OptOutConstDispatch::handle(const LoadStoreOp* stmt) {
  unhandled(stmt);
}
void OptOutConstDispatch::handle(const MmaOp* stmt) {
  unhandled(stmt);
}
void OptOutConstDispatch::handle(const BroadcastOp* stmt) {
  unhandled(stmt);
}
void OptOutConstDispatch::handle(const SqueezeOp* stmt) {
  unhandled(stmt);
}

void OptOutConstDispatch::handle(const Split* stmt) {
  unhandled(stmt);
}
void OptOutConstDispatch::handle(const Merge* stmt) {
  unhandled(stmt);
}
void OptOutConstDispatch::handle(const Swizzle2D* stmt) {
  unhandled(stmt);
}
void OptOutConstDispatch::handle(const TransposeOp* stmt) {
  unhandled(stmt);
}
void OptOutConstDispatch::handle(const ExpandOp* stmt) {
  unhandled(stmt);
}
void OptOutConstDispatch::handle(const ShiftOp* stmt) {
  unhandled(stmt);
}
void OptOutConstDispatch::handle(const GatherOp* stmt) {
  unhandled(stmt);
}
void OptOutConstDispatch::handle(const ViewAsScalar* stmt) {
  unhandled(stmt);
}
void OptOutConstDispatch::handle(const ViewOp* stmt) {
  unhandled(stmt);
}

void OptOutConstDispatch::handle(const kir::Allocate* stmt) {
  unhandled(stmt);
}
void OptOutConstDispatch::handle(const kir::BlockSync* stmt) {
  unhandled(stmt);
}
void OptOutConstDispatch::handle(const kir::GridSync* stmt) {
  unhandled(stmt);
}
void OptOutConstDispatch::handle(const kir::CpAsyncWait* stmt) {
  unhandled(stmt);
}
void OptOutConstDispatch::handle(const kir::CpAsyncCommit* stmt) {
  unhandled(stmt);
}
void OptOutConstDispatch::handle(const kir::AddressCompute* stmt) {
  unhandled(stmt);
}
void OptOutConstDispatch::handle(const kir::InitMagicZero* stmt) {
  unhandled(stmt);
}
void OptOutConstDispatch::handle(const kir::UpdateMagicZero* stmt) {
  unhandled(stmt);
}
void OptOutConstDispatch::handle(const kir::ForLoop* stmt) {
  unhandled(stmt);
}
void OptOutConstDispatch::handle(const kir::IfThenElse* stmt) {
  unhandled(stmt);
}
void OptOutConstDispatch::handle(const kir::GridReduction* stmt) {
  unhandled(stmt);
}
void OptOutConstDispatch::handle(const kir::GroupedGridReduction* stmt) {
  unhandled(stmt);
}
void OptOutConstDispatch::handle(const kir::GridBroadcast* stmt) {
  unhandled(stmt);
}
void OptOutConstDispatch::handle(const kir::GridWelford* stmt) {
  unhandled(stmt);
}
void OptOutConstDispatch::handle(const kir::GroupedGridWelford* stmt) {
  unhandled(stmt);
}
void OptOutConstDispatch::handle(const kir::VectorizedWelfordOp* stmt) {
  unhandled(stmt);
}
void OptOutConstDispatch::handle(const kir::AllocateFusedReduction* stmt) {
  unhandled(stmt);
}

void OptOutDispatch::unhandled(Statement*) {}

// Vals
void OptOutDispatch::handle(Bool* stmt) {
  unhandled(stmt);
}
void OptOutDispatch::handle(Double* stmt) {
  unhandled(stmt);
}
void OptOutDispatch::handle(Int* stmt) {
  unhandled(stmt);
}
void OptOutDispatch::handle(ComplexDouble* stmt) {
  unhandled(stmt);
}
void OptOutDispatch::handle(NamedScalar* stmt) {
  unhandled(stmt);
}
void OptOutDispatch::handle(IterDomain* stmt) {
  unhandled(stmt);
}
void OptOutDispatch::handle(TensorDomain* stmt) {
  unhandled(stmt);
}
void OptOutDispatch::handle(TensorView* stmt) {
  unhandled(stmt);
}

void OptOutDispatch::handle(kir::Predicate* stmt) {
  unhandled(stmt);
}
void OptOutDispatch::handle(kir::TensorIndex* stmt) {
  unhandled(stmt);
}

// Exprs
void OptOutDispatch::handle(FullOp* stmt) {
  unhandled(stmt);
}
void OptOutDispatch::handle(ARangeOp* stmt) {
  unhandled(stmt);
}
void OptOutDispatch::handle(EyeOp* stmt) {
  unhandled(stmt);
}
void OptOutDispatch::handle(UnaryOp* stmt) {
  unhandled(stmt);
}
void OptOutDispatch::handle(BinaryOp* stmt) {
  unhandled(stmt);
}
void OptOutDispatch::handle(TernaryOp* stmt) {
  unhandled(stmt);
}
void OptOutDispatch::handle(SelectOp* stmt) {
  unhandled(stmt);
}
void OptOutDispatch::handle(IndexSelectOp* stmt) {
  unhandled(stmt);
}
void OptOutDispatch::handle(RNGOp* stmt) {
  unhandled(stmt);
}
void OptOutDispatch::handle(ReductionOp* stmt) {
  unhandled(stmt);
}
void OptOutDispatch::handle(GroupedReductionOp* stmt) {
  unhandled(stmt);
}
void OptOutDispatch::handle(WelfordOp* stmt) {
  unhandled(stmt);
}
void OptOutDispatch::handle(GroupedWelfordOp* stmt) {
  unhandled(stmt);
}
void OptOutDispatch::handle(LoadStoreOp* stmt) {
  unhandled(stmt);
}
void OptOutDispatch::handle(MmaOp* stmt) {
  unhandled(stmt);
}
void OptOutDispatch::handle(BroadcastOp* stmt) {
  unhandled(stmt);
}
void OptOutDispatch::handle(SqueezeOp* stmt) {
  unhandled(stmt);
}

void OptOutDispatch::handle(Split* stmt) {
  unhandled(stmt);
}
void OptOutDispatch::handle(Merge* stmt) {
  unhandled(stmt);
}
void OptOutDispatch::handle(Swizzle2D* stmt) {
  unhandled(stmt);
}
void OptOutDispatch::handle(TransposeOp* stmt) {
  unhandled(stmt);
}
void OptOutDispatch::handle(ExpandOp* stmt) {
  unhandled(stmt);
}
void OptOutDispatch::handle(ShiftOp* stmt) {
  unhandled(stmt);
}
void OptOutDispatch::handle(GatherOp* stmt) {
  unhandled(stmt);
}
void OptOutDispatch::handle(ViewAsScalar* stmt) {
  unhandled(stmt);
}
void OptOutDispatch::handle(ViewOp* stmt) {
  unhandled(stmt);
}

void OptOutDispatch::handle(kir::Allocate* stmt) {
  unhandled(stmt);
}
void OptOutDispatch::handle(kir::BlockSync* stmt) {
  unhandled(stmt);
}
void OptOutDispatch::handle(kir::GridSync* stmt) {
  unhandled(stmt);
}
void OptOutDispatch::handle(kir::CpAsyncWait* stmt) {
  unhandled(stmt);
}
void OptOutDispatch::handle(kir::CpAsyncCommit* stmt) {
  unhandled(stmt);
}
void OptOutDispatch::handle(kir::AddressCompute* stmt) {
  unhandled(stmt);
}
void OptOutDispatch::handle(kir::InitMagicZero* stmt) {
  unhandled(stmt);
}
void OptOutDispatch::handle(kir::UpdateMagicZero* stmt) {
  unhandled(stmt);
}
void OptOutDispatch::handle(kir::ForLoop* stmt) {
  unhandled(stmt);
}
void OptOutDispatch::handle(kir::IfThenElse* stmt) {
  unhandled(stmt);
}
void OptOutDispatch::handle(kir::GridReduction* stmt) {
  unhandled(stmt);
}
void OptOutDispatch::handle(kir::GroupedGridReduction* stmt) {
  unhandled(stmt);
}
void OptOutDispatch::handle(kir::GridBroadcast* stmt) {
  unhandled(stmt);
}
void OptOutDispatch::handle(kir::GridWelford* stmt) {
  unhandled(stmt);
}
void OptOutDispatch::handle(kir::GroupedGridWelford* stmt) {
  unhandled(stmt);
}
void OptOutDispatch::handle(kir::VectorizedWelfordOp* stmt) {
  unhandled(stmt);
}
void OptOutDispatch::handle(kir::AllocateFusedReduction* stmt) {
  unhandled(stmt);
}

} // namespace cuda
} // namespace fuser
} // namespace jit
} // namespace torch<|MERGE_RESOLUTION|>--- conflicted
+++ resolved
@@ -92,133 +92,6 @@
 
 template <typename T>
 void Expr::dispatch(T handler, Expr* expr) {
-<<<<<<< HEAD
-  switch (*(expr->getExprType())) {
-    case ExprType::FullOp:
-      ptr(handler)->handle(expr->as<FullOp>());
-      return;
-    case ExprType::ARangeOp:
-      ptr(handler)->handle(expr->as<ARangeOp>());
-      return;
-    case ExprType::EyeOp:
-      ptr(handler)->handle(expr->as<EyeOp>());
-      return;
-    case ExprType::UnaryOp:
-      ptr(handler)->handle(expr->as<UnaryOp>());
-      return;
-    case ExprType::BinaryOp:
-      ptr(handler)->handle(expr->as<BinaryOp>());
-      return;
-    case ExprType::TernaryOp:
-      ptr(handler)->handle(expr->as<TernaryOp>());
-      return;
-    case ExprType::RNGOp:
-      ptr(handler)->handle(expr->as<RNGOp>());
-      return;
-    case ExprType::ReductionOp:
-      ptr(handler)->handle(expr->as<ReductionOp>());
-      return;
-    case ExprType::GroupedReductionOp:
-      ptr(handler)->handle(expr->as<GroupedReductionOp>());
-      return;
-    case ExprType::WelfordOp:
-      ptr(handler)->handle(expr->as<WelfordOp>());
-      return;
-    case ExprType::GroupedWelfordOp:
-      ptr(handler)->handle(expr->as<GroupedWelfordOp>());
-      return;
-    case ExprType::LoadStoreOp:
-      ptr(handler)->handle(expr->as<LoadStoreOp>());
-      return;
-    case ExprType::MmaOp:
-      ptr(handler)->handle(expr->as<MmaOp>());
-      return;
-    case ExprType::BroadcastOp:
-      ptr(handler)->handle(expr->as<BroadcastOp>());
-      return;
-    case ExprType::SqueezeOp:
-      ptr(handler)->handle(expr->as<SqueezeOp>());
-      return;
-
-    case ExprType::Split:
-      ptr(handler)->handle(expr->as<Split>());
-      return;
-    case ExprType::Merge:
-      ptr(handler)->handle(expr->as<Merge>());
-      return;
-    case ExprType::Swizzle2D:
-      ptr(handler)->handle(expr->as<Swizzle2D>());
-      return;
-    case ExprType::TransposeOp:
-      ptr(handler)->handle(expr->as<TransposeOp>());
-      return;
-    case ExprType::ExpandOp:
-      ptr(handler)->handle(expr->as<ExpandOp>());
-      return;
-    case ExprType::ShiftOp:
-      ptr(handler)->handle(expr->as<ShiftOp>());
-      return;
-    case ExprType::GatherOp:
-      ptr(handler)->handle(expr->as<GatherOp>());
-      return;
-    case ExprType::ViewAsScalar:
-      ptr(handler)->handle(expr->as<ViewAsScalar>());
-      return;
-    case ExprType::ViewOp:
-      ptr(handler)->handle(expr->as<ViewOp>());
-      return;
-
-    case ExprType::Allocate:
-      ptr(handler)->handle(expr->as<kir::Allocate>());
-      return;
-    case ExprType::BlockSync:
-      ptr(handler)->handle(expr->as<kir::BlockSync>());
-      return;
-    case ExprType::GridSync:
-      ptr(handler)->handle(expr->as<kir::GridSync>());
-      return;
-    case ExprType::CpAsyncWait:
-      ptr(handler)->handle(expr->as<kir::CpAsyncWait>());
-      return;
-    case ExprType::CpAsyncCommit:
-      ptr(handler)->handle(expr->as<kir::CpAsyncCommit>());
-      return;
-    case ExprType::AddressCompute:
-      ptr(handler)->handle(expr->as<kir::AddressCompute>());
-      return;
-    case ExprType::InitMagicZero:
-      ptr(handler)->handle(expr->as<kir::InitMagicZero>());
-      return;
-    case ExprType::UpdateMagicZero:
-      ptr(handler)->handle(expr->as<kir::UpdateMagicZero>());
-      return;
-    case ExprType::ForLoop:
-      ptr(handler)->handle(expr->as<kir::ForLoop>());
-      return;
-    case ExprType::IfThenElse:
-      ptr(handler)->handle(expr->as<kir::IfThenElse>());
-      return;
-    case ExprType::GridReduction:
-      ptr(handler)->handle(expr->as<kir::GridReduction>());
-      return;
-    case ExprType::GroupedGridReduction:
-      ptr(handler)->handle(expr->as<kir::GroupedGridReduction>());
-      return;
-    case ExprType::GridBroadcast:
-      ptr(handler)->handle(expr->as<kir::GridBroadcast>());
-      return;
-    case ExprType::GridWelford:
-      ptr(handler)->handle(expr->as<kir::GridWelford>());
-      return;
-    case ExprType::GroupedGridWelford:
-      ptr(handler)->handle(expr->as<kir::GroupedGridWelford>());
-      return;
-    case ExprType::AllocateFusedReduction:
-      ptr(handler)->handle(expr->as<kir::AllocateFusedReduction>());
-      return;
-    default:
-      TORCH_INTERNAL_ASSERT(false, "Unknown exprtype in dispatch!");
-=======
   if (expr->isStrictlyA<FullOp>()) {
     ptr(handler)->handle(expr->as<FullOp>());
     return;
@@ -254,7 +127,6 @@
   if (expr->isStrictlyA<RNGOp>()) {
     ptr(handler)->handle(expr->as<RNGOp>());
     return;
->>>>>>> acb42b98
   }
   if (expr->isStrictlyA<ReductionOp>()) {
     ptr(handler)->handle(expr->as<ReductionOp>());
@@ -457,133 +329,6 @@
 
 template <typename T>
 void Expr::constDispatch(T handler, const Expr* expr) {
-<<<<<<< HEAD
-  switch (*(expr->getExprType())) {
-    case ExprType::FullOp:
-      ptr(handler)->handle(expr->as<FullOp>());
-      return;
-    case ExprType::ARangeOp:
-      ptr(handler)->handle(expr->as<ARangeOp>());
-      return;
-    case ExprType::EyeOp:
-      ptr(handler)->handle(expr->as<EyeOp>());
-      return;
-    case ExprType::UnaryOp:
-      ptr(handler)->handle(expr->as<UnaryOp>());
-      return;
-    case ExprType::BinaryOp:
-      ptr(handler)->handle(expr->as<BinaryOp>());
-      return;
-    case ExprType::TernaryOp:
-      ptr(handler)->handle(expr->as<TernaryOp>());
-      return;
-    case ExprType::RNGOp:
-      ptr(handler)->handle(expr->as<RNGOp>());
-      return;
-    case ExprType::ReductionOp:
-      ptr(handler)->handle(expr->as<ReductionOp>());
-      return;
-    case ExprType::GroupedReductionOp:
-      ptr(handler)->handle(expr->as<GroupedReductionOp>());
-      return;
-    case ExprType::WelfordOp:
-      ptr(handler)->handle(expr->as<WelfordOp>());
-      return;
-    case ExprType::GroupedWelfordOp:
-      ptr(handler)->handle(expr->as<GroupedWelfordOp>());
-      return;
-    case ExprType::LoadStoreOp:
-      ptr(handler)->handle(expr->as<LoadStoreOp>());
-      return;
-    case ExprType::MmaOp:
-      ptr(handler)->handle(expr->as<MmaOp>());
-      return;
-    case ExprType::BroadcastOp:
-      ptr(handler)->handle(expr->as<BroadcastOp>());
-      return;
-    case ExprType::SqueezeOp:
-      ptr(handler)->handle(expr->as<SqueezeOp>());
-      return;
-
-    case ExprType::Split:
-      ptr(handler)->handle(expr->as<Split>());
-      return;
-    case ExprType::Merge:
-      ptr(handler)->handle(expr->as<Merge>());
-      return;
-    case ExprType::Swizzle2D:
-      ptr(handler)->handle(expr->as<Swizzle2D>());
-      return;
-    case ExprType::TransposeOp:
-      ptr(handler)->handle(expr->as<TransposeOp>());
-      return;
-    case ExprType::ExpandOp:
-      ptr(handler)->handle(expr->as<ExpandOp>());
-      return;
-    case ExprType::ShiftOp:
-      ptr(handler)->handle(expr->as<ShiftOp>());
-      return;
-    case ExprType::GatherOp:
-      ptr(handler)->handle(expr->as<GatherOp>());
-      return;
-    case ExprType::ViewAsScalar:
-      ptr(handler)->handle(expr->as<ViewAsScalar>());
-      return;
-    case ExprType::ViewOp:
-      ptr(handler)->handle(expr->as<ViewOp>());
-      return;
-
-    case ExprType::Allocate:
-      ptr(handler)->handle(expr->as<kir::Allocate>());
-      return;
-    case ExprType::BlockSync:
-      ptr(handler)->handle(expr->as<kir::BlockSync>());
-      return;
-    case ExprType::GridSync:
-      ptr(handler)->handle(expr->as<kir::GridSync>());
-      return;
-    case ExprType::CpAsyncWait:
-      ptr(handler)->handle(expr->as<kir::CpAsyncWait>());
-      return;
-    case ExprType::CpAsyncCommit:
-      ptr(handler)->handle(expr->as<kir::CpAsyncCommit>());
-      return;
-    case ExprType::AddressCompute:
-      ptr(handler)->handle(expr->as<kir::AddressCompute>());
-      return;
-    case ExprType::InitMagicZero:
-      ptr(handler)->handle(expr->as<kir::InitMagicZero>());
-      return;
-    case ExprType::UpdateMagicZero:
-      ptr(handler)->handle(expr->as<kir::UpdateMagicZero>());
-      return;
-    case ExprType::ForLoop:
-      ptr(handler)->handle(expr->as<kir::ForLoop>());
-      return;
-    case ExprType::IfThenElse:
-      ptr(handler)->handle(expr->as<kir::IfThenElse>());
-      return;
-    case ExprType::GridReduction:
-      ptr(handler)->handle(expr->as<kir::GridReduction>());
-      return;
-    case ExprType::GroupedGridReduction:
-      ptr(handler)->handle(expr->as<kir::GroupedGridReduction>());
-      return;
-    case ExprType::GridBroadcast:
-      ptr(handler)->handle(expr->as<kir::GridBroadcast>());
-      return;
-    case ExprType::GridWelford:
-      ptr(handler)->handle(expr->as<kir::GridWelford>());
-      return;
-    case ExprType::GroupedGridWelford:
-      ptr(handler)->handle(expr->as<kir::GroupedGridWelford>());
-      return;
-    case ExprType::AllocateFusedReduction:
-      ptr(handler)->handle(expr->as<kir::AllocateFusedReduction>());
-      return;
-    default:
-      TORCH_INTERNAL_ASSERT(false, "Unknown exprtype in dispatch!");
-=======
   if (expr->isStrictlyA<FullOp>()) {
     ptr(handler)->handle(expr->as<FullOp>());
     return;
@@ -715,7 +460,6 @@
   if (expr->isStrictlyA<kir::UpdateMagicZero>()) {
     ptr(handler)->handle(expr->as<kir::UpdateMagicZero>());
     return;
->>>>>>> acb42b98
   }
   if (expr->isStrictlyA<kir::ForLoop>()) {
     ptr(handler)->handle(expr->as<kir::ForLoop>());
@@ -826,139 +570,6 @@
 }
 
 template <typename T>
-<<<<<<< HEAD
-void Expr::mutatorDispatch(T mutator, Expr* expr) {
-  switch (*(expr->getExprType())) {
-    case ExprType::FullOp:
-      ptr(mutator)->mutate(expr->as<FullOp>());
-      return;
-    case ExprType::ARangeOp:
-      ptr(mutator)->mutate(expr->as<ARangeOp>());
-      return;
-    case ExprType::EyeOp:
-      ptr(mutator)->mutate(expr->as<EyeOp>());
-      return;
-    case ExprType::UnaryOp:
-      ptr(mutator)->mutate(expr->as<UnaryOp>());
-      return;
-    case ExprType::BinaryOp:
-      ptr(mutator)->mutate(expr->as<BinaryOp>());
-      return;
-    case ExprType::TernaryOp:
-      ptr(mutator)->mutate(expr->as<TernaryOp>());
-      return;
-    case ExprType::RNGOp:
-      ptr(mutator)->mutate(expr->as<RNGOp>());
-      return;
-    case ExprType::ReductionOp:
-      ptr(mutator)->mutate(expr->as<ReductionOp>());
-      return;
-    case ExprType::GroupedReductionOp:
-      ptr(mutator)->mutate(expr->as<GroupedReductionOp>());
-      return;
-    case ExprType::WelfordOp:
-      ptr(mutator)->mutate(expr->as<WelfordOp>());
-      return;
-    case ExprType::GroupedWelfordOp:
-      ptr(mutator)->mutate(expr->as<GroupedWelfordOp>());
-      return;
-    case ExprType::LoadStoreOp:
-      ptr(mutator)->mutate(expr->as<LoadStoreOp>());
-      return;
-    case ExprType::MmaOp:
-      ptr(mutator)->mutate(expr->as<MmaOp>());
-      return;
-    case ExprType::BroadcastOp:
-      ptr(mutator)->mutate(expr->as<BroadcastOp>());
-      return;
-    case ExprType::SqueezeOp:
-      ptr(mutator)->mutate(expr->as<SqueezeOp>());
-      return;
-
-    case ExprType::Split:
-      ptr(mutator)->mutate(expr->as<Split>());
-      return;
-    case ExprType::Merge:
-      ptr(mutator)->mutate(expr->as<Merge>());
-      return;
-    case ExprType::Swizzle2D:
-      ptr(mutator)->mutate(expr->as<Swizzle2D>());
-      return;
-    case ExprType::TransposeOp:
-      ptr(mutator)->mutate(expr->as<TransposeOp>());
-      return;
-    case ExprType::ExpandOp:
-      ptr(mutator)->mutate(expr->as<ExpandOp>());
-      return;
-    case ExprType::ShiftOp:
-      ptr(mutator)->mutate(expr->as<ShiftOp>());
-      return;
-    case ExprType::GatherOp:
-      ptr(mutator)->mutate(expr->as<GatherOp>());
-      return;
-    case ExprType::ViewAsScalar:
-      ptr(mutator)->mutate(expr->as<ViewAsScalar>());
-      return;
-    case ExprType::ViewOp:
-      ptr(mutator)->mutate(expr->as<ViewOp>());
-      return;
-
-    case ExprType::Allocate:
-      ptr(mutator)->mutate(expr->as<kir::Allocate>());
-      return;
-    case ExprType::BlockSync:
-      ptr(mutator)->mutate(expr->as<kir::BlockSync>());
-      return;
-    case ExprType::GridSync:
-      ptr(mutator)->mutate(expr->as<kir::GridSync>());
-      return;
-    case ExprType::CpAsyncWait:
-      ptr(mutator)->mutate(expr->as<kir::CpAsyncWait>());
-      return;
-    case ExprType::CpAsyncCommit:
-      ptr(mutator)->mutate(expr->as<kir::CpAsyncCommit>());
-      return;
-    case ExprType::AddressCompute:
-      ptr(mutator)->mutate(expr->as<kir::AddressCompute>());
-      return;
-    case ExprType::InitMagicZero:
-      ptr(mutator)->mutate(expr->as<kir::InitMagicZero>());
-      return;
-    case ExprType::UpdateMagicZero:
-      ptr(mutator)->mutate(expr->as<kir::UpdateMagicZero>());
-      return;
-    case ExprType::ForLoop:
-      ptr(mutator)->mutate(expr->as<kir::ForLoop>());
-      return;
-    case ExprType::IfThenElse:
-      ptr(mutator)->mutate(expr->as<kir::IfThenElse>());
-      return;
-    case ExprType::GridReduction:
-      ptr(mutator)->mutate(expr->as<kir::GridReduction>());
-      return;
-    case ExprType::GroupedGridReduction:
-      ptr(mutator)->mutate(expr->as<kir::GroupedGridReduction>());
-      return;
-    case ExprType::GridBroadcast:
-      ptr(mutator)->mutate(expr->as<kir::GridBroadcast>());
-      return;
-    case ExprType::GridWelford:
-      ptr(mutator)->mutate(expr->as<kir::GridWelford>());
-      return;
-    case ExprType::GroupedGridWelford:
-      ptr(mutator)->mutate(expr->as<kir::GroupedGridWelford>());
-      return;
-    case ExprType::AllocateFusedReduction:
-      ptr(mutator)->mutate(expr->as<kir::AllocateFusedReduction>());
-      return;
-    default:
-      TORCH_INTERNAL_ASSERT(false, "Unknown exprtype in dispatch!");
-  }
-}
-
-template <typename T>
-=======
->>>>>>> acb42b98
 void Statement::mutatorDispatch(T mutator, Statement* stmt) {
   if (stmt->isVal()) {
     ptr(mutator)->mutate(stmt->as<Val>());
