#pragma once

#include <torch/csrc/jit/codegen/cuda/ir_all_nodes.h>
#include <torch/csrc/jit/codegen/cuda/ir_builder_passkey.h>

namespace torch {
namespace jit {
namespace fuser {
namespace cuda {

namespace kir {
class Kernel;
}

class IrCloner;
class IrContainer;

//! IR builder interface
class TORCH_CUDA_CU_API IrBuilder {
 public:
  //! Allocate a new IR node, forwarding the arguments to the appropriate
  //! constructor and registering with the container
  template <class T, class... Args>
  static T* create(Args&&... args) {
    auto container = FusionGuard::getCurFusion();
    // return create<T>(container, std::forward<Args>(args)...);
    TORCH_INTERNAL_ASSERT(
        container != nullptr, "Need an active container to build IR.");
    T* node = new T(IrBuilderPasskey(container), std::forward<Args>(args)...);

    container->registerStmt(IrBuilderPasskey(container), node);

    return node;
  }

  //! Allocate a new IR node, forwarding the arguments to the appropriate
  //! constructor and registering with the container
  template <class T, class... Args>
  static T* create(IrContainer* container, Args&&... args) {
    TORCH_INTERNAL_ASSERT(
        container != nullptr, "Need an active container to build IR.");
    T* node = new T(IrBuilderPasskey(container), std::forward<Args>(args)...);

    container->registerStmt(IrBuilderPasskey(container), node);

    return node;
  }

  //! Clone an IR node, forwarding the arguments to the IrCloner constructor.
  //! Register clones with IrCloner's target container.
  template <class T>
  static T* clone(const T* src, IrCloner* ir_cloner);

  // Unary operations
  static Val* negExpr(Val* val);
  static Val* notExpr(Val* val);
  static Val* setExpr(Val* val);
  static Val* setExprNamedScalar(const std::string& name, Val* val);
  static Val* addressExprNamedScalar(const std::string& name, Val* val);

  // Binary operations
  static Val* andExpr(Val* lhs, Val* rhs);
  static Val* eqExpr(Val* lhs, Val* rhs);
  static Val* gtExpr(Val* lhs, Val* rhs);
  static Val* ltExpr(Val* lhs, Val* rhs);
  static Val* leExpr(Val* lhs, Val* rhs);
  static Val* geExpr(Val* lhs, Val* rhs);
  static Val* addExpr(Val* lhs, Val* rhs);
  static Val* subExpr(Val* lhs, Val* rhs);
  static Val* mulExpr(Val* lhs, Val* rhs);
  static Val* divExpr(Val* lhs, Val* rhs);
  static Val* ceilDivExpr(Val* lhs, Val* rhs);
  static Val* modExpr(Val* lhs, Val* rhs);
  static Val* maxExpr(Val* lhs, Val* rhs);
  static Val* minExpr(Val* lhs, Val* rhs);

  // Ternary operations
  static Val* whereExpr(Val* pred, Val* lhs, Val* rhs);

  static Val* newScalar(DataType dtype);

 private:
  static Val* newArithmeticExpr(BinaryOpType op_type, Val* lhs, Val* rhs);
  static Val* newLogicExpr(BinaryOpType op_type, Val* lhs, Val* rhs);
};

//! A wrapper builder with static expression simplification
//!
//! Example:
//! - addExpr(new Int(1), new Int(2)) -> Int(3)
//! - addExpr(new Int(0), new NamedScalar("foo")) -> NamedScalar("foo")
//!
//! Designed to be used to simplify predicate and index expressions in
//! generated code. Also, the shift validation may fail without
//! this simplification.
class TORCH_CUDA_CU_API SimplifyingIrBuilder : public IrBuilder {
 public:
  static Val* negExpr(Val* val);
  static Val* notExpr(Val* val);

  static Val* addExpr(Int* lhs, Int::ScalarType rhs);
  static Val* addExpr(Val* lhs, Int::ScalarType rhs);
  static Val* addExpr(Int* lhs, Int* rhs);
  static Val* addExpr(Val* lhs, Val* rhs);
  static Val* subExpr(Val* lhs, Val* rhs);
  static Val* mulExpr(Int* lhs, Int::ScalarType rhs);
  static Val* mulExpr(Val* lhs, Int::ScalarType rhs);
  static Val* mulExpr(Int* lhs, Int* rhs);
  static Val* mulExpr(Val* lhs, Val* rhs);
  static Val* divExpr(Val* lhs, Val* rhs);
  static Val* ceilDivExpr(Val* lhs, Val* rhs);
  static Val* modExpr(Val* lhs, Val* rhs);
  static Val* andExpr(Val* lhs, Val* rhs);
  static Val* maxExpr(Val* lhs, Val* rhs);
  static Val* minExpr(Val* lhs, Val* rhs);
<<<<<<< HEAD
  static Val* divExpr(Val* lhs, Val* rhs);
  static Val* modExpr(Val* lhs, Val* rhs);
=======

  static Val* whereExpr(Val* pred, Val* lhs, Val* rhs);
>>>>>>> acb42b98
};

template <typename T>
NVFUSER_DEFINE_CLONE(Scalar<T>)

} // namespace cuda
} // namespace fuser
} // namespace jit
} // namespace torch<|MERGE_RESOLUTION|>--- conflicted
+++ resolved
@@ -113,13 +113,7 @@
   static Val* andExpr(Val* lhs, Val* rhs);
   static Val* maxExpr(Val* lhs, Val* rhs);
   static Val* minExpr(Val* lhs, Val* rhs);
-<<<<<<< HEAD
-  static Val* divExpr(Val* lhs, Val* rhs);
-  static Val* modExpr(Val* lhs, Val* rhs);
-=======
-
   static Val* whereExpr(Val* pred, Val* lhs, Val* rhs);
->>>>>>> acb42b98
 };
 
 template <typename T>
