--- conflicted
+++ resolved
@@ -961,16 +961,12 @@
 
   Val* lowered_data_index = nullptr;
 
-<<<<<<< HEAD
+  // This is the base math generation logic, lowering src/dst indexing
+  //  math based on if this record is read, write, or predicate.
   if (address_record->isPredicate()) {
     lowered_data_index = Index::getReferenceRootPredicateIndex(
         address_record->indexReferenceTensor(), for_loops_);
   } else if (address_record->isRead()) {
-=======
-  // This is the base address generation logic, lowering src/dst indexing
-  //  math based on if this record is read or write.
-  if (address_record->isRead()) {
->>>>>>> a98f5108
     lowered_data_index = lowerSrcIndex(
         address_record->dataTensor(), address_record->indexReferenceTensor());
   } else {
