--- conflicted
+++ resolved
@@ -58,21 +58,13 @@
   return result == 1 ? 0.0 : result;
 }
 
-<<<<<<< HEAD
-__device__ double randLike(const uint4& rng_result, int rng_component) {
-=======
 __device__ double rng_uniform(const uint4& rng_result, int rng_component) {
->>>>>>> bb9f85ea
   return uniform(
       (&rng_result.x)[rng_component * 2],
       (&rng_result.x)[rng_component * 2 + 1]);
 }
 
-<<<<<<< HEAD
-__device__ float randLikef(const uint4& rng_result, int rng_component) {
-=======
 __device__ float rng_uniformf(const uint4& rng_result, int rng_component) {
->>>>>>> bb9f85ea
   return uniformf((&rng_result.x)[rng_component]);
 }
 
