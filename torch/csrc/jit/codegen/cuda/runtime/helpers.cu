#define NVFUSER_DEFINE_MAGIC_ZERO          \
  __shared__ int nvfuser_zero_s;           \
  if (threadIdx.x == 0)                    \
    nvfuser_zero_s = 0;                    \
  __syncthreads();                         \
  atomicMin(&nvfuser_zero_s, threadIdx.x); \
  int nvfuser_zero = nvfuser_zero_s;

#define NVFUSER_UPDATE_MAGIC_ZERO \
  do {                            \
    nvfuser_zero <<= 1;           \
  } while (0);

__device__ constexpr int ceilDiv(int a, int b) {
  return (a + b - 1) / b;
}

__device__ constexpr int64_t ceilDiv(int64_t a, int64_t b) {
  return (a + b - 1) / b;
}

__device__ constexpr int64_t ceilDiv(int64_t a, int b) {
  return ceilDiv(a, (int64_t)b);
}

__device__ constexpr int64_t ceilDiv(int a, int64_t b) {
  return ceilDiv((int64_t)a, b);
}

__device__ constexpr double ceilDiv(double a, double b) {
  return std::ceil(a / b);
}

__device__ constexpr double ceilDiv(double a, int64_t b) {
  return std::ceil(a / b);
}

__device__ constexpr double ceilDiv(int64_t a, double b) {
  return std::ceil(a / b);
}

// Monotonic and precise lerp is described here:
// https://math.stackexchange.com/a/1798323
__device__ double lerp(double start, double end, double weight) {
  if (weight < 0.5) {
    return start + weight * (end - start);
  } else {
    return end - (end - start) * (1.0 - weight);
  }
}

__device__ float lerp(float start, float end, float weight) {
  if (weight < 0.5f) {
    return start + weight * (end - start);
  } else {
    return end - (end - start) * (1.0f - weight);
  }
}

__device__ std::complex<double> lerp(
    std::complex<double> start,
    std::complex<double> end,
    std::complex<double> weight) {
  if (abs(weight) < 0.5) {
    return start + weight * (end - start);
  } else {
    return end - (end - start) * (1.0 - weight);
  }
}

__device__ std::complex<float> lerp(
    std::complex<float> start,
    std::complex<float> end,
    std::complex<float> weight) {
  if (abs(weight) < 0.5f) {
    return start + weight * (end - start);
  } else {
    return end - (end - start) * (1.0f - weight);
  }
}

__device__ float lerp(float start, float end, double weight) {
  return lerp(start, end, static_cast<float>(weight));
}

__device__ constexpr int max(int a, int b) {
  return a > b ? a : b;
}

__device__ constexpr int64_t max(int64_t a, int b) {
  return a > (int64_t)b ? a : (int64_t)b;
}

__device__ constexpr int64_t max(int a, int64_t b) {
  return (int64_t)a > b ? (int64_t)a : b;
}

__device__ constexpr int64_t max(int64_t a, int64_t b) {
  return a > b ? a : b;
}

__device__ double fmax(double a, double b) {
  // check and propagate NaN
  if (a != a) {
    return a;
  } else if (b != b) {
    return b;
  } else {
    return a > b ? a : b;
  }
}

__device__ float fmax(float a, float b) {
  // check and propagate NaN
  if (a != a) {
    return a;
  } else if (b != b) {
    return b;
  } else {
    return a > b ? a : b;
  }
}

__device__ constexpr int min(int a, int b) {
  return a > b ? b : a;
}

__device__ constexpr int64_t min(int64_t a, int b) {
  return (int64_t)a > b ? b : (int64_t)a;
}

__device__ constexpr int64_t min(int a, int64_t b) {
  return a > (int64_t)b ? (int64_t)b : a;
}

__device__ constexpr int64_t min(int64_t a, int64_t b) {
  return a > b ? b : a;
}

__device__ double fmin(double a, double b) {
  // check and propagate NaN
  if (a != a) {
    return a;
  } else if (b != b) {
    return b;
  } else {
    return a > b ? b : a;
  }
}

__device__ float fmin(float a, float b) {
  // check and propagate NaN
  if (a != a) {
    return a;
  } else if (b != b) {
    return b;
  } else {
    return a > b ? b : a;
  }
}

__device__ constexpr int alignBufferSize(int buffer, int size) {
  return (buffer + (size - 1)) & ~(size - 1);
}

__device__ double clamp(double x, double minv, double maxv) {
  return fmin(fmax(x, minv), maxv);
}

__device__ float clamp(float x, double minv, double maxv) {
  return fmin(fmax((double)x, minv), maxv);
}

__device__ int clamp(int x, int64_t minv, int64_t maxv) {
  return min(max((int64_t)x, minv), maxv);
}

__device__ int64_t clamp(int64_t x, int64_t minv, int64_t maxv) {
  return min(max(x, minv), maxv);
}

__device__ double frac(double x) {
  return x - trunc(x);
}

__device__ float frac(float x) {
  return x - trunc(x);
}

__device__ double reciprocal(double x) {
  return 1 / x;
}

__device__ float reciprocal(float x) {
  return 1 / x;
}

__device__ std::complex<double> reciprocal(std::complex<double> x) {
  return 1.0 / x;
}

__device__ std::complex<float> reciprocal(std::complex<float> x) {
  return 1.0f / x;
}

__device__ double relu(double x) {
  return x <= 0 ? 0 : x;
}

__device__ float relu(float x) {
  return x <= 0 ? 0 : x;
}

__device__ float relu(int64_t x) {
  return x <= 0 ? 0 : x;
}

__device__ float relu(int x) {
  return x <= 0 ? 0 : x;
}

__device__ double remainder(double a, double b) {
  auto mod = ::fmod(a, b);
  if ((mod != 0) && ((b < 0) != (mod < 0)))
    mod += b;
  return mod;
}

__device__ float remainder(float a, float b) {
  auto mod = ::fmod(a, b);
  if ((mod != 0) && ((b < 0) != (mod < 0)))
    mod += b;
  return mod;
}

__device__ double sigmoid(double x) {
  return 1.0 / (1.0 + exp(-x));
}

__device__ float sigmoid(float x) {
  return 1.0f / (1.0f + exp(-x));
}

__device__ std::complex<double> sigmoid(std::complex<double> x) {
  return 1.0 / (1.0 + exp(-x));
}

__device__ std::complex<float> sigmoid(std::complex<float> x) {
  return 1.0f / (1.0f + exp(-x));
}

__device__ double silu(double x) {
  return x * sigmoid(x);
}

__device__ float silu(float x) {
  return x * sigmoid(x);
}

__device__ double threshold(double x, double t, double v) {
  return x <= t ? v : x;
}

__device__ float threshold(float x, double t, double v) {
  return x <= t ? v : x;
}

__device__ std::complex<double> where(
    bool c,
    std::complex<double> a,
    std::complex<double> b) {
  return c ? a : b;
}

__device__ std::complex<float> where(
    bool c,
    std::complex<float> a,
    std::complex<float> b) {
  return c ? a : b;
}

__device__ int threshold(int x, int64_t t, int64_t v) {
  return x <= t ? v : x;
}

__device__ int64_t threshold(int64_t x, int64_t t, int64_t v) {
  return x <= t ? v : x;
}

__device__ double where(bool c, double a, double b) {
  return c ? a : b;
}

__device__ float where(bool c, float a, float b) {
  return c ? a : b;
}

__device__ int64_t where(bool c, int64_t a, int64_t b) {
  return c ? a : b;
}

__device__ int where(bool c, int a, int b) {
  return c ? a : b;
}

__device__ int64_t where(bool c, int64_t a, int b) {
  return c ? a : b;
}

__device__ int64_t where(bool c, int a, int64_t b) {
  return c ? a : b;
}

__device__ constexpr int64_t remainder(int64_t a, int64_t b) {
  auto mod = a % b;
  if ((mod != 0) && ((b < 0) != (mod < 0)))
    mod += b;
  return mod;
}

__device__ constexpr int remainder(int a, int b) {
  auto mod = a % b;
  if ((mod != 0) && ((b < 0) != (mod < 0)))
    mod += b;
  return mod;
}

__device__ constexpr int64_t fmod(int64_t a, int64_t b) {
  return a % b;
}

__device__ constexpr int fmod(int a, int b) {
  return a % b;
}

__device__ constexpr double fmod(double a, double b) {
  return ::fmod(a, b);
}

__device__ constexpr float fmod(float a, float b) {
  return ::fmod(a, b);
}

template <typename T>
__device__ T pow(T a, T b) {
  if (b < 0) {
    if (a == 1) {
      return 1;
    } else if (a == -1) {
      auto negative = (-b) % static_cast<T>(2);
      return negative ? -1 : 1;
    } else {
      return 0;
    }
  } else {
    T result = 1;
    while (b) {
      if (b & 1) {
        result *= a;
      }
      b /= 2;
      a *= a;
    }
    return result;
  }
}

template __device__ int pow<int>(int a, int b);
template __device__ int64_t pow<int64_t>(int64_t a, int64_t b);

template <>
__device__ float pow<float>(float a, float b) {
  return ::pow(a, b);
}

template <>
__device__ double pow<double>(double a, double b) {
  return ::pow(a, b);
}

__device__ float pow(float a, int b) {
  return pow(a, (float)b);
}

__device__ double pow(double a, int b) {
  return pow(a, (double)b);
}

__device__ float pow(float a, int64_t b) {
  return pow(a, (float)b);
}

__device__ double pow(double a, int64_t b) {
  return pow(a, (double)b);
}

int64_t pow(int64_t a, int b) {
  return pow(a, (int64_t)b);
}

int64_t pow(int a, int64_t b) {
  return pow((int64_t)a, b);
}

template <int size, int align = size>
struct alignas(align) TypelessData {
  int8_t data[size];

  template <typename T, std::enable_if_t<sizeof(T) == size, int> _ = 0>
  TypelessData(T x) {
    *reinterpret_cast<T*>(data) = x;
  }

  template <typename T, std::enable_if_t<sizeof(T) == size, int> _ = 0>
  operator T() {
    return *reinterpret_cast<T*>(data);
  }
};

template <typename T>
TypelessData<sizeof(T), alignof(T)> erase_type(T x) {
  return x;
}

template <typename T>
bool isfinite(T x) {
  return ::isfinite(x);
}

template <typename T>
bool isfinite(std::complex<T> x) {
  return ::isfinite(std::real(x)) && ::isfinite(std::imag(x));
}

template <typename T>
bool isinf(T x) {
  return ::isinf(x);
}

template <typename T>
bool isinf(std::complex<T> x) {
  return ::isinf(std::real(x)) || ::isinf(std::imag(x));
}

////////////////////////////////////////////////////////////
// TODO: the following overloads are only needed for CUDA //
// 10.2 Please remove when CUDA 10.2 support is dropped   //
////////////////////////////////////////////////////////////

bool isinf(int64_t x) {
  return false;
}

bool isinf(int x) {
  return false;
}

bool isinf(short x) {
  return false;
}

bool isinf(char x) {
  return false;
}

bool isinf(unsigned char x) {
  return false;
}

bool isinf(bool x) {
  return false;
}

bool isfinite(int64_t x) {
  return true;
}

bool isfinite(int x) {
  return true;
}

bool isfinite(short x) {
  return true;
}

bool isfinite(char x) {
  return true;
}

bool isfinite(unsigned char x) {
  return true;
}

bool isfinite(bool x) {
  return true;
}

////////////////////////////////////////////////////////////
//                        End TODO                        //
////////////////////////////////////////////////////////////

template <typename T>
bool isnan(T x) {
  return x != x;
}

template <typename T>
bool isneginf(T x) {
  return x < 0 && isinf(x);
}

template <typename T>
bool isposinf(T x) {
  return x > 0 && isinf(x);
}

template <typename T>
bool isreal(T x) {
  return true;
}

template <typename T>
bool isreal(std::complex<T> x) {
  return std::imag(x) == 0;
}

// Return the current value of the cycle counter
__device__ inline int64_t readCycleCounter() {
  // Ensures preceding memory operations are completed. Doing this
  // would make sense for measuring elapsed times enclosed with this
  // function.
  __threadfence();
  return clock64();
}

__device__ float print_impl(const char* name, float value) {
  printf(
      "%s = %f @ threadIdx=(%d,%d,%d), blockIdx=(%d,%d,%d)\n",
      name,
      value,
      (int)threadIdx.x,
      (int)threadIdx.y,
      (int)threadIdx.z,
      (int)blockIdx.x,
      (int)blockIdx.y,
      (int)blockIdx.z);
  return value;
}

__device__ double print_impl(const char* name, double value) {
  printf(
      "%s = %lf @ threadIdx=(%d,%d,%d), blockIdx=(%d,%d,%d)\n",
      name,
      value,
      (int)threadIdx.x,
      (int)threadIdx.y,
      (int)threadIdx.z,
      (int)blockIdx.x,
      (int)blockIdx.y,
      (int)blockIdx.z);
  return value;
}

__device__ int print_impl(const char* name, int value) {
  printf(
      "%s = %d @ threadIdx=(%d,%d,%d), blockIdx=(%d,%d,%d)\n",
      name,
      value,
      (int)threadIdx.x,
      (int)threadIdx.y,
      (int)threadIdx.z,
      (int)blockIdx.x,
      (int)blockIdx.y,
      (int)blockIdx.z);
  return value;
}

__device__ int64_t print_impl(const char* name, int64_t value) {
  printf(
      "%s = %ld @ threadIdx=(%d,%d,%d), blockIdx=(%d,%d,%d)\n",
      name,
      value,
      (int)threadIdx.x,
      (int)threadIdx.y,
      (int)threadIdx.z,
      (int)blockIdx.x,
      (int)blockIdx.y,
      (int)blockIdx.z);
  return value;
}

__device__ bool print_impl(const char* name, bool value) {
  printf(
      "%s = %s @ threadIdx=(%d,%d,%d), blockIdx=(%d,%d,%d)\n",
      name,
      value ? "true" : "false",
      (int)threadIdx.x,
      (int)threadIdx.y,
      (int)threadIdx.z,
      (int)blockIdx.x,
      (int)blockIdx.y,
      (int)blockIdx.z);
  return value;
}

__device__ __half print_impl(const char* name, __half value) {
  printf(
      "%s = %f @ threadIdx=(%d,%d,%d), blockIdx=(%d,%d,%d)\n",
      name,
      __half2float(value),
      (int)threadIdx.x,
      (int)threadIdx.y,
      (int)threadIdx.z,
      (int)blockIdx.x,
      (int)blockIdx.y,
      (int)blockIdx.z);
  return value;
}

#if __CUDACC_VER_MAJOR__ >= 11
__device__ __bfloat print_impl(const char* name, __bfloat value) {
  printf(
      "%s = %f @ threadIdx=(%d,%d,%d), blockIdx=(%d,%d,%d)\n",
      name,
      __bfloat2float(value),
      (int)threadIdx.x,
      (int)threadIdx.y,
      (int)threadIdx.z,
      (int)blockIdx.x,
      (int)blockIdx.y,
      (int)blockIdx.z);
  return value;
}
#endif

#define print(...) print_impl(#__VA_ARGS__, (__VA_ARGS__))

<<<<<<< HEAD
#define print(...) print_impl(#__VA_ARGS__, (__VA_ARGS__))

//! Utility to print out bank conflicts given the address from each thread.
__device__ void checkBankConflict(
    size_t address,
    int vec_word_in_byte,
    int call_id) {
  // Calculate number of threads in each phase that could result in
  //  bank conflict.
  int phase_size = vec_word_in_byte == 16 ? 8 : vec_word_in_byte == 8 ? 16 : 32;

  // Initialize address space to populate
  size_t address_warp[32];
  for (int i = 0; i < 32; i++) {
    address_warp[i] = 0;
  }

  // Calculate lane_id
  int lane_id = 0;

  // Read laneid register directly with ptx.
  asm("mov.u32 %0, %%laneid;" : "=r"(lane_id) :);

  // Populate address within each phase:
  // for more info on shared memory access phase see page 66 of:
  // https://on-demand.gputechconf.com/gtc/2018/presentation/s81006-volta-architecture-and-performance-optimization.pdf
  for (int i = 0; i < phase_size; i++) {
    size_t shfl_value = 0;
    shfl_value = __shfl_down_sync(__activemask(), address, i);

    if (__activemask() & (1 << (lane_id + i))) {
      address_warp[i] = shfl_value;
    }
  }

  // Check bank conflict at phase head, i.e. the first lane in each phase.
  if (lane_id % phase_size == 0) {
    for (int i = 0; i < phase_size; i++) {
      for (int j = 0; j < phase_size; j++) {
        if (address_warp[i] != 0 && address_warp[j] != 0 && i < j) {
          size_t bank_idx_i = (address_warp[i] % 128) /
              vec_word_in_byte; // 128Byte per memory row.
          size_t bank_idx_j = (address_warp[j] % 128) /
              vec_word_in_byte; // 128Byte per memory row.

          if (bank_idx_i == bank_idx_j && address_warp[i] != address_warp[j]) {
            printf(
                "call_id: %d @Thread %d, %d, %d:bank conflict between lane %d and lane %d, (%lu, %lu)\n",
                call_id,
                threadIdx.x,
                threadIdx.y,
                threadIdx.z,
                lane_id + i,
                lane_id + j,
                address_warp[i],
                address_warp[j]);
          }
        }
      }
    }
  }
=======
template <typename OutT, typename IndexT, typename InputT>
__device__ OutT arange(IndexT index, InputT start, InputT step) {
  return start + step * index;
>>>>>>> 3417e8ed
}<|MERGE_RESOLUTION|>--- conflicted
+++ resolved
@@ -635,8 +635,10 @@
 
 #define print(...) print_impl(#__VA_ARGS__, (__VA_ARGS__))
 
-<<<<<<< HEAD
-#define print(...) print_impl(#__VA_ARGS__, (__VA_ARGS__))
+template <typename OutT, typename IndexT, typename InputT>
+__device__ OutT arange(IndexT index, InputT start, InputT step) {
+  return start + step * index;
+}
 
 //! Utility to print out bank conflicts given the address from each thread.
 __device__ void checkBankConflict(
@@ -697,9 +699,4 @@
       }
     }
   }
-=======
-template <typename OutT, typename IndexT, typename InputT>
-__device__ OutT arange(IndexT index, InputT start, InputT step) {
-  return start + step * index;
->>>>>>> 3417e8ed
 }