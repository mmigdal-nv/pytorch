#pragma once

#include <c10/macros/Export.h>

#include <torch/csrc/jit/codegen/cuda/fusion.h>
#include <torch/csrc/jit/codegen/cuda/ir_base_nodes.h>
#include <torch/csrc/jit/codegen/cuda/ir_builder_passkey.h>
#include <torch/csrc/jit/codegen/cuda/ir_internal_nodes.h>
#include <torch/csrc/jit/codegen/cuda/mma_type.h>

#include <torch/csrc/jit/ir/ir.h>

//! Nodes in here are intended to be "user facing" users in this sense being
//! those that want to be able to generate CUDA code.

namespace torch {
namespace jit {
namespace fuser {
namespace cuda {

class WelfordResult;
class ViewTransform;

class IrCloner;

//! A scalr value. This value can be a symbolic value (defined after
//! the kernel is compiled) or a constant value (inlined into the kernel
//! definition).
template <typename UnderlyingType>
class TORCH_CUDA_CU_API Scalar : public Val {
 public:
  using ScalarType = UnderlyingType;
  static constexpr DataType kDefaultDataType =
      NativeTypeToDataType<UnderlyingType>::type;

  explicit Scalar(IrBuilderPasskey passkey, DataType dtype = kDefaultDataType)
      : Val(passkey, ValType::Scalar, dtype), maybe_value_{c10::nullopt} {
    TORCH_INTERNAL_ASSERT(
        (std::is_integral<UnderlyingType>::value && isIntegralType(dtype)) ||
            (std::is_same<UnderlyingType, bool>::value &&
             isBooleanType(dtype)) ||
            (std::is_floating_point<UnderlyingType>::value &&
             isFloatingPointType(dtype)),
        "Invalid data type: ",
        dtype);
  }

  explicit Scalar(
      IrBuilderPasskey passkey,
      c10::optional<UnderlyingType> value,
      DataType dtype = kDefaultDataType)
      : Val(passkey, ValType::Scalar, dtype), maybe_value_{value} {
    TORCH_INTERNAL_ASSERT(
        (std::is_integral<UnderlyingType>::value && isIntegralType(dtype)) ||
            (std::is_same<UnderlyingType, bool>::value &&
             isBooleanType(dtype)) ||
            (std::is_floating_point<UnderlyingType>::value &&
             isFloatingPointType(dtype)),
        "Invalid data type: ",
        dtype);
  }

  Scalar(const Scalar* src, IrCloner* ir_cloner)
      : Val(src, ir_cloner), maybe_value_(src->maybe_value_) {}

  NVFUSER_DECLARE_CLONE

  bool isSymbolic() const {
    return !(maybe_value_.has_value());
  }
  bool isConst() const final {
    return maybe_value_.has_value();
  }
  c10::optional<UnderlyingType> value() const {
    return maybe_value_;
  }

  bool sameAs(const Statement* other) const override {
    if (this == other) {
      return true;
    }
    if (!other->isA<Scalar>()) {
      return false;
    }
    const auto other_val = other->as<Scalar>();
    if (isConst() && other_val->isConst()) {
      return *value() == *(other_val->value());
    }
    return false;
  }

 private:
  const c10::optional<UnderlyingType> maybe_value_;
};

using Bool = Scalar<bool>;
using Int = Scalar<int64_t>;
using Double = Scalar<double>;

//! An c10::complex<double> value. This value can be a symbolic value (defined
//! after the kernel is compiled) or a constant value (inlined into the kernel
//! definition).
class TORCH_CUDA_CU_API ComplexDouble : public Val {
 public:
  using ScalarType = c10::complex<double>;

  ComplexDouble(IrBuilderPasskey passkey);

  explicit ComplexDouble(IrBuilderPasskey passkey, ScalarType value);

  explicit ComplexDouble(
      IrBuilderPasskey passkey,
      c10::optional<ScalarType> value);

  ComplexDouble(const ComplexDouble* src, IrCloner* ir_cloner);

  NVFUSER_DECLARE_CLONE

  bool isSymbolic() const {
    return !(maybe_value_.has_value());
  }
  bool isConst() const final {
    return maybe_value_.has_value();
  }
  c10::optional<ScalarType> value() const {
    return maybe_value_;
  }

  bool sameAs(const Statement* other) const override;

 private:
  const c10::optional<ScalarType> maybe_value_;
};

//! Mode during propagation of computeAt, standard will throw an error if
//! computeAt position provided can't be satisfied, best effort will lower the
//! computeAt position as needed during traversal, most inlined will increase
//! the compute at position to maximum possible through traversal.
enum class ComputeAtMode { Standard, BestEffort, MostInlined };

class TransformPropagator;
struct MostInlinedTransformPropagator;
class TransformIter;
class TransformReplay;
class OptOutMutator;
class TensorDomain;

class MaxPosCalculator;

namespace ir_utils {
class TVDomainGuard;
}

//! TensorView is our primitive Tensor Type used in code generation. It can be
//! thought of as representing physical memory, however, its dimensionality is
//! modifed as split/merge/computeAt functions are called. The history of
//! these transformations are kept and used for generating actual code
//! referncing physical memory. Generally when users are thinking of code
//! generation in reference to a Tensor, this is the class they should be
//! interacting with.
//!
//! The reason we need both TensorView and TensorDomain is that we need to have
//! a record of both what is being computed and how it is being computed. For
//! example we may have the operation:
//!
//!   TV3[I, J, K] = TV2[I, J, K] + TV1[I, J, K]
//!
//! The mathematical operations here are on the tensor views TV1, TV2, and
//! TV3. This operation is a pointwise operation. To compute this pointwise
//! operation we iterate over the 3D TensorDomain [I, J, K], where K is the
//! fastest changing dimension.
//!
//! \todo Need to work on the const model for TensorView, making all functions
//! that should be const, const. Gave this a try but expanded really quickly.
//! getComputeAtAxis not being const because it can return a TV that some expect
//! to be non-const is the biggest headache.
//!
class TORCH_CUDA_CU_API TensorView : public Val {
 public:
  TensorView(
      IrBuilderPasskey passkey,
      TensorDomain* domain,
      DataType dtype,
      MemoryType mtype = MemoryType::Local);

  explicit TensorView(
      IrBuilderPasskey passkey,
      const std::shared_ptr<c10::TensorType>& tensor_type);

  explicit TensorView(
      IrBuilderPasskey passkey,
      const std::shared_ptr<Value>& jit_value);

  TensorView(const TensorView* src, IrCloner* ir_cloner);

  NVFUSER_DECLARE_CLONE

  TensorDomain* domain() const {
    return domain_;
  }

  //! This is for a TensorView with an rFactor domain that is an input to a
  //! fusion segment. We convert the rfactor domain into a new root domain.
  //! Any dynamic-sized rfactor iterDomains are given a new symbolic extent.
  //! Concrete integer extents are kept. Output TensorViews of any subsequent
  //! expressions that use this TensorView are also updated.
  void convertRfactorToRootDomain();

  void setContiguity(const std::vector<bool>& contig) {
    domain()->setContiguity(contig);
  }

  void setContiguity(bool contig) {
    setContiguity(std::vector<bool>(domain()->contiguity().size(), contig));
  }

  bool hasReduction() const;
  bool hasBlockReduction() const;
  bool hasGridReduction() const;
  bool hasBroadcast() const;
  bool hasRFactor() const;

  //! Returns true if this tensor is zero dimensional,
  //!  i.e. a wrapped scalar or an empty placeholder.
  bool isZeroDim() const {
    return nDims() == 0;
  }

  //! Returns true if this tensor does not contain
  //!  any value.
  bool isEmptyTensor() const;

  c10::optional<unsigned int> getReductionAxis() const;

  const std::vector<IterDomain*>& getRootDomain() const;

  const std::vector<IterDomain*>& getRFactorDomain() const;

  // If rfactor domain exists in domain() return it, otherwise return root
  // domain.
  const std::vector<IterDomain*>& getMaybeRFactorDomain() const;

  IterDomain* axis(int pos) const;

  // Does it share outer axes with other tensors?
  bool hasComputeAt() const {
    return compute_at_pos_ > 0;
  }

  bool hasMaxProducerPosition() const {
    return max_producer_pos_ > 0;
  }

  size_t nDims() const;

  // sets cpu_scalar_ value, which is special handling for CPU based zero-dim
  // tensors (i.e. CPU Tensors that only have one value). This is only used if
  // on an input value, otherwise ignored. This is important as special handling
  // because these "scalars" should be type promoted as a tensor, but we want to
  // avoid explicit copying of the data, so we want to pass the data value as a
  // standard kernel argument value.
  void setCpuScalar(bool is_cpu_scalar);

  // returns cpu_scalar_ value, which is special handling for CPU based zero-dim
  // tensors (i.e. CPU Tensors that only have one value). This is only used if
  // on an input value, otherwise ignored. This is important as special handling
  // because these "scalars" should be type promoted as a tensor, but we want to
  // avoid explicit copying of the data, so we want to pass the data value as a
  // standard kernel argument value.
  bool isCpuScalar() const {
    return cpu_scalar_;
  }

  // Returns the position that this tensor is produced at relative to its axes.
  unsigned int getComputeAtPosition() const {
    return compute_at_pos_;
  }

  // Returns the maximum position of producers are being computed at relative to
  // this tensor. This position dictates the clear expectations of producers.
  unsigned int getMaxProducerPosition() const {
    return max_producer_pos_;
  }

  unsigned int getMaybeMaxProducerPosition() const {
    return maybe_max_producer_pos_;
  }

  //! This is used when we disconnect a tensorview from a reduction
  //!  operation and connect it to a non-reduction operator. We need
  //!  to remove the reduction ids on the tv in this case.
  //! Currently only used in translate welford, and this function may
  //!  be refactored or extended if any more use cases appear.
  void clearReductionIterDomains();

  //! Compute this TensorView relative to a consumer position, -1 will
  //! compute tensors inline with each other, 0 doesn't share
  //! any loop nests between the tensors. It's an error when the given
  //! position is not legally viable. Alternatively, when the mode
  //! parameter is ComputeAtMode::BestEffort, the position is lowered
  //! one by one until a valid position is found. When
  //! ComputeAtMode::MostInlined is given, the position parameter is
  //! ignored, and the deepest possible position is searched.
  TensorView* computeAt(
      TensorView* consumer,
      int position,
      ComputeAtMode mode = ComputeAtMode::Standard);

  // Split "axis" into 2 axes
  //! inner_split dictates if the factor section of the split should be inside
  //! the
  //! remainer or outside.
  //! e.g. split(0, 4, inner_split = true) will result in:
  //! tv[id{extent}] -> tv[id{ceilDiv(extent, factor)}, id{factor}]
  //! e.g. split(0, 4, inner_split = false) will result in:
  //! tv[id{extent}] -> tv[id{factor}, id{ceilDiv(extent, factor)}]
  //!
  //! When trim_out_of_bounds is true, only the inner domain defined by the
  //! start and stop positions is split.
  TensorView* split(
      int axis,
      unsigned int factor,
      bool inner_split = true,
      bool trim_out_of_bounds = false);

  // Split "axis" into 2 axes where the inner axes is size of "factor"
  // and outer axis is size axis.size() / factor. Factor can be a symbolic
  // value instead of constant. This requires setting the symbolic value as an
  // input, or using a parallel dim from NamedScalar::getParallelDim
  TensorView* split(
      int axis,
      Val* factor,
      bool inner_split = true,
      bool trim_out_of_bounds = false);

  // Merge axis_o and axis_i into 1 IterDomain
  TensorView* merge(int axis_o, int axis_i);

  // Merge axis and axis+1 into 1 IterDomain
  TensorView* merge(int axis) {
    return merge(axis, axis + 1);
  }

  // Reorder axes according to old2new[old_pos] = new_pos
  TensorView* reorder(const std::unordered_map<int, int>& old2new);

  //! Swizzle the rectangular tile defined by the iterdomains corresponding
  //!  to the 2 given indices.
  TensorView* swizzle(
      Swizzle2DType swizzle_type,
      int x,
      int y,
      SwizzleMode swizzle_mode = SwizzleMode::Data);

  // WARNING: rFactor does not return this TensorView, ir returns a new
  //  tensorview consumed by this!
  //
  // Take reduction axes out of this domain, and create a new
  // domain. New domain will be used to create this domain.
  //
  // For example:
  //  TV1[I0, R1, R2, I3] = TV0[I0, I1, I2, I3]
  //
  // After:
  //  TV1->rfactor({1}), TV1 is transformed to -> TV1[I0, R2, I3]
  //
  // The TensorView returned is: TV2[I0, R1, I2, I3]
  //
  // The reduction will now beset as:
  //  TV2[I0, R1, I2, I3] = TV0[I0, I1, I2, I3]
  //  TV1[I0, R2, I3] = TV2[I0, R1, I2, I3]
  //
  TensorView* rFactor(const std::vector<int>& axes);

  //! Multi-output version of rFactor, semantically similar with
  //! the reduction version except that the rfactor is done
  //! for all outputs in a consistent way
  std::vector<TensorView*> rFactor(
      const std::vector<int>& axes,
      const std::vector<TensorView*>& tvs);

  //! Create a TensorView before the original tensor. A common use case is to
  //! write results into shared memory or registers before moving to global
  //! memory. Analogous to TVM Cache_Write
  //!
  //! @param cache_op: memory operator to use for the inserted op between
  //!   the the data tensor and the cache tensor
  TensorView* cacheBefore(
      c10::optional<LoadStoreOpType> cache_op = c10::nullopt);

  //! Create a TensorView after the original tensor. A common use case is to
  //! read tensor into shared memory or registers. Analogous to TVM Cache_Read
  //!
  //! @param cache_op: memory operator to use for the inserted op between
  //!   the the data tensor and the cache tensor
  TensorView* cacheAfter(
      c10::optional<LoadStoreOpType> cache_op = c10::nullopt);

  // For a fusion output with other uses, we want to avoid writing to global
  // memory and then reading the output again. We write to global memory
  // separately after an operation. We replace this fusion output with the
  // direct write TensorView.
  TensorView* cacheFork();

  MemoryType getMemoryType() const {
    return memory_type_;
  }

  void setMemoryType(MemoryType mt);

  // Apply double buffering transformation
  void doubleBuffer();

  // Apply circular buffering transformation
  void circularBuffer(unsigned int number_of_stage);

  // Returns true if this tensor is double buffered.
  bool isDoubleBuffered() const {
    return is_double_buffered_;
  }

  // Returns true if this tensor is circular buffered.
  bool isCircularBuffered() const {
    return is_circular_buffered_;
  }

  // Returns the depth of circular buffering if applicable.
  unsigned int circularBufferDepth() const {
    if (is_double_buffered_) {
      // Double buffering is circular buffering with stage 2.
      return 2;
    }
    TORCH_INTERNAL_ASSERT(
        is_circular_buffered_, toString(), "not circular buffered");
    return circular_buffer_stage_;
  }

  //! A scheduler primitive signifying that part of the read
  //!  index math of this tensor would need to be pre-computed.
  //! See also [Note on memory index lifting] in lower_mem_index.cpp
  //! FIXME:
  //!   This is currently formulated as a scheduler primitive to
  //! unblock matmul performance. It should ideally be a generic
  //! optimization that gets applied automatically.
  void liftReadAddress() {
    TORCH_CHECK(
        memory_type_ == MemoryType::Global ||
            memory_type_ == MemoryType::Shared,
        "cannot do address computation for local tensors");
    lift_read_address_ = true;
  }

  //! A scheduler primitive signifying that part of the write
  //!  index math of this tensor would need to be pre-computed.
  //! See also [Note on memory index lifting] in lower_mem_index.cpp
  //! FIXME:
  //!   This is currently formulated as a scheduler primitive to
  //! unblock matmul performance. It should ideally be a generic
  //! optimization that gets applied automatically.
  void liftWriteAddress() {
    TORCH_CHECK(
        memory_type_ == MemoryType::Shared,
        "cannot do write address computation for global and local tensors");
    lift_write_address_ = true;
  }

  //! A scheduler primitive signifying that part of the read
  //!  index math of this tensor would need to be pre-computed.
  //! See also [Predicate Lifting] in lower_mem_index.cpp
  //! FIXME:
  //!   This is currently formulated as a scheduler primitive to
  //! unblock matmul performance. It should ideally be a generic
  //! optimization that gets applied automatically.
  void liftPredicateIndex() {
    lift_predicate_index_ = true;
  }

  //! Returns true if the read index of this tensor
  //!  should be partially pre-computed.
  bool shouldLiftReadAddress() const {
    return lift_read_address_;
  }

  //! Returns true if the write index of this tensor
  //!  should be partially pre-computed.
  bool shouldLiftWriteAddress() const {
    return lift_write_address_;
  }

  //! Returns true if the predicate index of this tensor
  //!  should be partially pre-computed.
  bool shouldLiftPredicateIndex() const {
    return lift_predicate_index_;
  }

  //! Scheduler primitive to enable skew double buffer loop transform.
  //!  see also [Skew Double Buffer Loop Transformation]
  void skewDoubleBuffer();

  //! Returns true if skew double buffer loop transform is enabled
  //!  for this tv.
  bool shouldSkewDoubleBuffer() const {
    return skew_double_buffer_loop_;
  }

  void interleave(int axis, int number_of_units = 4) {
    // TODO: move to tensorview.cpp
    //  and add upfront validation.
    maybe_interleave_axis_and_factor_ = std::make_pair(axis, number_of_units);
  }

  auto getMaybeInterleavedAxisAndFactor() const {
    return maybe_interleave_axis_and_factor_;
  }

  //! Transforms the innermost iterdomains according to the given mma swizzle,
  //!  this should be used on the tvs that are either inputs/outputs of an
  //!  MmaOp, or any tv's that are involved in prolog/epilog fusions and need to
  //!  have a matching thread swizzle with the mma operand/result.
  //! More detail on usage see [WarpMmaSwizzler] in scheduler/mma_utils.h .
  void applyMmaSwizzle(MmaOptions options);

  //! Returns if this tensor view has swizzle operator on its tensor domain.
  //!  This is the temporary flag for indicating that the new swizzle
  //!  implementation is used and will be removed in follow ups.
  bool hasSwizzleOp() const {
    return has_swizzle_op_;
  }

  friend TORCH_CUDA_CU_API TransformPropagator;
  friend TORCH_CUDA_CU_API MostInlinedTransformPropagator;
  friend TORCH_CUDA_CU_API TransformReplay;
  friend TORCH_CUDA_CU_API OptOutMutator;
  friend class InlineBatchingGuard;
  friend class ir_utils::TVDomainGuard;

  // Inline the computation of this tensor into its consumer at the given
  // position. If this tensor is already inlined in a higher position, then this
  // call is a no-op. If the right most dimensions before `pos` are
  // broadcasting, then will not inline into these broadcastings. If
  // best_effort, then will inline into the highest allowed position that is <=
  // `pos`.
  void inlineAt(
      int64_t pos,
      bool best_effort = false,
      MaxPosCalculator* calc = nullptr);

  //! Inline the computation of this tensor into a consumer at the given
  //! position. The consumer to compute with is determined when the
  //! fusion is lowered. Specifically, it is the first consumer tensor
  //! in the topologically ordered dependency graph. Before the
  //! lowering, its compute-with consumer is considered unresolved,
  //! which is then resolved by resolveComputeWith below.
  //!
  //! The position is relative to its own domain. It is an
  //! error if the position is smaller than the compute-at position. If this
  //! tensor is already inlined in a higher position with the same
  //! consumer, then this call is a no-op. The actual position is
  //! computed in the same way as inlineAt, except that computeWith
  //! does not have the constraint of the persistent data-dependency pattern.
  void computeWith(int pos, bool best_effort = false);

  //! Set the actual consumer tensors that this tensor is
  //! computed with. Requires a topologically sorted list expressions,
  //! which can be obtained reorderExprsForComputeAt. Return true if
  //! resolution is actually done. This should only be done in the
  //! Kernel container.
  bool resolveComputeWith(const std::vector<Expr*>& sorted_exprs);

  bool hasComputeWith() const {
    return getComputeWithPosition() > getComputeAtPosition();
  }

  bool hasResolvedComputeWith() const {
    return !compute_with_consumers_.empty();
  }

  //! Query if this tensor is computed with a given consumer.
  bool isComputedWith(const TensorView* consumer) const;

  //! Return the tensors with which this tensor is computed. It is an
  //! error to use this function without first resolving computeWith.
  const std::vector<TensorView*>& getComputeWithConsumers() const;

  unsigned int getComputeWithPosition() const {
    return compute_with_pos_;
  }

  unsigned int getMaxComputePosition() const {
    return std::max(getComputeWithPosition(), getComputeAtPosition());
  }

  //! Returns the position that this tensor is produced at for a given
  //! consumer. If this tensor is computed with the given consumer,
  //! which also means its computeWith needs to have been resolved, the
  //! computeWith position is returned. Otherwise, the default computeAt
  //! position is retured.
  unsigned int getComputePosition(const TensorView* consumer) const;

  // Update the max producer position of the current tensor. This is required
  // when we modify producer-consumer relationship of a scheduled tensor, for
  // example, grouping multiple reductions.
  void updateMaxProducerPosition();

  //! A scheduler primitive requesting predicate peeling transform
  //!  on the loop generated corresponding to `axis_id`.
  //! See [Predicate Peeling].
  void peelPredicatedLoop(int axis_id);

  //! Returns the iterdomain corresponding to the loop that will
  //!  be using the predicate peeling transform.
  auto peeledSerialId() const {
    return peeled_serial_id_;
  }

 protected:
  void setDomain(TensorDomain* td) {
    domain_ = td;
  }

 private:
  int normalizeAxisPos(int pos) const {
    if (pos < 0) {
      pos += nDims();
    }
    return pos;
  }

  //! A helper function to maintain the consistency of schedules of
  //! multiple outputs wheen doing rfactor on multi-output reduction ops.
  TensorView* multiOutputRfactorHelper(
      TensorView* tv,
      const std::vector<int>& axes);

  void clearComputeWith();

 private:
  TensorDomain* domain_ = nullptr;
  unsigned int compute_at_pos_ = 0;
  unsigned int max_producer_pos_ = 0;
  MemoryType memory_type_ = MemoryType::Local;
  bool is_double_buffered_ = false;

  //! Indicates if the tensor is circular buffered.
  bool is_circular_buffered_ = false;

  //! Indicates the circular buffering stage depth if applicable.
  unsigned int circular_buffer_stage_ = 0;

<<<<<<< HEAD
  //! Keeps track of the iterdomain that will use predicate
  //!  peeling transform on the corresponding loop.
  IterDomain* peeled_serial_id_ = nullptr;

  // special handling for CPU based zero-dim tensors (i.e. CPU Tensors that only
  // have one value). This is only used if on an input value, otherwise ignored.
  // This is important as special handling because these "scalars" should be
  // type promoted as a tensor, but we want to avoid explicit copying of the
  // data, so we want to pass the data value as a standard kernel argument
  // value.
=======
  // special handling for CPU based zero-dim tensors (i.e. CPU Tensors that
  // only have one value). This is only used if on an input value, otherwise
  // ignored. This is important as special handling because these "scalars"
  // should be type promoted as a tensor, but we want to avoid explicit
  // copying of the data, so we want to pass the data value as a standard
  // kernel argument value.
>>>>>>> acb42b98
  bool cpu_scalar_ = false;

  //! Indicates if this tensor view has swizzle operator on its tensor domain.
  //!  This is the temporary flag for indicating that the new swizzle
  //!  implementation is used and will be removed in follow ups.
  bool has_swizzle_op_ = false;

<<<<<<< HEAD
  // Indicates if the lowering pass should try to pre-allocate
  //   and pre-compute address for this tensor.
  bool lift_read_address_ = false;
  bool lift_write_address_ = false;
  bool lift_predicate_index_ = false;

  //! Indicates if the prolog of the double buffer loop of double
  //!  buffer tensor will be lifted out of the main loop.
  bool skew_double_buffer_loop_ = false;

  // Loop where the next level of unrolled loops are interleaved.
  c10::optional<std::pair<int, int>> maybe_interleave_axis_and_factor_;
=======
  //! Direct consumer tensors that this tensor is computed with
  std::vector<TensorView*> compute_with_consumers_;

  //! Position where this tensor is computed with the compute-with
  //! consumer tensors. It should be always be equal or greater than
  //! the computeAt position
  unsigned int compute_with_pos_ = 0;

  //! Maximum position where producers may be computed at, including
  //! unresolved computeWith. This is equal to max_producer_pos_ when
  //! no producer has unresolved computeWith. It is only used before
  //! resolving computeWith so that no IterDomain should never be
  //! transformed when there may actually be a producer tensor that
  //! may be computed at.
  unsigned int maybe_max_producer_pos_ = 0;
>>>>>>> acb42b98
};

//! A simple TensorView builder
//!
//! Example usage:
//!
//!   auto tv = TensorViewBuilder()
//!       .ndims(ndims)
//!       .dtype(dtype)
//!       .contiguity(contiguity)
//!       .build();
//!
class TORCH_CUDA_CU_API TensorViewBuilder {
 public:
  //! Set the number of dimensions of the tensor (default 0, meaning scalar)
  TensorViewBuilder& ndims(size_t ndims);

  //! Set the data type of the tensor (default DataType::Float)
  TensorViewBuilder& dtype(DataType dtype);

  //! Set the contiguity information (default non-contiguous)
  TensorViewBuilder& contiguity(std::vector<bool> contiguity);

  //! Set the shape (default 0 dimensional, ie. scalar)
  TensorViewBuilder& shape(std::vector<Val*> shape);
  TensorViewBuilder& shape(const std::vector<int64_t>& shape);

  //! Set if a dimension is expanded
  TensorViewBuilder& expanded(std::vector<bool> expanded);

  //! Creates a new TensorView with the specified options
  TensorView* build() const;

 private:
  size_t ndims_ = 0;
  DataType dtype_ = DataType::Float;
  std::vector<bool> contiguity_;
  std::vector<Val*> shape_;
  std::vector<bool> expanded_;
};

} // namespace cuda
} // namespace fuser
} // namespace jit
} // namespace torch<|MERGE_RESOLUTION|>--- conflicted
+++ resolved
@@ -647,7 +647,6 @@
   //! Indicates the circular buffering stage depth if applicable.
   unsigned int circular_buffer_stage_ = 0;
 
-<<<<<<< HEAD
   //! Keeps track of the iterdomain that will use predicate
   //!  peeling transform on the corresponding loop.
   IterDomain* peeled_serial_id_ = nullptr;
@@ -658,14 +657,6 @@
   // type promoted as a tensor, but we want to avoid explicit copying of the
   // data, so we want to pass the data value as a standard kernel argument
   // value.
-=======
-  // special handling for CPU based zero-dim tensors (i.e. CPU Tensors that
-  // only have one value). This is only used if on an input value, otherwise
-  // ignored. This is important as special handling because these "scalars"
-  // should be type promoted as a tensor, but we want to avoid explicit
-  // copying of the data, so we want to pass the data value as a standard
-  // kernel argument value.
->>>>>>> acb42b98
   bool cpu_scalar_ = false;
 
   //! Indicates if this tensor view has swizzle operator on its tensor domain.
@@ -673,7 +664,6 @@
   //!  implementation is used and will be removed in follow ups.
   bool has_swizzle_op_ = false;
 
-<<<<<<< HEAD
   // Indicates if the lowering pass should try to pre-allocate
   //   and pre-compute address for this tensor.
   bool lift_read_address_ = false;
@@ -686,7 +676,7 @@
 
   // Loop where the next level of unrolled loops are interleaved.
   c10::optional<std::pair<int, int>> maybe_interleave_axis_and_factor_;
-=======
+
   //! Direct consumer tensors that this tensor is computed with
   std::vector<TensorView*> compute_with_consumers_;
 
@@ -702,7 +692,6 @@
   //! transformed when there may actually be a producer tensor that
   //! may be computed at.
   unsigned int maybe_max_producer_pos_ = 0;
->>>>>>> acb42b98
 };
 
 //! A simple TensorView builder
