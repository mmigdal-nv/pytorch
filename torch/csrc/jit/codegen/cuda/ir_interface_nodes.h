--- conflicted
+++ resolved
@@ -507,15 +507,12 @@
     lift_write_address_ = true;
   }
 
-<<<<<<< HEAD
   void liftPredicateIndex() {
     lift_predicate_index_ = true;
   }
 
-=======
   //! Returns true if the read index of this tensor
   //!  should be partially pre-computed.
->>>>>>> a98f5108
   bool shouldLiftReadAddress() const {
     return lift_read_address_;
   }
@@ -526,21 +523,13 @@
     return lift_write_address_;
   }
 
-<<<<<<< HEAD
   bool shouldLiftPredicateIndex() const {
     return lift_predicate_index_;
   }
 
-  void skewDoubleBuffer() {
-    TORCH_INTERNAL_ASSERT(
-        is_double_buffered_, "can only skew double buffered tensor");
-    skew_double_buffer_loop_ = true;
-  }
-=======
   //! Scheduler primitive to enable skew double buffer loop transform.
   //!  see also [Skew Double Buffer Loop Transformation]
   void skewDoubleBuffer();
->>>>>>> a98f5108
 
   //! Returns true if skew double buffer loop transform is enabled
   //!  for this tv.
