--- conflicted
+++ resolved
@@ -106,53 +106,6 @@
 // Return if the datatype is supported on the current device
 TORCH_CUDA_CU_API bool isSupportedTypeByDevice(DataType dtype);
 
-<<<<<<< HEAD
-enum class ExprType {
-  Invalid,
-  FullOp,
-  ARangeOp,
-  EyeOp,
-  UnaryOp,
-  BinaryOp,
-  TernaryOp,
-  RNGOp,
-  ReductionOp,
-  GroupedReductionOp,
-  BroadcastOp,
-  SqueezeOp,
-  WelfordOp,
-  GroupedWelfordOp,
-  MmaOp,
-  TransposeOp,
-  ExpandOp,
-  ShiftOp,
-  GatherOp,
-  ViewOp,
-  LoadStoreOp,
-  Split,
-  ViewAsScalar,
-  Merge,
-  Swizzle2D,
-  Swizzle2DInt,
-  PairSelect,
-  Allocate,
-  BlockSync,
-  GridSync,
-  CpAsyncWait,
-  CpAsyncCommit,
-  AddressCompute,
-  InitMagicZero,
-  UpdateMagicZero,
-  ForLoop,
-  IfThenElse,
-  GridReduction,
-  GroupedGridReduction,
-  GridBroadcast,
-  GridWelford,
-  GroupedGridWelford,
-  AllocateFusedReduction
-};
-=======
 template <DataType DT>
 struct DataTypeToNativeType;
 
@@ -177,7 +130,6 @@
 DEFINE_DATATYPE_TO_NATIVE_TYPE(DataType::Bool, bool);
 
 #undef DEFINE_DATATYPE_TO_NATIVE_TYPE
->>>>>>> acb42b98
 
 enum class UnaryOpType {
   Abs,
