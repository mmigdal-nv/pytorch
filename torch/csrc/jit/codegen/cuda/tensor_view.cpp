--- conflicted
+++ resolved
@@ -217,25 +217,14 @@
       circular_buffer_stage_(src->circular_buffer_stage_),
       cpu_scalar_(src->cpu_scalar_),
       has_swizzle_op_(src->has_swizzle_op_),
-<<<<<<< HEAD
       lift_read_address_(src->lift_read_address_),
       lift_write_address_(src->lift_write_address_),
       lift_predicate_index_(src->lift_predicate_index_),
       skew_double_buffer_loop_(src->skew_double_buffer_loop_),
-      maybe_interleave_axis_and_factor_(
-          src->maybe_interleave_axis_and_factor_) {
-  if (src->peeled_serial_id_ != nullptr) {
-    peeled_serial_id_ = ir_cloner->clone(src->peeled_serial_id_);
-  }
-}
-
-bool TensorView::hasAnyReduction() const {
-  return domain()->noReductions().size() != domain()->domain().size();
-}
-=======
+      maybe_interleave_axis_and_factor_(src->maybe_interleave_axis_and_factor_),
       compute_with_consumers_(ir_cloner->clone(src->compute_with_consumers_)),
+      peeled_serial_id_(ir_cloner->clone(src->peeled_serial_id_)),
       compute_with_pos_(src->compute_with_pos_) {}
->>>>>>> acb42b98
 
 bool TensorView::hasReduction() const {
   return domain()->hasReduction();
