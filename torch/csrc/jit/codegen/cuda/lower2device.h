#pragma once

#include <c10/macros/Export.h>

#include <torch/csrc/jit/codegen/cuda/compute_at_map.h>
#include <torch/csrc/jit/codegen/cuda/ir_all_nodes.h>
#include <torch/csrc/jit/codegen/cuda/kernel.h>
#include <torch/csrc/jit/codegen/cuda/kernel_ir.h>
#include <torch/csrc/jit/codegen/cuda/lower_allocation.h>
#include <torch/csrc/jit/codegen/cuda/lower_double_buffer.h>
#include <torch/csrc/jit/codegen/cuda/lower_fused_reduction.h>
#include <torch/csrc/jit/codegen/cuda/lower_index_hoist.h>
#include <torch/csrc/jit/codegen/cuda/lower_interleaved_loop.h>
#include <torch/csrc/jit/codegen/cuda/lower_mem_index.h>
#include <torch/csrc/jit/codegen/cuda/lower_predicate.h>
#include <torch/csrc/jit/codegen/cuda/lower_predicate_elimination.h>
#include <torch/csrc/jit/codegen/cuda/lower_predicate_peeling.h>
#include <torch/csrc/jit/codegen/cuda/lower_shift.h>
#include <torch/csrc/jit/codegen/cuda/lower_sync_information.h>
#include <torch/csrc/jit/codegen/cuda/lower_thread_predicate.h>
#include <torch/csrc/jit/codegen/cuda/lower_trivial_broadcast.h>
#include <torch/csrc/jit/codegen/cuda/lower_trivial_reductions.h>
#include <torch/csrc/jit/codegen/cuda/lower_warp_reduce.h>
#include <torch/csrc/jit/codegen/cuda/non_divisible_split.h>
#include <torch/csrc/jit/codegen/cuda/parallel_dimension_map.h>
#include <torch/csrc/jit/codegen/cuda/partial_split_map.h>
#include <torch/csrc/jit/codegen/cuda/root_domain_map.h>
#include <torch/csrc/jit/codegen/cuda/vectorization_info.h>

#include <memory>
#include <ostream>
#include <unordered_map>
#include <unordered_set>

namespace torch {
namespace jit {
namespace fuser {
namespace cuda {

// TODO: we frequently use pairwise root mapping from consumers to producers.
// This information is implicitly in the computeAtMaps, but there's no isolated
// container for this information that we can reuse. Would be nice to generate
// such a structure and propagate it through lowering.
// NOLINTNEXTLINE(cppcoreguidelines-pro-type-member-init)
class TORCH_CUDA_CU_API GpuLower : public NonCopyable {
  class KernelIrMapper;

 public:
  GpuLower() = delete;

  // GpuLower lowers the provided fusion into a kernel which can be translated
  // into cuda code. index_type allows to compile the kernel based on int32
  // indexing instead of int64 for additional performance.
  // NOLINTNEXTLINE(cppcoreguidelines-pro-type-member-init)
  explicit GpuLower(Fusion* fusion, DataType index_type = DataType::Int) {
    lower(fusion, index_type);
  }

  kir::Kernel* kernel() const;

  //! Returns the currently active lowering object.
  //! It's an error if no lowering is in progress.
  static GpuLower* current();

  //! Query if lowering is in progress
  static bool hasCurrent();

  std::shared_ptr<const ConcretizedBroadcastDomains>
  concretizedBroadcastDomains() {
    return concretized_broadcast_domains_;
  }

  const ThreadPredicateMap& threadPredMap() const {
    return thread_pred_map_;
  }

  // Returns non-const reference. Necessary to reset a predicate flag
  // when a broadcast expression is fused into a reduction.
  ThreadPredicateMap& threadPredMap() {
    return thread_pred_map_;
  }

  std::shared_ptr<const ComputeAtMap> caMap() const {
    return std::const_pointer_cast<const ComputeAtMap>(compute_at_map_);
  }

  const TrivialReductionInfo& trivialReductionInfo() const {
    return trivial_reduction_info_;
  }

  std::shared_ptr<const HaloInfo> haloInfo() const {
    return std::const_pointer_cast<const HaloInfo>(halo_info_);
  }

  const ParallelDimensionMap& parallelDimensionMap() const {
    return parallel_dimension_map_;
  }

  ParallelDimensionMap& parallelDimensionMap() {
    return parallel_dimension_map_;
  }

  PredicateElimination& predicateElimination() {
    return pred_elimination_;
  }

  const PredicateElimination& predicateElimination() const {
    return pred_elimination_;
  }

  LocalAllocationInfoMap& localAllocationInfoMap() {
    return local_allocation_info_map_;
  }

  const WarpPaddedParallelInfo& getWarpPaddedParallelInfo() const {
    return warp_pad_info_;
  }

  PartialSplitMap& partialSplitMap() {
    return partial_split_map_;
  }

  const PartialSplitMap& partialSplitMap() const {
    return partial_split_map_;
  }

  auto& nonDivisibleSplitInfo() {
    return non_divisible_split_info_;
  }

  const auto& nonDivisibleSplitInfo() const {
    return non_divisible_split_info_;
  }

  const auto& divisibleSplitSet() const {
    return divisible_splits_;
  }

  DoubleBufferInfo& doubleBufferInfo() {
    return double_buffer_info_;
  }

  CommonIndexMap& commonIndexMap() {
    return common_index_map_;
  }

  const auto& vectorizedAccesses() const {
    return vectorized_accesses_;
  }

  auto& vectorizedAccesses() {
    return vectorized_accesses_;
  }

  const auto& vectorizedSetInfo() const {
    return vectorized_set_info_;
  }

  auto& vectorizedSetInfo() {
    return vectorized_set_info_;
  }

  auto& addressComputeInfo() {
    return address_compute_info_;
  }

  const auto& addressComputeInfo() const {
    return address_compute_info_;
  }

  FusedReductionInfo& fusedReductionInfo() {
    return fused_reduction_info_;
  }

  std::shared_ptr<const SyncMap> syncMap() const {
    return sync_map_;
  }

  auto& interleavedLoopInfo() {
    return interleave_info_;
  }

  const auto& interleavedLoopInfo() const {
    return interleave_info_;
  }

  kir::KernelPerformanceProfile& profile() {
    return profile_;
  }

  auto& predicatePeelingInfo() {
    return predicate_peeling_info_;
  }

  const auto& predicatePeelingInfo() const {
    return predicate_peeling_info_;
  }

  // This is an interface to propagate information after expression
  //  replacement on the kernel IR. E.g.:
  //    for ...
  //       c = a + b   (expr 0)
  //  after any pass that does replacement:
  //    for ...
  //       c1 = a1 + b1 (expr1)
  //  The previous analysis that was performed on expr0 might still
  //    be valid on expr1 but that info would be lost after replacement.
  //  This function provides an interface to manually update the info
  //    in any pass that performs replacement.
  void propagateExprInfo(const Expr* old_expr, const Expr* new_expr);

 private:
  void lower(Fusion* fusion, DataType index_type);

  // Goes through the parallelized iterdomains of the used TVs and find
  //  the parallel dimensions that need to be padded to a multiples of
  //  warp size.
  void collectPaddedParallelDims();

 private:
  // Lowered Kernel IR
  std::unique_ptr<kir::Kernel> kernel_;

  // Some stateful information during lowering
  // TODO: A lot of this information uses a define class then call build. It
  // would be safer to wrap all of these in unique pointers and remove the build
  // interface and default constructor. That way they couldn't be accessed
  // without being initialized.
  std::shared_ptr<const ConcretizedBroadcastDomains>
      concretized_broadcast_domains_;
  ThreadPredicateMap thread_pred_map_;
  PredicateElimination pred_elimination_;
  std::shared_ptr<ComputeAtMap> compute_at_map_;
  TrivialReductionInfo trivial_reduction_info_;
  std::shared_ptr<HaloInfo> halo_info_;
  LocalAllocationInfoMap local_allocation_info_map_;
  WarpPaddedParallelInfo warp_pad_info_;
  ParallelDimensionMap parallel_dimension_map_;
  PartialSplitMap partial_split_map_;
  NonDivisibleSplitInfo non_divisible_split_info_;
  DoubleBufferInfo double_buffer_info_;
  CommonIndexMap common_index_map_;
  FusedReductionInfo fused_reduction_info_;
<<<<<<< HEAD
  SyncMap sync_map_;
  AddressComputeInfo address_compute_info_;
  PredicatePeelingInfo predicate_peeling_info_;
=======
  std::shared_ptr<const SyncMap> sync_map_;
>>>>>>> 9e81b560
  kir::KernelPerformanceProfile profile_;
  InterleaveLoopInfo interleave_info_;
  std::unordered_set<Split*> divisible_splits_;

  // Track which tensor views are inputs or outputs of a vectorized operation
  // and their maximum vectorized access size
  // std::unordered_map<TensorView*, VectorizationInfo> vectorized_accesses_;
  std::unordered_map<TensorView*, int> vectorized_accesses_;
  // Info on each vectorized set op
  std::vector<VectorizedSetInfo> vectorized_set_info_;

  Fusion* fusion_ = nullptr;
};

} // namespace cuda
} // namespace fuser
} // namespace jit
} // namespace torch<|MERGE_RESOLUTION|>--- conflicted
+++ resolved
@@ -241,13 +241,9 @@
   DoubleBufferInfo double_buffer_info_;
   CommonIndexMap common_index_map_;
   FusedReductionInfo fused_reduction_info_;
-<<<<<<< HEAD
-  SyncMap sync_map_;
+  std::shared_ptr<const SyncMap> sync_map_;
   AddressComputeInfo address_compute_info_;
   PredicatePeelingInfo predicate_peeling_info_;
-=======
-  std::shared_ptr<const SyncMap> sync_map_;
->>>>>>> 9e81b560
   kir::KernelPerformanceProfile profile_;
   InterleaveLoopInfo interleave_info_;
   std::unordered_set<Split*> divisible_splits_;
