--- conflicted
+++ resolved
@@ -67,80 +67,6 @@
   virtual void handle(const kir::Kernel* kernel);
   virtual void handle(kir::Kernel& kernel);
 
-<<<<<<< HEAD
-  void handleScope(const kir::Scope& scope);
-
-  void handle(const Statement* s) final;
-  void handle(const Val* v) final;
-  void handle(const Expr* e) final;
-
-  void handle(const IterDomain*) final;
-  void handle(const TensorDomain*) final;
-  void handle(const TensorView*) final;
-  void handle(const Bool*) final;
-  void handle(const Double*) final;
-  void handle(const Int*) final;
-  void handle(const ComplexDouble*) final;
-  void handle(const NamedScalar*) final;
-  void handle(const kir::Predicate*) final;
-  void handle(const kir::TensorIndex*) final;
-
-  void handle(const FullOp*) final;
-  void handle(const ARangeOp*) final;
-  void handle(const EyeOp*) final;
-  void handle(const UnaryOp*) final;
-  void handle(const BinaryOp*) final;
-  void handle(const TernaryOp*) final;
-  void handle(const SelectOp*) final;
-  void handle(const IndexSelectOp*) final;
-  void handle(const RNGOp*) final;
-  void handle(const ReductionOp*) final;
-  void handle(const GroupedReductionOp*) final;
-  void handle(const WelfordOp*) final;
-  void handle(const GroupedWelfordOp*) final;
-  void handle(const LoadStoreOp*) final;
-  void handle(const MmaOp*) final;
-  void handle(const BroadcastOp*) final;
-  void handle(const SqueezeOp*) final;
-  void handle(const TransposeOp*) final;
-  void handle(const ExpandOp*) final;
-  void handle(const ShiftOp*) final;
-  void handle(const GatherOp*) final;
-  void handle(const ViewAsScalar*) final;
-  void handle(const ViewOp*) final;
-
-  void handle(const kir::GridBroadcast*) final;
-  void handle(const kir::GridReduction*) final;
-  void handle(const kir::GroupedGridReduction*) final;
-  void handle(const kir::GridWelford*) final;
-  void handle(const kir::GroupedGridWelford*) final;
-  void handle(const kir::ForLoop*) final;
-  void handle(const kir::IfThenElse*) final;
-  void handle(const kir::Allocate*) final;
-  void handle(const kir::BlockSync*) final;
-  void handle(const kir::GridSync*) final;
-  void handle(const kir::CpAsyncWait*) final;
-  void handle(const kir::CpAsyncCommit*) final;
-  void handle(const kir::AddressCompute*) final;
-  void handle(const kir::InitMagicZero*) final;
-  void handle(const kir::UpdateMagicZero*) final;
-  void handle(const kir::AllocateFusedReduction*) final;
-
-  // IR math printer overrides these to prevent them from printing, keep
-  // override
-  void handle(const Split*) override;
-  void handle(const Merge*) override;
-  void handle(const Swizzle2D*) override;
-
-  void print_inline(const Statement* stmt) {
-    bool prev = print_inline_;
-    print_inline_ = true;
-    handle(stmt);
-    print_inline_ = prev;
-  }
-
-=======
->>>>>>> 5eaf881d
  protected:
   std::ostream& os() {
     return os_;
