#include <ATen/cuda/CUDAContext.h>
#include <ATen/cuda/CUDAGeneratorImpl.h>
#include <ATen/cuda/nvrtc_stub/ATenNVRTC.h>

#include <c10/cuda/CUDACachingAllocator.h>
#include <c10/util/irange.h>

#include <torch/csrc/jit/codegen/cuda/contiguity.h>
#include <torch/csrc/jit/codegen/cuda/executor_utils.h>
#include <torch/csrc/jit/codegen/cuda/instrumentation.h>
#include <torch/csrc/jit/codegen/cuda/ir_all_nodes.h>
#include <torch/csrc/jit/codegen/cuda/ir_iostream.h>
#include <torch/csrc/jit/codegen/cuda/ir_utils.h>
#include <torch/csrc/jit/codegen/fuser/cuda/fused_kernel.h>
#include <torch/csrc/jit/resource_guard.h>

#include <nvfuser_resources/PhiloxCudaStateRaw.h>
#include <nvfuser_resources/array.h>
#include <nvfuser_resources/bf16_support.h>
#include <nvfuser_resources/block_reduction.h>
#include <nvfuser_resources/block_sync_atomic.h>
#include <nvfuser_resources/block_sync_default.h>
#include <nvfuser_resources/broadcast.h>
#include <nvfuser_resources/fp16_support.h>
#include <nvfuser_resources/fused_reduction.h>
#include <nvfuser_resources/grid_broadcast.h>
#include <nvfuser_resources/grid_reduction.h>
#include <nvfuser_resources/grid_sync.h>
#include <nvfuser_resources/helpers.h>
#include <nvfuser_resources/index_utils.h>
#include <nvfuser_resources/memory.h>
#include <nvfuser_resources/random_numbers.h>
#include <nvfuser_resources/swizzle.h>
#include <nvfuser_resources/tensor.h>
#include <nvfuser_resources/tensorcore.h>
#include <nvfuser_resources/tuple.h>
#include <nvfuser_resources/type_traits.h>
#include <nvfuser_resources/warp.h>
#include <nvfuser_resources/welford.h>

#ifndef USE_ROCM
#include <cuda_occupancy.h>
#endif

#include <fstream>

namespace torch {
namespace jit {
namespace fuser {
namespace cuda {
namespace executor_utils {

std::string kernelPreamble() {
  std::stringstream ss;

#ifndef __HIP_PLATFORM_HCC__
  ss << nvfuser_resources::fp16_support_cu;
#if defined(CUDA_VERSION) && CUDA_VERSION >= 11000
  ss << nvfuser_resources::bf16_support_cu;
#endif
#else
  ss << R"(
#ifndef __noinline__
#define __noinline__ __attribute__((noinline))
#endif
#ifndef __forceinline__
#define __forceinline__ inline __attribute__((always_inline))
#endif
#ifndef assert
#define assert(expr) ((void)0)
#endif
#ifndef __align__
#define __align__(x) __attribute__((aligned(x)))
#endif
  )";
#endif

  // Base classes and helpers
  ss << nvfuser_resources::tensor_cu;
  ss << nvfuser_resources::type_traits_cu;
  ss << nvfuser_resources::array_cu;
  ss << nvfuser_resources::random_numbers_cu;
  ss << nvfuser_resources::index_utils_cu;
  ss << nvfuser_resources::helpers_cu;
  ss << nvfuser_resources::tuple_cu;

  // Synchronization classes
  if (std::getenv("PYTORCH_NVFUSER_USE_BLOCK_SYNC_ATOMIC")) {
    ss << nvfuser_resources::block_sync_atomic_cu;
  } else {
    ss << nvfuser_resources::block_sync_default_cu;
  }
  ss << nvfuser_resources::grid_sync_cu;

  // Communication classes
  ss << nvfuser_resources::block_reduction_cu;
  ss << nvfuser_resources::grid_reduction_cu;
  ss << nvfuser_resources::grid_broadcast_cu;
  ss << nvfuser_resources::broadcast_cu;
  ss << nvfuser_resources::welford_cu;
  ss << nvfuser_resources::warp_cu;
  ss << nvfuser_resources::tensorcore_cu;
  ss << nvfuser_resources::memory_cu;
  ss << nvfuser_resources::fused_reduction_cu;
  ss << nvfuser_resources::swizzle_cu;

  // Random utilities
  ss << nvfuser_resources::PhiloxCudaStateRaw_cu;

  return ss.str();
}

namespace {

// return false if arg's type, number of dimensions, and device, doesn't match
// param and provided c10:device
bool validateKernelArgTensor(
    const at::Tensor& arg,
    const Val* param,
    const c10::Device& device,
    std::stringstream& msg) {
  // Arg is a tensor. Param must be a tensor too.
  if (*param->getValType() != ValType::TensorView) {
    msg << "Argument is a tensor, but the parameter is not.\n";
    return false;
  }

  if (is_cpu_scalar(arg) && !param->as<TensorView>()->isCpuScalar()) {
    msg << "Argument is CPU Scalar Tensor, but parameter is not.\n";
    return false;
  }

  if (!is_cpu_scalar(arg) && !arg.is_cuda()) {
    msg << "Argumnet is a CPU tensor which is not supported in fusions.\n";
    return false;
  }

  // Check the rank of the tensors.
  size_t arg_dim = arg.dim();
  // Note: This requires current Fusion to be active.
  // NOLINTNEXTLINE(cppcoreguidelines-init-variables)
  size_t param_dim = TensorDomain::noReductions(
                         param->as<TensorView>()->getMaybeRFactorDomain())
                         .size();
  // see [Note - broadcast support in integration]
  // Because of broadcasting support handled in integration, we relax the rank
  // check as necessary.
  if (arg_dim > param_dim) {
    msg << "Argument tensor's rank is " << arg_dim << ", but the parameter is "
        << param_dim << "\n";
    return false;
  }

  if (!is_cpu_scalar(arg) && arg.device() != device) {
    msg << "Argument is on device that is not compiled for."
        << "\n";
    return false;
  }
  // Check element type
  at::ScalarType arg_data_type = arg.scalar_type();
  DataType param_data_type = *param->getDataType();
  bool match = false;
  switch (arg_data_type) {
    case at::ScalarType::Double:
      match = param_data_type == DataType::Double;
      break;
    case at::ScalarType::Half:
      match = param_data_type == DataType::Half;
      break;
    case at::ScalarType::BFloat16:
      match = param_data_type == DataType::BFloat16;
      break;
    case at::ScalarType::Float:
      match = param_data_type == DataType::Float;
      break;
    case at::ScalarType::Long:
      match = param_data_type == DataType::Int;
      break;
    case at::ScalarType::Int:
      match = param_data_type == DataType::Int32;
      break;
    case at::ScalarType::Bool:
      match = param_data_type == DataType::Bool;
      break;
    case at::ScalarType::ComplexFloat:
      match = param_data_type == DataType::ComplexFloat;
      break;
    case at::ScalarType::ComplexDouble:
      match = param_data_type == DataType::ComplexDouble;
      break;
    default:
      msg << "Argument element type, " << arg_data_type << ", is not supported."
          << "\n";
      return false;
  }
  if (!match)
    msg << "Argument element type is " << arg_data_type
        << ", but the parameter is " << param_data_type << "\n";
  return match;
}

// Return false if  arg_type doesn't match the type in param
bool validateKernelArgScalar(
    const c10::IValue& arg,
    const Val* param,
    std::stringstream& msg) {
  if (!arg.isScalar()) {
    msg << "Argument is a scalar, but the parameter is not."
        << "\n";
    return false;
  }
  DataType param_type = *param->getDataType();
  bool match = false;
  switch (arg.toScalar().type()) {
    case c10::ScalarType::Long:
      match = param_type == DataType::Int || param_type == DataType::Int32;
      break;
    case c10::ScalarType::ComplexDouble:
      match = param_type == DataType::ComplexDouble ||
          param_type == DataType::ComplexFloat;
      break;
    case c10::ScalarType::Double:
      match = param_type == DataType::Double || param_type == DataType::Float ||
          param_type == DataType::Half || param_type == DataType::BFloat16;
      break;
    case c10::ScalarType::Bool:
      match = param_type == DataType::Bool;
      break;
    default:
      match = false;
  }
  if (!match) {
    msg << "Argument type is " << arg.toScalar().type()
        << ", but the parameter is " << param_type << "\n";
  }
  return match;
}

// Return false if arg and param don't match up and if arg's device (if a
// tensor) doesn't match provided device
bool validateKernelArg(
    const c10::IValue& arg,
    const Val* param,
    const c10::Device& device,
    std::stringstream& msg) {
  if (arg.isTensor()) {
    return validateKernelArgTensor(arg.toTensor(), param, device, msg);
  } else {
    return validateKernelArgScalar(arg, param, msg);
  }
}

// Return true if all the tensors have the same stride, assumes all tensors are
// contiguous
bool checkSameStride(const std::vector<c10::IValue>& tensors) {
  if (tensors.size() < 2) {
    return true;
  }
  for (const auto idx : c10::irange(tensors.size() - 1)) {
    auto current = tensors[idx];
    auto next = tensors[idx + 1];
    if (!current.isTensor() || !next.isTensor()) {
      return false;
    }

    const auto& current_tensor = current.toTensor();
    const auto& next_tensor = next.toTensor();
    if (current_tensor.ndimension() != next_tensor.ndimension()) {
      return false;
    }

    for (const auto i : c10::irange(current_tensor.ndimension())) {
      if (current_tensor.stride(i) != next_tensor.stride(i)) {
        return false;
      }
    }
  }
  return true;
}

// Return true if all the tensors are contiguous and have the same striding
bool checkSameContiguity(const std::vector<c10::IValue>& tensors) {
  if (tensors.size() < 2) {
    return true;
  }

  auto reference = tensors.front();
  if (!reference.isTensor()) {
    return false;
  }

  // Determine if the reference tensor is contiguous
  const auto& reference_tensor = reference.toTensor();
  int64_t expected_stride = 1;
  for (const auto i : c10::irange(1, reference_tensor.ndimension() + 1)) {
    int64_t ind = reference_tensor.ndimension() - i;
    if (reference_tensor.size(ind) == 1) {
      continue;
    }
    if (reference_tensor.stride(ind) != expected_stride) {
      return false;
    }
    expected_stride *= reference_tensor.size(ind);
  }

  // Check if all the tensors have the same contiguity
  return checkSameStride(tensors);
}

bool checkValidMisalignedTensors(
    const std::unordered_set<TensorView*>& inp_tv,
    const std::unordered_set<TensorView*>& out_tv,
    const std::vector<c10::IValue>& inp_tensors,
    const std::vector<c10::IValue>& out_tensors) {
  if (out_tv.empty()) {
    // Only check input tensors
    return checkSameStride(inp_tensors);
  } else if (!out_tv.empty() && out_tensors.empty()) {
    // out_tensors is empty unless outputs are given to runFusion.
    // Assume out tensors are contiguous
    return checkSameContiguity(inp_tensors);
  } else {
    // Only check input and output tensors
    std::vector<c10::IValue> tensors;
    tensors.insert(tensors.end(), inp_tensors.begin(), inp_tensors.end());
    tensors.insert(tensors.end(), out_tensors.begin(), out_tensors.end());
    return checkSameStride(tensors);
  }
}

} // namespace

void validateKernelInputs(
    Fusion* fusion,
    const at::ArrayRef<IValue>& inputs,
    const c10::Device& device) {
  FUSER_PERF_SCOPE("executor_utils::ValidateKernelInputs");

  // This is necessary as we were traversing the fusion graph later in the check
  FusionGuard fg(fusion);
  // Check inputs
  TORCH_INTERNAL_ASSERT(
      inputs.size() == fusion->inputs().size(),
      "Wrong number of kernel inputs.");

  std::stringstream msg;
  bool mismatch = false;
  for (const auto i : c10::irange(inputs.size())) {
    const IValue& arg = inputs[i];
    const Val* param = fusion->inputs()[i];
    mismatch = !validateKernelArg(arg, param, device, msg) || mismatch;
  }
  TORCH_INTERNAL_ASSERT(
      !mismatch, "Found one or more invalid arguments: ", msg.str());
}

void validateKernelOutputs(
    Fusion* fusion,
    const std::vector<at::Tensor>& outputs,
    const c10::Device& device) {
  FUSER_PERF_SCOPE("executor_utils::ValidateKernelOutputs");

  TORCH_INTERNAL_ASSERT(
      fusion->outputs().size() != 0,
      "Kernel should have at least one output tensor.");

  TORCH_INTERNAL_ASSERT(
      outputs.size() == fusion->outputs().size(),
      "Wrong number of kernel outputs.");

  std::stringstream msg;
  bool mismatch = false;
  for (const auto i : c10::irange(outputs.size())) {
    const at::Tensor& arg = outputs[i];
    const Val* param = fusion->outputs()[i];
    mismatch = !validateKernelArg(arg, param, device, msg) || mismatch;
  }
  TORCH_INTERNAL_ASSERT(
      !mismatch, "Found one or more invalid arguments: ", msg.str());
}

namespace {

// Finds a fusion input or output tensor to validate its stides
// for vectorization.
// Returns a pair consisting of a flag indicating it's a fusion input
// and an integer position within in the input or output tensor list.
std::vector<std::pair<bool, int>> getVectorizedFusionInputOutput(
    TensorView* producer_tv,
    TensorView* consumer_tv,
    Fusion* fusion) {
  std::vector<std::pair<bool, int>> vectorized_input_output;

  // When the producer is a fusion input, validate only the producer
  // and assume the consumer is contiguous. Similarly, when the
  // consumer is a fusion output, validate the consumer and assume the
  // producer is contiguous.

  if (producer_tv->isFusionInput()) {
    auto producer_it = std::find(
        fusion->inputs().begin(), fusion->inputs().end(), producer_tv);
    TORCH_INTERNAL_ASSERT(
        producer_it != fusion->inputs().end(),
        "Could not find ",
        producer_tv,
        " in fusion inputs.");
    auto pos = std::distance(fusion->inputs().begin(), producer_it);
    vectorized_input_output.push_back(
        std::make_pair<bool, int>(true, static_cast<int>(pos)));
  } else {
    // If not fusion input, assume it's fully contiguous, so nothing
    // to check with respect to strides.
    TORCH_INTERNAL_ASSERT(
        std::all_of(
            producer_tv->domain()->contiguity().begin(),
            producer_tv->domain()->contiguity().end(),
            [](bool contig) { return contig; }),
        "Unsupported pattern of vectorization: ",
        consumer_tv->definition()->toString());
  }

  if (consumer_tv->isFusionOutput()) {
    auto consumer_it = std::find(
        fusion->outputs().begin(), fusion->outputs().end(), consumer_tv);
    TORCH_INTERNAL_ASSERT(
        consumer_it != fusion->outputs().end(),
        "Could not find ",
        consumer_tv,
        " in fusion outputs.");
    auto pos = std::distance(fusion->outputs().begin(), consumer_it);
    vectorized_input_output.push_back(
        std::make_pair<bool, int>(false, static_cast<int>(pos)));
  } else {
    // If not fusion input, assume it's fully contiguous, so nothing
    // to check with respect to strides.
    TORCH_INTERNAL_ASSERT(
        std::all_of(
            consumer_tv->domain()->contiguity().begin(),
            consumer_tv->domain()->contiguity().end(),
            [](bool contig) { return contig; }),
        "Unsupported pattern of vectorization: ",
        consumer_tv->definition()->toString());
  }

  return vectorized_input_output;
}

//! Returns the information of vectorized input/output tensors
//! in the given fusion.
std::unique_ptr<caching::VectorizedTensorInfo> getVectorizedTensorValidationInfo(
    kir::Kernel* kernel) {
  auto vectorized_tensor_info_ptr =
      std::make_unique<caching::VectorizedTensorInfo>();

  for (const auto& vector_info : kernel->summary().vectorized_set_info) {
    auto consumer_tv = vector_info.consumer_tv;
    auto producer_tv = vector_info.producer_tv;

    auto vector_dim = vector_info.vectorized_leaf_id;
    const auto is_aligned =
        vector_dim->getParallelType() == ParallelType::Vectorize;

    // Find fusion inputs and outputs that are used with misaligned
    // vectorization.
    if (!is_aligned) {
      TORCH_INTERNAL_ASSERT(
          producer_tv->isFusionInput() || consumer_tv->isFusionOutput(),
          "MisalignedVectorize is assumed to be used with either input or output tensor");
      if (consumer_tv->getMemoryType() == MemoryType::Global &&
          producer_tv->getMemoryType() == MemoryType::Local) {
        vectorized_tensor_info_ptr->global_out_misaligned_tv.insert(
            consumer_tv);
      } else if (
          producer_tv->getMemoryType() == MemoryType::Global &&
          consumer_tv->getMemoryType() == MemoryType::Local) {
        vectorized_tensor_info_ptr->global_inp_misaligned_tv.insert(
            producer_tv);
      } else {
        TORCH_INTERNAL_ASSERT(
            false,
            "Unsupported memory configuration for misaligned vectorization.");
      }
    }

    // Collect information on corresponding fusion input and output
    // tensors to verify strides.
    auto inp_or_out_info =
        getVectorizedFusionInputOutput(producer_tv, consumer_tv, kernel);

    // If both producer and consumer are contig and intermediate,
    // nothing to validate with respect to strides.
    if (inp_or_out_info.empty()) {
      continue;
    }

    // Misaligned vectorize only allows from input to local or local
    // to output
    if (!is_aligned) {
      TORCH_INTERNAL_ASSERT(inp_or_out_info.size() == 1);
    }

    for (const auto& inp_or_out : inp_or_out_info) {
      const bool is_input = inp_or_out.first;
      const int pos = inp_or_out.second;

      if (is_aligned) {
        auto& pos_list = is_input
            ? vectorized_tensor_info_ptr->aligned_vectorized_inp_tensor_pos
            : vectorized_tensor_info_ptr->aligned_vectorized_out_tensor_pos;
        pos_list.push_back(pos);
      } else {
        auto& map = is_input
            ? vectorized_tensor_info_ptr->inp_misaligned_tensors_pos
            : vectorized_tensor_info_ptr->out_misaligned_tensors_pos;
        map.emplace_back(pos);
      }
    }
  }

  return vectorized_tensor_info_ptr;
}

// Make sure the root domain(s) comprising the vectorized leaf domain
// have the (merged) extent that is divisible by the vectorization
// word size.
void validateAlignedVectorizeExtents(
    const VectorizedSetInfo& info,
    kir::ExpressionEvaluator& expr_eval) {
  TORCH_INTERNAL_ASSERT(
      !info.contig_root_ids.empty(),
      "No root ID found for vectorization with ",
      info.consumer_tv->toString(),
      " and ",
      info.producer_tv->toString());

  int64_t vectorized_merged_domain_extent = 1;
  for (auto id : info.contig_root_ids) {
    auto extent_val = expr_eval.evaluate(id->extent());
    TORCH_INTERNAL_ASSERT(
        extent_val.has_value(),
        "Error vectorizing, ",
        info.consumer_tv->toString(),
        " as the extent of a vectorized root domain, ",
        id->toString(),
        ", is unknown.");
    vectorized_merged_domain_extent *= extent_val.value();
  }

  TORCH_INTERNAL_ASSERT(
      vectorized_merged_domain_extent % info.word_size == 0,
      "Error vectorizing, ",
      info.consumer_tv->toString(),
      " as the extent of the indexed domain, ",
      vectorized_merged_domain_extent,
      ", is not divisible by vector word size ",
      info.word_size);
}

void validateAlignedVectorizedFusionInputOutput(
    const IValue& aten_val,
    int word_size,
    TensorView* tv) {
  TORCH_INTERNAL_ASSERT(aten_val.isTensor());

  const auto& aten_tensor = aten_val.toTensor();

  TORCH_INTERNAL_ASSERT(
      reinterpret_cast<size_t>(aten_tensor.data_ptr()) %
              (word_size * aten_tensor.dtype().itemsize()) ==
          0,
      "Vectorization of ",
      tv->toString(),
      " not possible as the memory address is not aligned. ",
      "Address: ",
      aten_tensor.data_ptr(),
      ", vector word size: ",
      word_size,
      ", data type: ",
      aten_tensor.dtype());

  // Traverse strides from the right-most domains. The rightmost
  // domain must have stride 1.
  int64_t cur_contig_stride = 1;
  bool still_rightmost = true;
  for (auto i = aten_tensor.ndimension() - 1; i >= 0; --i) {
    const auto stride = aten_tensor.strides().at(i);
    const auto size = aten_tensor.sizes().at(i);
    // If this domain is contiguous or size == 1, then not necessary to check
    // the stride. Otherwise, stride must be 1 if it's rightmost or
    // divisible by word_size
    TORCH_INTERNAL_ASSERT(
        stride == cur_contig_stride || size == 1 ||
            (still_rightmost && stride == 1) ||
            (!still_rightmost && stride % word_size == 0),
        "Vectorization of ",
        tv->toString(),
        " with word size ",
        word_size,
        " not possible due to invalid stride.",
        " Domain: ",
        tv->axis(i)->toString(),
        ", stride: ",
        stride)
    // If the domain is size-1, the next domain is still considered
    // rightmost.
    still_rightmost = still_rightmost && size == 1;
    // We do not update cur_contig_stride for size==1 dimensions,
    // since we have specialized vectorization stride check for them
    if (size != 1) {
      cur_contig_stride = stride * size;
    }
  }
}

void validateAlignedVectorizedTensors(
    kir::Kernel* kernel,
    const at::ArrayRef<IValue>& inputs,
    const std::vector<at::Tensor>& outputs,
    caching::ExecutorCompileTimeInfoCache* data_cache,
    kir::ExpressionEvaluator& expr_eval) {
  auto tensor_vectorization_validation_entry =
      executor_utils::caching::ExecutorCompileTimeEntry<
          executor_utils::caching::VectorizedTensorValidation>(
          data_cache, [kernel]() {
            return executor_utils::getVectorizedTensorValidationInfo(kernel);
          });

  // Verify extents of aligned vectorized tensors
  for (const auto& vec_info : kernel->summary().vectorized_set_info) {
    if (vec_info.vectorized_leaf_id->getParallelType() ==
        ParallelType::Vectorize) {
      validateAlignedVectorizeExtents(vec_info, expr_eval);
    }
  }

  // Validate input and output tensors with aligend
  // vectorization.
  for (auto pos : tensor_vectorization_validation_entry.get()
                      .aligned_vectorized_inp_tensor_pos) {
    auto tv = kernel->inputs().at(pos)->as<TensorView>();
    auto word_size = kernel->summary().vectorized_accesses.at(tv);
    validateAlignedVectorizedFusionInputOutput(inputs[pos], word_size, tv);
  }

  if (!outputs.empty()) {
    for (auto pos : tensor_vectorization_validation_entry.get()
                        .aligned_vectorized_out_tensor_pos) {
      auto tv = kernel->outputs().at(pos)->as<TensorView>();
      auto word_size = kernel->summary().vectorized_accesses.at(tv);
      validateAlignedVectorizedFusionInputOutput(outputs[pos], word_size, tv);
    }
  }
}

// Misaligned vectorization check. Currently misaligned vectorization is limited
// to global-register and register-global load/store patterns. However, this
// could be improved to include shared memory.
void validateMisalignedVectorizedTensors(
    kir::Kernel* kernel,
    const at::ArrayRef<IValue>& inputs,
    const std::vector<at::Tensor>& outputs,
    caching::ExecutorCompileTimeInfoCache* data_cache,
    kir::ExpressionEvaluator& expr_eval) {
  auto tensor_vectorization_validation_entry =
      executor_utils::caching::ExecutorCompileTimeEntry<
          executor_utils::caching::VectorizedTensorValidation>(
          data_cache, [kernel]() {
            return executor_utils::getVectorizedTensorValidationInfo(kernel);
          });

  std::vector<c10::IValue> inp_misaligned_tensors;
  std::vector<c10::IValue> out_misaligned_tensors;

  const auto& inp_misaligned_tensors_pos =
      tensor_vectorization_validation_entry.get().inp_misaligned_tensors_pos;
  inp_misaligned_tensors.reserve(inp_misaligned_tensors_pos.size());
  std::transform(
      inp_misaligned_tensors_pos.begin(),
      inp_misaligned_tensors_pos.end(),
      std::back_inserter(inp_misaligned_tensors),
      [&inputs](int idx) { return inputs[idx]; });

  const auto& out_misaligned_tensors_pos =
      tensor_vectorization_validation_entry.get().out_misaligned_tensors_pos;
  if (outputs.size() > 0) {
    out_misaligned_tensors.reserve(out_misaligned_tensors_pos.size());
    std::transform(
        out_misaligned_tensors_pos.begin(),
        out_misaligned_tensors_pos.end(),
        std::back_inserter(out_misaligned_tensors),
        [&outputs](int idx) { return outputs[idx]; });
  }
  // If input stride is non-contiguous + no outputs, return false
  TORCH_INTERNAL_ASSERT(
      checkValidMisalignedTensors(
          tensor_vectorization_validation_entry.get().global_inp_misaligned_tv,
          tensor_vectorization_validation_entry.get().global_out_misaligned_tv,
          inp_misaligned_tensors,
          out_misaligned_tensors),
      "All global tensors must have the same stride for misaligned vectorization.");
}

// Check if there's any split that is non-divisible and vectorized. If
// found, Vectorize is illegal.
void validateVectorizedSplits(
    kir::Kernel* kernel,
    kir::ExpressionEvaluator& expr_eval) {
  for (const auto& extent_factor : kernel->summary().splits_to_validate) {
    auto input_extent = expr_eval.evaluate(extent_factor.first);
    auto split_factor = expr_eval.evaluate(extent_factor.second);
    TORCH_INTERNAL_ASSERT(
        input_extent.has_value(),
        "Could not check if a split with vectorization is divisible because the extent, ",
        extent_factor.first->toString(),
        ", is not possible to evaluate.");
    TORCH_INTERNAL_ASSERT(
        input_extent.has_value(),
        "Could not check if a split with vectorization is divisible because the split factor, ",
        extent_factor.second->toString(),
        ", is not possible to evaluate.");
    TORCH_INTERNAL_ASSERT(
        input_extent.value() % split_factor.value() == 0,
        "Non-divisible split with vectorization is detected. ",
        "Extent: ",
        input_extent.value(),
        ". Factor: ",
        split_factor.value());
  }
}

} // namespace

void validateVectorizedTensors(
    kir::Kernel* kernel,
    const at::ArrayRef<IValue>& inputs,
    const std::vector<at::Tensor>& outputs,
    caching::ExecutorCompileTimeInfoCache* data_cache,
    kir::ExpressionEvaluator& expr_eval) {
  FUSER_PERF_SCOPE("FusionExecutor::validateVectorizedTensors");

  validateAlignedVectorizedTensors(
      kernel, inputs, outputs, data_cache, expr_eval);

  validateMisalignedVectorizedTensors(
      kernel, inputs, outputs, data_cache, expr_eval);

  validateVectorizedSplits(kernel, expr_eval);
}

kir::ExpressionEvaluator bindKernelInputs(
    const at::ArrayRef<IValue>& aten_inputs,
    kir::Kernel* kernel,
    bool check_consistency) {
  FUSER_PERF_SCOPE("executor_utils::BindKernelInputs");

  TORCH_INTERNAL_ASSERT(
      kernel->inputs().size() == aten_inputs.size(),
      "Something went wrong configuring launch. Inputs no longer match.");

  kir::ExpressionEvaluator expr_eval;
  const auto& inputs = kernel->inputs();

  for (const auto i : c10::irange(inputs.size())) {
    const auto input = inputs[i];

    if (auto tensor_input = dynamic_cast<TensorView*>(input)) {
      TORCH_INTERNAL_ASSERT(
          aten_inputs[i].isTensor(),
          "Something went wrong configuring launch. Inputs no longer match at index:",
          i);

      const auto aten_tensor = aten_inputs[i].toTensor();
      const auto root_domain = TensorDomain::noReductions(
          tensor_input->domain()->getMaybeRFactorDomain());
      TORCH_INTERNAL_ASSERT(
          aten_tensor.ndimension() == static_cast<int>(root_domain.size()),
          "Something went wrong configuring launch. Inputs no longer match.");

      for (const auto dim : c10::irange(root_domain.size())) {
        const auto extent = root_domain[dim]->extent();
        if (root_domain[dim]->hasExpandedExtent()) {
          TORCH_INTERNAL_ASSERT(
              aten_tensor.strides()[dim] == 0,
              "Execting an expanded dimension on ",
              inputs[i]->toString(),
              " dimension ",
              dim,
              " but found stride ",
              aten_tensor.strides()[dim]);
          // Could support dynamic size on expanded dimension, so may not have
          // an inferable expanded extent here. This check might be better to do
          // once all values are bound.
          auto maybe_expanded_size =
              expr_eval.evaluate(root_domain[dim]->expandedExtent());
          if (maybe_expanded_size.has_value()) {
            TORCH_CHECK(
                *maybe_expanded_size == aten_tensor.sizes()[dim],
                "Expecting expanded extent of ",
                *maybe_expanded_size,
                " but recieved value of ",
                aten_tensor.sizes()[dim]);
          }
        }

        const auto value = root_domain[dim]->hasExpandedExtent()
            ? 1
            : aten_tensor.sizes()[dim];
        if (value == 0 && tensor_input->uses().empty()) {
          // If there's no uses, ignore there's a size-0 dimension.
          continue;
        }
        TORCH_INTERNAL_ASSERT(value != 0, "Cannot handle size-0 dimensions");
        bool should_bind = true;
        if (check_consistency) {
          const auto prev_value = expr_eval.evaluate(extent);
          if (prev_value.has_value()) {
            TORCH_CHECK(
                *prev_value == value,
                "Attempting to bind ",
                extent->toString(),
                " to ",
                value,
                " but it's already set to ",
                *prev_value);
            should_bind = false;
          }
        }
        if (should_bind && !extent->isConstScalar()) {
          expr_eval.bind(extent, value);
        }
      }
      // NOLINTNEXTLINE: https://bugs.llvm.org/show_bug.cgi?id=48525
    } else if (input->isScalar() && input->dtype() == DataType::Int) {
      TORCH_INTERNAL_ASSERT(
          aten_inputs[i].type()->kind() == c10::TypeKind::IntType,
          "kernel expected Scalar Int inputs, but found",
          aten_inputs[i].type()->str());
      expr_eval.bind(input, aten_inputs[i].toInt());
    }
  }

  return expr_eval;
}

ExpressionEvaluator bindFusionInputs(
    const at::ArrayRef<IValue>& aten_inputs,
    Fusion* fusion) {
  FUSER_PERF_SCOPE("executor_utils::BindFusionInputs");

  TORCH_INTERNAL_ASSERT(
      fusion->inputs().size() == aten_inputs.size(),
      "Something went wrong configuring launch. Inputs do not match.");

  ExpressionEvaluator expr_eval(fusion);
  auto inputs = fusion->inputs();

  // This should probably move to EvaluationContext as we may want to bind
  // input values frequently. Bind fusion input values to runtime values.
  for (const auto i : c10::irange(fusion->inputs().size())) {
    if (inputs[i]->getValType() == ValType::TensorView) {
      TensorView* cg_tensor = inputs[i]->as<TensorView>();

      TORCH_INTERNAL_ASSERT(
          aten_inputs[i].isTensor(),
          "Something went wrong configuring launch. Inputs do not match.");

      auto aten_tensor = aten_inputs[i].toTensor();
      auto root_domain =
          TensorDomain::noReductions(cg_tensor->getMaybeRFactorDomain());
      TORCH_INTERNAL_ASSERT(
          aten_tensor.ndimension() == (int64_t)root_domain.size(),
          "Something went wrong configuring launch. Inputs do not match.");
      for (const auto dim : c10::irange(root_domain.size())) {
        const auto extent = root_domain[dim]->extent();
        if (root_domain[dim]->hasExpandedExtent()) {
          TORCH_INTERNAL_ASSERT(
              aten_tensor.strides()[dim] == 0,
              "Execting an expanded dimension on ",
              inputs[i]->toString(),
              " dimension ",
              dim,
              " but found stride ",
              aten_tensor.strides()[dim]);
          // Could support dynamic size on expanded dimension, so may not have
          // an inferable expanded extent here. This check might be better to do
          // once all values are bound.
          auto maybe_expanded_size =
              expr_eval.evaluate(root_domain[dim]->expandedExtent());
          if (maybe_expanded_size.has_value()) {
            TORCH_CHECK(
                *maybe_expanded_size == aten_tensor.sizes()[dim],
                "Expecting expanded extent of ",
                *maybe_expanded_size,
                " but recieved value of ",
                aten_tensor.sizes()[dim]);
          }
        }

        const auto value = root_domain[dim]->hasExpandedExtent()
            ? 1
            : aten_tensor.sizes()[dim];
        if (value == 0 && cg_tensor->uses().empty()) {
          // If there's no uses, ignore there's a size-0 dimension.
          continue;
        }
        TORCH_INTERNAL_ASSERT(value != 0, "Cannot handle size-0 dimensions");
        const auto prev_value = expr_eval.evaluate(extent);
        if (prev_value.has_value()) {
          TORCH_CHECK(
              *prev_value == value,
              "Attempting to bind ",
              extent,
              " to ",
              value,
              " but it's already set to ",
              *prev_value);
        } else {
          expr_eval.bind(extent, value);
        }
      }
    } else if (
        inputs[i]->getValType().value() == ValType::Scalar &&
        inputs[i]->getDataType().value() == DataType::Int) {
      TORCH_INTERNAL_ASSERT(
          aten_inputs[i].type()->kind() == c10::TypeKind::IntType,
          "fusion expected Scalar Int inputs, but found",
          aten_inputs[i].type()->str());
      expr_eval.bind(inputs[i], aten_inputs[i].toInt());
    }
  }
  return expr_eval;
}

void initializeCudaContext() {
  // lazily construct context if non-existing yet;
  // NOLINTNEXTLINE(cppcoreguidelines-init-variables)
  CUcontext pctx = nullptr;
  AT_CUDA_DRIVER_CHECK(at::globalContext().getNVRTC().cuCtxGetCurrent(&pctx));
  if (!pctx) {
    std::unique_lock<std::mutex> cudaFreeMutexLock(
        *(c10::cuda::CUDACachingAllocator::getFreeMutex()));
    cudaFree(nullptr);
  }
}

std::pair<NvrtcFunction, std::string> nvrtcCompile(
    const std::string& code,
    const std::string& func_name,
    int id,
    c10::optional<int> opt_block_size) {
  FUSER_PERF_SCOPE("executor_utils::NVRTC");
  if (isOptionDisabled(DisableOption::ArchCheck)) {
    TORCH_WARN(
        "NVFuser Compile: arch check disabled, should not compile any kernel");
  }

  initializeCudaContext();

  std::stringstream ptxas_log;

  const auto prop = at::cuda::getCurrentDeviceProperties();

  int major = 0, minor = 0;
  bool compile_to_sass = false;
  codegenOutputQuery(prop, major, minor, compile_to_sass);

  nvrtcProgram program; // NOLINT(cppcoreguidelines-init-variables)

  {
    std::stringstream ss;
    ss << "__tmp_kernel" << id << ".cu";
    std::string name = ss.str();
    FUSER_PERF_SCOPE("executor_utils::NvrtcCreateProgram");
    AT_CUDA_NVRTC_CHECK(at::globalContext().getNVRTC().nvrtcCreateProgram(
        &program, code.c_str(), name.c_str(), 0, nullptr, nullptr));
  }

  ResourceGuard holdProgram([&] {
    FUSER_PERF_SCOPE("executor_utils::NvrtcDestroyProgram");
    AT_CUDA_NVRTC_CHECK(
        at::globalContext().getNVRTC().nvrtcDestroyProgram(&program));
  });

#ifdef __HIP_PLATFORM_HCC__
  std::vector<const char*> args = {"--std=c++14"};
#if ROCM_VERSION >= 40200
  args.push_back("-hip-pch");
#endif
#else
#if CUDA_VERSION < 11010
  // compile to sass is not allowed prior to CUDA 11.1
  compile_to_sass = false;
#endif

<<<<<<< HEAD
  if (isDisabled(DisableOption::CompileToSass)) {
=======
  if (isOptionDisabled(DisableOption::CompileToSass)) {
>>>>>>> c4a8739a
    // Allows manually disabling compilation to sass
    //  so the intermediate ptx could be checked.
    compile_to_sass = false;
  }
  // CUDA 11.1 allows going directly to SASS (sm_) instead of PTX (compute_)
  // which gives better backwards compatibility to work on older driver,
  // (since older driver doesn't necessrily recognize PTX emitted by new
  // toolkit);
  // Meanwhile, for forward compatibility (future device with
  // `unsupported_arch==True`), since SASS are not necessarily compatible,
  // we fallback to PTX instead.
  const std::string compute = std::string("--gpu-architecture=") +
      (compile_to_sass ? "sm_" : "compute_") + std::to_string(major) +
      std::to_string(minor);
  // NOLINTNEXTLINE(cppcoreguidelines-init-variables)
  std::vector<const char*> args = {
      "--std=c++14", compute.c_str(), "-default-device"};
#endif

  const bool disable_fma = isOptionDisabled(DisableOption::Fma);
#ifdef __HIP_PLATFORM_HCC__
  if (disable_fma) {
    TORCH_WARN_ONCE(
        "PYTORCH_CUDA_FUSER_DISABLE_FMA is not supported on ROCm, ignoring");
  }
#else
  if (disable_fma) {
    args.push_back("--fmad=false");
  } else {
    args.push_back("--fmad=true");
  }
#endif
  // Add line info to generated kernels
  if (isDebugDumpEnabled(DebugDumpOption::DebugInfo)) {
    args.push_back("-lineinfo");
    args.push_back("-G");
    args.push_back("--dopt=on");
  }
#ifdef NDEBUG
  // Avoid excessive register usage from assertion
  args.push_back("-DNDEBUG");
#endif

  if (isOptionEnabled(EnableOption::KernelProfile)) {
    args.push_back("-DPYTORCH_NVFUSER_PROFILE_KERNEL");
  }

  const char* ptxas_opt_level = getenv("PYTORCH_NVFUSER_JIT_OPT_LEVEL");
  std::string jit_opt_level = "-O";

  // NOLINTNEXTLINE(cppcoreguidelines-init-variables)
  std::vector<CUjit_option> options;
  // NOLINTNEXTLINE(cppcoreguidelines-init-variables)
  std::vector<void*> option_vals;
  std::vector<char> info_log;
  unsigned int log_size = 8196;

  if (isDebugDumpEnabled(DebugDumpOption::PrintPtxasLog) ||
      isDebugDumpEnabled(DebugDumpOption::PerfDebugVerbose)) {
    // show register usage in compilation log
    if (compile_to_sass) {
      args.push_back("--ptxas-options");
      args.push_back("--verbose");
    } else {
      options.push_back(CU_JIT_LOG_VERBOSE);
      option_vals.push_back((void*)1);
      info_log.reserve(log_size);

      options.push_back(CU_JIT_INFO_LOG_BUFFER);
      option_vals.push_back((void*)info_log.data());

      options.push_back(CU_JIT_INFO_LOG_BUFFER_SIZE_BYTES);
      option_vals.push_back((void*)(long)log_size);
    }
  }

  if (ptxas_opt_level) {
    int val = atoi(ptxas_opt_level);
    if (val <= 4 && val >= 0) {
      if (val < 4) {
        TORCH_WARN(
            "ptxas optimization level manually set as ",
            val,
            ", which could negatively affect performance. Try removing env variable PYTORCH_NVFUSER_JIT_OPT_LEVEL for optimal performance.");
      }
      if (compile_to_sass) {
        jit_opt_level += std::to_string(val);
        args.push_back("--ptxas-options");
        args.push_back(jit_opt_level.c_str());
      } else {
        options.push_back(CU_JIT_OPTIMIZATION_LEVEL);
        option_vals.push_back((void*)(intptr_t)val);
      }
    } else {
      TORCH_WARN_ONCE(
          "acceptable range for PYTORCH_NVFUSER_JIT_OPT_LEVEL is between 0 and 4, but received ",
          val,
          ", ignoring the option");
    }
  }

#ifndef USE_ROCM
  // keeping the string outside the loop for lifetime
  std::string max_register_usage = "--maxrregcount=";
  uint32_t max_register = 0;
  if (opt_block_size.has_value() && opt_block_size.value() > 0) {
    int num_partition = 0;
    int reg_allocation_granularity = 0;
    cudaOccDeviceProp occ_prop(*prop);
    cudaOccSubPartitionsPerMultiprocessor(&num_partition, &occ_prop);
    cudaOccRegAllocationGranularity(&reg_allocation_granularity, &occ_prop);
    int warp_size = prop->warpSize;
    int num_warps = ceilDiv(opt_block_size.value(), warp_size);

    // warps could be distributed unevenly across partition
    int max_warps_per_sm_partition = ceilDiv(num_warps, num_partition);
    // registers are evenly distributed across partitions, partition with most
    // wraps determins the maximum register available per warp
    int max_reg_per_warp =
        prop->regsPerBlock / num_partition / max_warps_per_sm_partition;
    // clamp down to register allocation granularity at warp level
    int effective_max_reg_per_warp = max_reg_per_warp /
        reg_allocation_granularity * reg_allocation_granularity;
    // The maximum possible count allowed by ptxas is 255
    max_register = static_cast<uint32_t>(
        std::min(effective_max_reg_per_warp / warp_size, 255));
    if (compile_to_sass) {
      max_register_usage += std::to_string(max_register);
      args.push_back("--ptxas-options");
      args.push_back(max_register_usage.c_str());
    } else {
      options.push_back(CU_JIT_MAX_REGISTERS);
      option_vals.push_back((void*)(intptr_t)max_register);
    }

    ptxas_log << "\nCompile options: ";
    for (auto arg : args) {
      ptxas_log << arg << " ";
    }
    ptxas_log << " ; block size=" << opt_block_size.value() << "\n";
  }
#endif

  at::globalContext().getNVRTC().nvrtcAddNameExpression(
      program, func_name.c_str());

  {
    FUSER_PERF_SCOPE("executor_utils::Nvrtc::CompileProgram");

    const auto result = at::globalContext().getNVRTC().nvrtcCompileProgram(
        program, args.size(), args.data());

    size_t logsize = 0;
    at::globalContext().getNVRTC().nvrtcGetProgramLogSize(program, &logsize);

    std::vector<char> log(logsize);
    at::globalContext().getNVRTC().nvrtcGetProgramLog(program, log.data());

    if (result != NVRTC_SUCCESS) {
      TORCH_INTERNAL_ASSERT(
          false, code.c_str(), "\nCUDA NVRTC compile error: ", log.data());
    }

    ptxas_log << log.data() << std::endl;
    if (isDebugDumpEnabled(DebugDumpOption::PrintPtxasLog)) {
      std::cout << log.data() << std::endl;
    }
    AT_CUDA_NVRTC_CHECK(result);
  }

  const char* lowered_kernel_name = nullptr;
  at::globalContext().getNVRTC().nvrtcGetLoweredName(
      program, func_name.c_str(), &lowered_kernel_name);

  size_t ptx_size = 0;
  // NOLINTNEXTLINE(cppcoreguidelines-init-variables)
  std::vector<char> ptx;

  {
    FUSER_PERF_SCOPE("executor_utils::Nvrtc::GetPTX");
#if CUDA_VERSION >= 11010
    // compile_to_sass determines whether we are generating SASS or PTX, hence
    // the different API.
    const auto getSize = compile_to_sass
        ? at::globalContext().getNVRTC().nvrtcGetCUBINSize
        : at::globalContext().getNVRTC().nvrtcGetPTXSize;
    const auto getFunc = compile_to_sass
        ? at::globalContext().getNVRTC().nvrtcGetCUBIN
        : at::globalContext().getNVRTC().nvrtcGetPTX;
#else
    const auto getSize = at::globalContext().getNVRTC().nvrtcGetPTXSize;
    const auto getFunc = at::globalContext().getNVRTC().nvrtcGetPTX;
#endif
    AT_CUDA_NVRTC_CHECK(getSize(program, &ptx_size));
    ptx.resize(ptx_size);
    AT_CUDA_NVRTC_CHECK(getFunc(program, ptx.data()));
  }

  NvrtcFunction compiled_kernel_;

  // TODO: We do go through different code path, should investigate whether this
  // has an impact on generated binary.
#ifndef __HIP_PLATFORM_HCC__
  const char* prefix_env = getenv("PYTORCH_NVFUSER_CUBIN");
  if (prefix_env) {
    FUSER_PERF_SCOPE("executor_utils::Nvrtc::LoadCUBIN");

    // Output ptx file
    std::stringstream output_file_name;
    output_file_name << prefix_env << "_" << id
                     << (compile_to_sass ? ".cubin" : ".ptx");
    std::ofstream outputFile(output_file_name.str().c_str(), std::ios::out);
    if (outputFile.is_open()) {
      outputFile.write(ptx.data(), ptx.size());
      outputFile.close();
    }

    if (compile_to_sass) {
      FUSER_PERF_SCOPE("executor_utils::Nvrtc::LoadPTX");

      // load sass directly
      AT_CUDA_DRIVER_CHECK(at::globalContext().getNVRTC().cuModuleLoadDataEx(
          &(compiled_kernel_.module),
          ptx.data(),
          options.size(),
          options.data(),
          option_vals.data()));
    } else {
      // NOLINTNEXTLINE(cppcoreguidelines-init-variables)
      CUlinkState linkState;

      AT_CUDA_DRIVER_CHECK(at::globalContext().getNVRTC().cuLinkCreate(
          // 0, nullptr, nullptr, &linkState));
          options.size(),
          options.data(),
          option_vals.data(),
          &linkState));

      AT_CUDA_DRIVER_CHECK(at::globalContext().getNVRTC().cuLinkAddData(
          linkState,
          CU_JIT_INPUT_PTX,
          ptx.data(),
          ptx_size,
          "compiling PTX",
          0,
          nullptr,
          nullptr));

      if (isDebugDumpEnabled(DebugDumpOption::PrintPtxasLog)) {
        std::cout << info_log.data() << std::endl;
      }

      // NOLINTNEXTLINE(cppcoreguidelines-init-variables)
      size_t cubinSize;
      // NOLINTNEXTLINE(cppcoreguidelines-init-variables)
      void* cubin;
      AT_CUDA_DRIVER_CHECK(at::globalContext().getNVRTC().cuLinkComplete(
          linkState, &cubin, &cubinSize));

      // Output binary file
      std::stringstream cubin_file_name;
      cubin_file_name << prefix_env << "_" << id << ".cubin";

      std::ofstream myCubinFile(
          cubin_file_name.str().c_str(), std::ios::out | std::ios::binary);

      if (myCubinFile.is_open()) {
        myCubinFile.write(static_cast<const char*>(cubin), cubinSize);
        myCubinFile.close();
      }
      // load compiled cubin
      // AT_CUDA_DRIVER_CHECK(at::globalContext().getNVRTC().cuModuleLoadData(
      //     &(compiled_kernel_.module), cubin));
      AT_CUDA_DRIVER_CHECK(at::globalContext().getNVRTC().cuModuleLoadDataEx(
          &(compiled_kernel_.module),
          cubin,
          options.size(),
          options.data(),
          option_vals.data()));
    }
  } else {
    FUSER_PERF_SCOPE("executor_utils::Nvrtc::LoadPTX");

    // load ptx directly
    AT_CUDA_DRIVER_CHECK(at::globalContext().getNVRTC().cuModuleLoadDataEx(
        &(compiled_kernel_.module),
        ptx.data(),
        options.size(),
        options.data(),
        option_vals.data()));

    if (!compile_to_sass &&
        isDebugDumpEnabled(DebugDumpOption::PrintPtxasLog)) {
      std::cout << info_log.data() << std::endl;
    }
  }
#else
  // load ptx directly
  AT_CUDA_DRIVER_CHECK(at::globalContext().getNVRTC().cuModuleLoadData(
      &(compiled_kernel_.module), ptx.data()));

#endif
  AT_CUDA_DRIVER_CHECK(at::globalContext().getNVRTC().cuModuleGetFunction(
      &(compiled_kernel_.function),
      compiled_kernel_.module,
      lowered_kernel_name));

  TORCH_CHECK(
      !isOptionDisabled(DisableOption::ArchCheck),
      "NVFuser Compile: arch check disabled, should not return any compiled kernel");

  return {compiled_kernel_, ptxas_log.str()};
}

namespace caching {

//! CompileTimeInfo is the actual subclass of CompileTimeInfoBase that will
//!  be stored in the data cache. It owns a data_ state internally of the
//!  dataType defined within the entry class, which are listed in header file.
template <typename EntryClass>
class CompileTimeInfo : public CompileTimeInfoBase {
 public:
  CompileTimeInfo(std::unique_ptr<typename EntryClass::DataType> data)
      : CompileTimeInfoBase(EntryClass::EntryType), data_(std::move(data)) {}

  typename EntryClass::DataType* get() {
    return data_.get();
  }

 private:
  std::unique_ptr<typename EntryClass::DataType> data_;
};

void ExecutorCompileTimeInfoCache::insert(EntryOwningPtr new_entry) {
  // Just overwrite when insertion duplicates, equality not checked.
  entry_type_map_[new_entry->type()] = new_entry.get();
  entries_.emplace_back(std::move(new_entry));
}

template <typename EntryClass>
ExecutorCompileTimeEntry<EntryClass>::ExecutorCompileTimeEntry(
    ExecutorCompileTimeInfoCache* data_cache,
    MakerFnType fn) {
  using InfoType = CompileTimeInfo<EntryClass>;

  if (!data_cache || !data_cache->has(EntryClass::EntryType)) {
    owned_data_ = fn();
    data_ptr_ = owned_data_.get();

    if (data_cache) {
      std::unique_ptr<CompileTimeInfoBase> new_entry =
          std::make_unique<InfoType>(std::move(owned_data_));
      data_cache->insert(std::move(new_entry));
    }
  } else {
    data_ptr_ =
        data_cache->at(EntryClass::EntryType)->template as<InfoType>()->get();
  }
}

// Template instantiation
template class ExecutorCompileTimeEntry<ParallelBindingIterDomains>;
template class ExecutorCompileTimeEntry<ParallelIterExtentMap>;
template class ExecutorCompileTimeEntry<SimplifiedParallelIterExtentMap>;
template class ExecutorCompileTimeEntry<WarpPaddedParallelExtents>;
template class ExecutorCompileTimeEntry<VectorizedTensorValidation>;
template class ExecutorCompileTimeEntry<InputAliasIndices>;
template class ExecutorCompileTimeEntry<OutputAliasIndices>;

} // namespace caching

std::vector<IterDomain*> getParallelBindingsIterDomains(
    GpuLower* lower,
    const std::vector<TensorView*>& used_tvs) {
  std::vector<IterDomain*> parallel_ids;
  for (auto tv : used_tvs) {
    for (auto id : tv->domain()->domain()) {
      if (id->isThread()) {
        if (id->isBroadcast()) {
          // Want to keep the broadcast dimensions if they are not resolved
          // TODO: piping down the parallel dimension map here would
          //  be helpful
          if (lower->caMap()->getConcreteMappedID(id, IdMappingMode::LOOP) ==
              id) {
            parallel_ids.push_back(id);
          }
        } else {
          // Non broadcast ids are directly added to the binding
          //  ids.
          parallel_ids.push_back(id);
        }
      }
    }
  }
  return parallel_ids;
}

namespace {

void insertParallelExtent(
    IterDomain* binding_id,
    const std::unique_ptr<ParallelExtentMap>& parallel_iter_extents_ptr) {
  auto extent = binding_id->extent();
  const auto it =
      parallel_iter_extents_ptr->find(binding_id->getParallelType());
  if (it != parallel_iter_extents_ptr->end()) {
    it->second.push_back(extent);
  } else {
    parallel_iter_extents_ptr->operator[](binding_id->getParallelType()) = {
        extent};
  }
}

} // namespace

std::unique_ptr<ParallelExtentMap> getParallelIterExtents(
    std::vector<IterDomain*>& parallel_binding_ids) {
  auto parallel_iter_extents_ptr = std::make_unique<ParallelExtentMap>();
  for (auto id : parallel_binding_ids) {
    insertParallelExtent(id, parallel_iter_extents_ptr);
  }

  return parallel_iter_extents_ptr;
}

std::unique_ptr<ParallelExtentMap> getSimplifiedParallelIterExtents(
    GpuLower* lower,
    std::vector<IterDomain*>& parallel_binding_ids) {
  auto parallel_iter_extents_ptr = std::make_unique<ParallelExtentMap>();
  const auto& ca_map = lower->caMap();
  std::vector<IterDomain*> mapped;
  bool is_tidx_warp_padded = lower->getWarpPaddedParallelInfo().is_tidx_padded;

  for (auto id : parallel_binding_ids) {
    if (std::any_of(
            mapped.begin(), mapped.end(), [id, &ca_map](IterDomain* mapped_id) {
              return ca_map->areMapped(mapped_id, id, IdMappingMode::LOOP);
            })) {
      if (id->getParallelType() != ParallelType::TIDx || !is_tidx_warp_padded) {
        continue;
      }
    }

    insertParallelExtent(
        ca_map->getConcreteMappedID(id, IdMappingMode::LOOP),
        parallel_iter_extents_ptr);
    mapped.push_back(id);
  }

  return parallel_iter_extents_ptr;
}

std::unique_ptr<caching::WarpPaddedExtentsInfo> getWarpPaddedExtentsInfo(
    kir::Kernel* kernel,
    std::vector<IterDomain*>& parallel_binding_ids) {
  auto warp_padded_extent_info_ptr =
      std::make_unique<caching::WarpPaddedExtentsInfo>();
  auto& warp_padded_extent_set =
      warp_padded_extent_info_ptr->warp_padded_extent_set;
  auto& warp_padded_constant =
      warp_padded_extent_info_ptr->warp_padded_constant;
  bool has_warp_reduction =
      kernel->getWarpPaddedParallelInfo().has_warp_reduction;

  for (auto id : parallel_binding_ids) {
    // Apply warp padding only when there're warp reductions in
    //  the kernel.
    if (has_warp_reduction) {
      if (id->hasPaddingToMultipleOfWarp() ||
          kernel->isParallelTypePadded(id->getParallelType())) {
        auto extent = id->extent();
        warp_padded_extent_set.insert(extent);
        auto padded_value = id->getMaybeSizeAfterPadding();
        if (padded_value.has_value()) {
          warp_padded_constant[extent] = padded_value.value();
        }
      }
    }
  }
  return warp_padded_extent_info_ptr;
}

} // namespace executor_utils
} // namespace cuda
} // namespace fuser
} // namespace jit
} // namespace torch<|MERGE_RESOLUTION|>--- conflicted
+++ resolved
@@ -992,11 +992,7 @@
   compile_to_sass = false;
 #endif
 
-<<<<<<< HEAD
-  if (isDisabled(DisableOption::CompileToSass)) {
-=======
   if (isOptionDisabled(DisableOption::CompileToSass)) {
->>>>>>> c4a8739a
     // Allows manually disabling compilation to sass
     //  so the intermediate ptx could be checked.
     compile_to_sass = false;
