--- conflicted
+++ resolved
@@ -48,12 +48,6 @@
           // logic is in the unroll loop to set the thread predicate to the
           // expr. I didn't have a quick way to do that so placing this here for
           // now.
-<<<<<<< HEAD
-          TORCH_INTERNAL_ASSERT(
-              expr->isA<kir::IfThenElse>(),
-              "Predicate handling expects ITE statement.");
-=======
->>>>>>> d2ca7e3f
           auto ite = expr->as<kir::IfThenElse>();
 
           TORCH_INTERNAL_ASSERT(
