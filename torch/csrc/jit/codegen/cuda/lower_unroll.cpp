--- conflicted
+++ resolved
@@ -139,12 +139,8 @@
     }
 
     if (lower_utils::supportInlinePredicate(expr)) {
-<<<<<<< HEAD
-      expr->setPredicate(pred);
-=======
       expr_with_predicate = expr_with_predicate->withPredicate(pred);
       registerReplace(expr, expr_with_predicate, &for_loops_.back()->body());
->>>>>>> d2ca7e3f
       return;
     }
 
