[[linter]]
code = 'FLAKE8'
include_patterns = ['**/*.py']
exclude_patterns = [
    '.git/**',
    'build_test_custom_build/**',
    'build/**',
    'caffe2/**',
    'docs/caffe2/**',
    'docs/cpp/src/**',
    'docs/src/**',
    'functorch/docs/**',
    'functorch/examples/**',
    'functorch/notebooks/**',
    'scripts/**',
    'test/generated_type_hints_smoketest.py',
    'third_party/**',
    'torch/include/**',
    'torch/lib/**',
    'venv/**',
    '**/*.pyi',
    'tools/test/test_selective_build.py',
    'torch/csrc/jit/codegen/cuda/tools/examples/**',  # examples of generated files
]
command = [
    'python3',
    'tools/linter/adapters/flake8_linter.py',
    '--',
    '@{{PATHSFILE}}'
]
init_command = [
    'python3',
    'tools/linter/adapters/pip_init.py',
    '--dry-run={{DRYRUN}}',
    'flake8==3.8.2',
    'flake8-bugbear==20.1.4',
    'flake8-comprehensions==3.3.0',
    'flake8-executable==2.0.4',
    'flake8-pyi==20.5.0',
    'mccabe==0.6.1',
    'pycodestyle==2.6.0',
    'pyflakes==2.2.0',
]


[[linter]]
code = 'CLANGFORMAT'
include_patterns = [
    'aten/src/ATen/*.h',
    'aten/src/ATen/native/vulkan/**/*.h',
    'aten/src/ATen/native/vulkan/**/*.cpp',
    'c10/**/*.h',
    'c10/**/*.cpp',
    'torch/csrc/**/*.h',
    'torch/csrc/**/*.cpp',
    'test/cpp/**/*.h',
    'test/cpp/**/*.cpp',
]
exclude_patterns = [
    'aten/src/ATen/native/vulkan/api/vk_mem_alloc.h',
    'c10/util/strong_type.h',
    'torch/csrc/jit/serialization/mobile_bytecode_generated.h',
<<<<<<< HEAD
    'torch/csrc/jit/codegen/cuda/tools/examples/**',  # examples of generated files
=======
    'torch/csrc/utils/pythoncapi_compat.h',
>>>>>>> d1998809
]
init_command = [
    'python3',
    'tools/linter/adapters/s3_init.py',
    '--config-json=tools/linter/adapters/s3_init_config.json',
    '--linter=clang-format',
    '--dry-run={{DRYRUN}}',
    '--output-dir=.lintbin',
    '--output-name=clang-format',
]
command = [
    'python3',
    'tools/linter/adapters/clangformat_linter.py',
    '--binary=.lintbin/clang-format',
    '--',
    '@{{PATHSFILE}}'
]
is_formatter = true

[[linter]]
code = 'MYPY'
include_patterns = [
    'torch/**/*.py',
    'torch/**/*.pyi',
    'caffe2/**/*.py',
    'caffe2/**/*.pyi',
    'test/test_bundled_images.py',
    'test/test_bundled_inputs.py',
    'test/test_complex.py',
    'test/test_datapipe.py',
    'test/test_futures.py',
    # 'test/test_numpy_interop.py',
    'test/test_torch.py',
    'test/test_type_hints.py',
    'test/test_type_info.py',
    'test/test_utils.py',
]
exclude_patterns = [
    'torch/include/**',
    'torch/csrc/**',
    'torch/_dynamo/**/*.py',
    'torch/_inductor/**/*.py',
    'torch/_functorch/aot_autograd.py',
    'torch/_functorch/benchmark_utils.py',
    'torch/_functorch/compile_utils.py',
    'torch/_functorch/compilers.py',
    'torch/_functorch/eager_transforms.py',
    'torch/_functorch/fx_minifier.py',
    'torch/_functorch/partitioners.py',
    'torch/_functorch/make_functional.py',
    'torch/_functorch/top_operators_github_usage.py',
    'torch/_functorch/vmap.py',
    'torch/distributed/elastic/agent/server/api.py',
    'torch/testing/_internal/**',
    'torch/distributed/fsdp/fully_sharded_data_parallel.py',
    'torch/distributed/distributed_c10d.py',
    # TODO(suo): these exclusions were added just to get lint clean on master.
    # Follow up to do more target suppressions and remove them.
    'torch/ao/quantization/fx/convert.py',
    'torch/ao/quantization/_dbr/function_fusion.py',
    'test/test_datapipe.py',
    'caffe2/contrib/fakelowp/test/test_batchmatmul_nnpi_fp16.py',
    'test/test_numpy_interop.py',
    'torch/torch_version.py',
]
command = [
    'python3',
    'tools/linter/adapters/mypy_linter.py',
    '--config=mypy.ini',
    '--',
    '@{{PATHSFILE}}'
]
init_command = [
    'python3',
    'tools/linter/adapters/pip_init.py',
    '--dry-run={{DRYRUN}}',
    'numpy==1.23.1',
    'expecttest==0.1.3',
    'mypy==0.960',
    'types-requests==2.27.25',
    'types-six==1.16.15',
    'types-PyYAML==6.0.7',
    'types-tabulate==0.8.8',
    'types-protobuf==3.19.18',
    'types-pkg-resources==0.1.3',
    'types-Jinja2==2.11.9',
    'junitparser==2.1.1',
    'rich==10.9.0',
    'pyyaml==6.0',
]

[[linter]]
code = 'MYPYNOFOLLOW'
include_patterns = [
    'torch/_dynamo/eval_frame.py',
    'torch/_dynamo/convert_frame.py',
    'torch/_dynamo/symbolic_convert.py',
    'torch/_dynamo/types.py',
    'torch/_dynamo/output_graph.py',
    'torch/_dynamo/guards.py',
    'torch/_dynamo/side_effects.py',
    'torch/_dynamo/optimizations/__init__.py',
    'torch/_dynamo/optimizations/backends.py',
    'torch/_dynamo/optimizations/training.py',
    'torch/_inductor/graph.py',
    'torch/_C/_dynamo/**/*.py',
]
exclude_patterns = [
]
command = [
    'python3',
    'tools/linter/adapters/mypy_linter.py',
    '--config=mypy-nofollow.ini',
    '--code=MYPYNOFOLLOW',
    '--',
    '@{{PATHSFILE}}'
]

[[linter]]
code = 'MYPYSTRICT'
include_patterns = [
    '.github/**/*.py',
    'benchmarks/instruction_counts/**/*.py',
    'tools/**/*.py',
    'torchgen/**/*.py',
    'torch/utils/_pytree.py',
    'torch/utils/benchmark/utils/common.py',
    'torch/utils/benchmark/utils/timer.py',
    'torch/utils/benchmark/utils/valgrind_wrapper/**/*.py',
]
exclude_patterns = [
    # (linbinyu) copied from internal repo
    'tools/code_analyzer/gen_operators_yaml.py',
    'tools/dynamo/verify_dynamo.py',
    'tools/gen_vulkan_spv.py',
    'tools/test/gen_operators_yaml_test.py',
    'tools/test/gen_oplist_test.py',
    'tools/test/test_selective_build.py',
]
command = [
    'python3',
    'tools/linter/adapters/mypy_linter.py',
    '--config=mypy-strict.ini',
    '--code=MYPYSTRICT',
    '--',
    '@{{PATHSFILE}}'
]

[[linter]]
code = 'CLANGTIDY'
include_patterns = [
    'c10/core/*.cpp',
    'c10/core/**/*.cpp',
    'torch/csrc/fx/**/*.cpp',
    'torch/csrc/generic/**/*.cpp',
    'torch/csrc/onnx/**/*.cpp',
    'torch/csrc/tensor/**/*.cpp',
    'torch/csrc/utils/**/*.cpp',
]
exclude_patterns = [
    # The negative filters below are to exclude files that include onnx_pb.h or
    # caffe2_pb.h, otherwise we'd have to build protos as part of this CI job.
    # FunctionsManual.cpp is excluded to keep this diff clean. It will be fixed
    # in a follow up PR.
    # /torch/csrc/generic/*.cpp is excluded because those files aren't actually built.
    # that are not easily converted to accepted c++
    'c10/test/**/*.cpp',
    'torch/csrc/jit/passes/onnx/helper.cpp',
    'torch/csrc/jit/passes/onnx/shape_type_inference.cpp',
    'torch/csrc/jit/serialization/onnx.cpp',
    'torch/csrc/jit/serialization/export.cpp',
    'torch/csrc/jit/serialization/import.cpp',
    'torch/csrc/jit/serialization/import_legacy.cpp',
    'torch/csrc/onnx/init.cpp',
    'torch/csrc/cuda/nccl.*',
    'torch/csrc/cuda/python_nccl.cpp',
    'torch/csrc/autograd/FunctionsManual.cpp',
    'torch/csrc/generic/*.cpp',
    'torch/csrc/jit/codegen/cuda/runtime/*',
    'torch/csrc/utils/disable_torch_function.cpp',
]
init_command = [
    'python3',
    'tools/linter/adapters/s3_init.py',
    '--config-json=tools/linter/adapters/s3_init_config.json',
    '--linter=clang-tidy',
    '--dry-run={{DRYRUN}}',
    '--output-dir=.lintbin',
    '--output-name=clang-tidy',
]
command = [
    'python3',
    'tools/linter/adapters/clangtidy_linter.py',
    '--binary=.lintbin/clang-tidy',
    '--build_dir=./build',
    '--',
    '@{{PATHSFILE}}'
]

[[linter]]
code = 'TYPEIGNORE'
include_patterns = ['**/*.py', '**/*.pyi']
exclude_patterns = [
    'test/test_jit.py',
]
command = [
    'python3',
    'tools/linter/adapters/grep_linter.py',
    '--pattern=# type:\s*ignore([^\[]|$)',
    '--linter-name=TYPEIGNORE',
    '--error-name=unqualified type: ignore',
    """--error-description=\
        This line has an unqualified `type: ignore`; \
        please convert it to `type: ignore[xxxx]`\
    """,
    '--',
    '@{{PATHSFILE}}'
]

[[linter]]
code = 'NOQA'
include_patterns = ['**/*.py', '**/*.pyi']
exclude_patterns = ['caffe2/**']
command = [
    'python3',
    'tools/linter/adapters/grep_linter.py',
    '--pattern=# noqa([^:]|$)',
    '--linter-name=NOQA',
    '--error-name=unqualified noqa',
    """--error-description=\
        This line has an unqualified `noqa`; \
        please convert it to `noqa: XXXX`\
    """,
    '--',
    '@{{PATHSFILE}}'
]

[[linter]]
code = 'CIRCLECI'
include_patterns=['.circleci/**']
command = [
    'python3',
    'tools/linter/adapters/circleci_linter.py',
    '--regen-script-working-dir=.circleci',
    '--config-yml=.circleci/config.yml',
    '--regen-script=generate_config_yml.py',
]

[[linter]]
code = 'NATIVEFUNCTIONS'
include_patterns=['aten/src/ATen/native/native_functions.yaml']
command = [
    'python3',
    'tools/linter/adapters/nativefunctions_linter.py',
    '--native-functions-yml=aten/src/ATen/native/native_functions.yaml',
]
init_command = [
    'python3',
    'tools/linter/adapters/pip_init.py',
    '--dry-run={{DRYRUN}}',
    'ruamel.yaml==0.17.4',
]
is_formatter = true

[[linter]]
code = 'NEWLINE'
include_patterns=['**']
exclude_patterns=[
    '**/contrib/**',
    'third_party/**',
    '**/*.bat',
    '**/*.expect',
    '**/*.ipynb',
    '**/*.ps1',
    '**/*.ptl',
    'tools/clang_format_hash/**',
    'test/cpp/jit/upgrader_models/*.ptl',
    'test/cpp/jit/upgrader_models/*.ptl.ff',
    'torch/csrc/jit/codegen/cuda/tools/examples/**',  # examples of generated files
]
command = [
    'python3',
    'tools/linter/adapters/newlines_linter.py',
    '--',
    '@{{PATHSFILE}}',
]
is_formatter = true

[[linter]]
code = 'SPACES'
include_patterns = ['**']
exclude_patterns = [
    '**/contrib/**',
    '**/*.diff',
    'third_party/**',
    'aten/src/ATen/native/vulkan/api/vk_mem_alloc.h',
    'test/cpp/jit/upgrader_models/*.ptl',
    'test/cpp/jit/upgrader_models/*.ptl.ff',
]
command = [
    'python3',
    'tools/linter/adapters/grep_linter.py',
    '--pattern=[[:blank:]]$',
    '--linter-name=SPACES',
    '--error-name=trailing spaces',
    '--replace-pattern=s/[[:blank:]]+$//',
    """--error-description=\
        This line has trailing spaces; please remove them.\
    """,
    '--',
    '@{{PATHSFILE}}'
]

[[linter]]
code = 'TABS'
include_patterns = ['**']
exclude_patterns = [
    '**/*.svg',
    '**/*Makefile',
    '**/*Makefile_dashboard',
    '**/contrib/**',
    'third_party/**',
    '**/.gitattributes',
    '**/.gitmodules',
    'aten/src/ATen/native/vulkan/api/vk_mem_alloc.h',
    'test/cpp/jit/upgrader_models/*.ptl',
    'test/cpp/jit/upgrader_models/*.ptl.ff',
    '.lintrunner.toml',
]
command = [
    'python3',
    'tools/linter/adapters/grep_linter.py',
    # @lint-ignore TXT2
    '--pattern=	',
    '--linter-name=TABS',
    '--error-name=saw some tabs',
    '--replace-pattern=s/\t/    /',
    """--error-description=\
        This line has tabs; please replace them with spaces.\
    """,
    '--',
    '@{{PATHSFILE}}'
]

[[linter]]
code = 'INCLUDE'
include_patterns = [
    'c10/**',
    'aten/**',
    'torch/csrc/**',
]
exclude_patterns = [
    'aten/src/ATen/native/quantized/cpu/qnnpack/**',
    'aten/src/ATen/native/vulkan/api/vk_mem_alloc.h',
    'aten/src/ATen/native/vulkan/glsl/**',
    'torch/csrc/jit/serialization/mobile_bytecode_generated.h',
    'torch/csrc/utils/pythoncapi_compat.h',
]
command = [
    'python3',
    'tools/linter/adapters/grep_linter.py',
    '--pattern=#include "',
    '--linter-name=INCLUDE',
    '--error-name=quoted include',
    '--replace-pattern=s/#include "(.*)"$/#include <\1>/',
    """--error-description=\
        This #include uses quotes; please convert it to #include <xxxx>\
    """,
    '--',
    '@{{PATHSFILE}}'
]

[[linter]]
code = 'PYBIND11_INCLUDE'
include_patterns = [
    '**/*.cpp',
    '**/*.h',
]
exclude_patterns = [
    'torch/csrc/utils/pybind.h',
    'torch/utils/benchmark/utils/valgrind_wrapper/compat_bindings.cpp',
    'caffe2/**/*',
]
command = [
    'python3',
    'tools/linter/adapters/grep_linter.py',
    '--pattern=#include <pybind11\/',
    '--allowlist-pattern=#include <torch\/csrc\/utils\/pybind.h>',
    '--linter-name=PYBIND11_INCLUDE',
    '--match-first-only',
    '--error-name=direct include of pybind11',
    # https://stackoverflow.com/a/33416489/23845
    # NB: this won't work if the pybind11 include is on the first line;
    # but that's fine because it will just mean the lint will still fail
    # after applying the change and you will have to fix it manually
    '--replace-pattern=1,/(#include <pybind11\/)/ s/(#include <pybind11\/)/#include <torch\/csrc\/utils\/pybind.h>\n\1/',
    """--error-description=\
        This #include directly includes pybind11 without also including \
        #include <torch/csrc/utils/pybind.h>;  this means some important \
        specializations may not be included.\
    """,
    '--',
    '@{{PATHSFILE}}'
]

[[linter]]
code = 'ERROR_PRONE_ISINSTANCE'
include_patterns = [
    'torch/_refs/**/*.py',
    'torch/_prims/**/*.py',
    'torch/_prims_common/**/*.py',
    'torch/_decomp/**/*.py',
    'torch/_meta_registrations.py',
]
command = [
    'python3',
    'tools/linter/adapters/grep_linter.py',
    '--pattern=isinstance\([^)]+(int|float)\)',
    '--linter-name=ERROR_PRONE_ISINSTANCE',
    '--error-name=error prone isinstance',
    """--error-description=\
        This line has an isinstance call that directly refers to \
        int or float.  This is error-prone because you may also \
        have wanted to allow SymInt or SymFloat in your test.  \
        To suppress this lint, use an appropriate type alias defined \
        in torch._prims_common; use IntLike/FloatLike when you would accept \
        both regular and symbolic numbers, Dim for ints representing \
        dimensions, or IntWithoutSymInt/FloatWithoutSymFloat if you really \
        meant to exclude symbolic numbers.
    """,
    '--',
    '@{{PATHSFILE}}'
]

[[linter]]
code = 'PYBIND11_SPECIALIZATION'
include_patterns = [
    '**/*.cpp',
    '**/*.h',
]
exclude_patterns = [
    # The place for all orphan specializations
    'torch/csrc/utils/pybind.h',
    # These specializations are non-orphan
    'torch/csrc/distributed/c10d/init.cpp',
    'torch/csrc/jit/python/pybind.h',
    # These are safe to exclude as they do not have Python
    'c10/**/*',
]
command = [
    'python3',
    'tools/linter/adapters/grep_linter.py',
    '--pattern=PYBIND11_DECLARE_HOLDER_TYPE',
    '--linter-name=PYBIND11_SPECIALIZATION',
    '--error-name=pybind11 specialization in non-standard location',
    """--error-description=\
        This pybind11 specialization (PYBIND11_DECLARE_HOLDER_TYPE) should \
        be placed in torch/csrc/utils/pybind.h so that it is guaranteed to be \
        included at any site that may potentially make use of it via py::cast. \
        If your specialization is in the same header file as the definition \
        of the holder type, you can ignore this lint by adding your header to \
        the exclude_patterns for this lint in .lintrunner.toml.  For more \
        information see https://github.com/pybind/pybind11/issues/4099 \
    """,
    '--',
    '@{{PATHSFILE}}'
]

[[linter]]
code = 'PYPIDEP'
include_patterns = ['.github/**']
exclude_patterns = [
    '**/*.rst',
    '**/*.py',
    '**/*.md',
    '**/*.diff',
]
command = [
    'python3',
    'tools/linter/adapters/grep_linter.py',
    """--pattern=\
    (pip|pip3|python -m pip|python3 -m pip|python3 -mpip|python -mpip) \
    install ([a-zA-Z0-9][A-Za-z0-9\\._\\-]+)([^/=<>~!]+)[A-Za-z0-9\\._\\-\\*\\+\\!]*$\
    """,
    '--linter-name=PYPIDEP',
    '--error-name=unpinned PyPI install',
    """--error-description=\
        This line has unpinned PyPi installs; \
        please pin them to a specific version: e.g. 'thepackage==1.2'\
    """,
    '--',
    '@{{PATHSFILE}}'
]

[[linter]]
code = 'EXEC'
include_patterns = ['**']
exclude_patterns = [
    'third_party/**',
    'torch/bin/**',
    '**/*.so',
    '**/*.py',
    '**/*.sh',
    '**/*.bash',
    '**/git-pre-commit',
    '**/git-clang-format',
    '**/gradlew',
]
command = [
    'python3',
    'tools/linter/adapters/exec_linter.py',
    '--',
    '@{{PATHSFILE}}',
]

[[linter]]
code = 'CUBINCLUDE'
include_patterns = ['aten/**']
exclude_patterns = [
    'aten/src/ATen/cuda/cub*.cuh',
]
command = [
    'python3',
    'tools/linter/adapters/grep_linter.py',
    '--pattern=#include <cub/',
    '--linter-name=CUBINCLUDE',
    '--error-name=direct cub include',
    """--error-description=\
        This line has a direct cub include; please include \
        ATen/cuda/cub.cuh instead and wrap your cub calls in \
        at::native namespace if necessary.
    """,
    '--',
    '@{{PATHSFILE}}'
]

[[linter]]
code = 'RAWCUDA'
include_patterns = [
    'aten/**',
    'c10/**',
]
exclude_patterns = [
    'aten/src/ATen/test/**',
    'c10/cuda/CUDAFunctions.h',
]
command = [
    'python3',
    'tools/linter/adapters/grep_linter.py',
    '--pattern=cudaStreamSynchronize',
    '--linter-name=RAWCUDA',
    '--error-name=raw CUDA API usage',
    """--error-description=\
        This line calls raw CUDA APIs directly; please use at::cuda wrappers instead.
    """,
    '--',
    '@{{PATHSFILE}}'
]

[[linter]]
code = 'ROOT_LOGGING'
include_patterns = [
    '**/*.py',
]
# These are not library code, but scripts in their own right, and so
# therefore are permitted to use logging
exclude_patterns = [
    'tools/**',
    'test/**',
    'benchmarks/**',
    'torch/distributed/run.py',
    'functorch/benchmarks/**',
    # Grandfathered in
    'caffe2/**',
]
command = [
    'python3',
    'tools/linter/adapters/grep_linter.py',
    '--pattern=logging\.(debug|info|warn|warning|error|critical|log|exception)\(',
    '--replace-pattern=s/logging\.(debug|info|warn|warning|error|critical|log|exception)\(/log.\1(/',
    '--linter-name=ROOT_LOGGING',
    '--error-name=use of root logger',
    """--error-description=\
        Do not use root logger (logging.info, etc) directly; instead \
        define 'log = logging.getLogger(__name__)' and call, e.g., log.info().
    """,
    '--',
    '@{{PATHSFILE}}'
]

[[linter]]
code = 'CMAKE'
include_patterns = [
    "**/*.cmake",
    "**/*.cmake.in",
    "**/CMakeLists.txt",
]
exclude_patterns = [
    'cmake/Modules/**',
    'cmake/Modules_CUDA_fix/**',
    'cmake/Caffe2Config.cmake.in',
    'aten/src/ATen/ATenConfig.cmake.in',
    'cmake/Caffe2ConfigVersion.cmake.in',
    'cmake/TorchConfig.cmake.in',
    'cmake/TorchConfigVersion.cmake.in',
    'cmake/cmake_uninstall.cmake.i',
]
command = [
    'python3',
    'tools/linter/adapters/cmake_linter.py',
    '--config=.cmakelintrc',
    '--',
    '@{{PATHSFILE}}',
]
init_command = [
    'python3',
    'tools/linter/adapters/pip_init.py',
    '--dry-run={{DRYRUN}}',
    'cmakelint==1.4.1',
]

[[linter]]
code = 'SHELLCHECK'
include_patterns = [
    '.jenkins/pytorch/**/*.sh'
]
command = [
    'python3',
    'tools/linter/adapters/shellcheck_linter.py',
    '--',
    '@{{PATHSFILE}}',
]
init_command = [
    'python3',
    'tools/linter/adapters/pip_init.py',
    '--dry-run={{DRYRUN}}',
    'shellcheck-py==0.7.2.1',
]

[[linter]]
code = 'ACTIONLINT'
include_patterns = [
    '.github/workflows/*.yml',
    '.github/workflows/*.yaml',
    # actionlint does not support composite actions yet
    # '.github/actions/**/*.yml',
    # '.github/actions/**/*.yaml',
]
command = [
    'python3',
    'tools/linter/adapters/actionlint_linter.py',
    '--binary=.lintbin/actionlint',
    '--',
    '@{{PATHSFILE}}',
]
init_command = [
    'python3',
    'tools/linter/adapters/s3_init.py',
    '--config-json=tools/linter/adapters/s3_init_config.json',
    '--linter=actionlint',
    '--dry-run={{DRYRUN}}',
    '--output-dir=.lintbin',
    '--output-name=actionlint',
]

[[linter]]
code = 'TESTOWNERS'
include_patterns = [
    'test/**/test_*.py',
    'test/**/*_test.py',
]
exclude_patterns = [
    'test/run_test.py',
]
command = [
    'python3',
    'tools/linter/adapters/testowners_linter.py',
    '--',
    '@{{PATHSFILE}}',
]

[[linter]]
code = 'CALL_ONCE'
include_patterns = [
    'c10/**',
    'aten/**',
    'torch/csrc/**',
]
exclude_patterns = [
    'c10/util/CallOnce.h',
]
command = [
    'python3',
    'tools/linter/adapters/grep_linter.py',
    '--pattern=std::call_once',
    '--linter-name=CALL_ONCE',
    '--error-name=invalid call_once',
    '--replace-pattern=s/std::call_once/c10::call_once/',
    """--error-description=\
        Use of std::call_once is forbidden and should be replaced with c10::call_once\
    """,
    '--',
    '@{{PATHSFILE}}'
]

[[linter]]
code = 'ONCE_FLAG'
include_patterns = [
    'c10/**',
    'aten/**',
    'torch/csrc/**',
]
command = [
    'python3',
    'tools/linter/adapters/grep_linter.py',
    '--pattern=std::once_flag',
    '--linter-name=ONCE_FLAG',
    '--error-name=invalid once_flag',
    '--replace-pattern=s/std::once_flag/c10::once_flag/',
    """--error-description=\
        Use of std::once_flag is forbidden and should be replaced with c10::once_flag\
    """,
    '--',
    '@{{PATHSFILE}}'
]

[[linter]]
code = 'WORKFLOWSYNC'
include_patterns = [
    '.github/workflows/pull.yml',
    '.github/workflows/trunk.yml',
    '.github/workflows/periodic.yml',
]
command = [
    'python3',
    'tools/linter/adapters/workflow_consistency_linter.py',
    '--',
    '@{{PATHSFILE}}'
]
init_command = [
    'python3',
    'tools/linter/adapters/pip_init.py',
    '--dry-run={{DRYRUN}}',
    'PyYAML==6.0',
]

# Black + usort
[[linter]]
code = 'UFMT'
include_patterns = [
    'test/onnx/**/*.py',
    'test/test_dynamo_cudagraphs.py',
    'tools/**/*.py',
    'torch/_dynamo/**/*.py',
    'test/dynamo/**/*.py',
    'benchmarks/dynamo/**/*.py',
    'torch/_inductor/**/*.py',
    'test/inductor/**/*.py',
    'test/test_weak.py',
    'torch/onnx/**/*.py',
    'torch/package/**/*.py',
    'torch/_decomp/**/*.py',
    'torch/_lazy/**/*.py',
    'torch/_masked/**/*.py',
    'torch/_prims/**/*.py',
    'torch/_refs/**/*.py',
    'torch/_subclasses/**/*.py',
    'torch/_*.py',
    'torch/testing/_internal/opinfo/**/*.py',
    'torchgen/**/*.py',
    'functorch/functorch/_src/aot_autograd.py',
    'functorch/functorch/_src/compilers.py',
    'torch/testing/*.py',
]
command = [
    'python3',
    'tools/linter/adapters/ufmt_linter.py',
    '--',
    '@{{PATHSFILE}}'
]
exclude_patterns = [
    'tools/gen_vulkan_spv.py',
    'torch/__init__.py',  # Skip this file to format because it's part of the public API
]
init_command = [
    'python3',
    'tools/linter/adapters/pip_init.py',
    '--dry-run={{DRYRUN}}',
    '--no-black-binary',
    'black==22.3.0',
    'ufmt==1.3.3',
    'usort==1.0.2',
]
is_formatter = true

[[linter]]
code = 'COPYRIGHT'
include_patterns = ['**']
exclude_patterns = ['.lintrunner.toml']
command = [
    'python3',
    'tools/linter/adapters/grep_linter.py',
    '--pattern=Confidential and proprietary',
    '--linter-name=COPYRIGHT',
    '--error-name=Confidential Code',
    """--error-description=\
        Proprietary and confidential source code\
        should not be contributed to PyTorch codebase\
    """,
    '--',
    '@{{PATHSFILE}}'
]<|MERGE_RESOLUTION|>--- conflicted
+++ resolved
@@ -20,7 +20,6 @@
     'venv/**',
     '**/*.pyi',
     'tools/test/test_selective_build.py',
-    'torch/csrc/jit/codegen/cuda/tools/examples/**',  # examples of generated files
 ]
 command = [
     'python3',
@@ -60,11 +59,7 @@
     'aten/src/ATen/native/vulkan/api/vk_mem_alloc.h',
     'c10/util/strong_type.h',
     'torch/csrc/jit/serialization/mobile_bytecode_generated.h',
-<<<<<<< HEAD
-    'torch/csrc/jit/codegen/cuda/tools/examples/**',  # examples of generated files
-=======
     'torch/csrc/utils/pythoncapi_compat.h',
->>>>>>> d1998809
 ]
 init_command = [
     'python3',
@@ -343,7 +338,6 @@
     'tools/clang_format_hash/**',
     'test/cpp/jit/upgrader_models/*.ptl',
     'test/cpp/jit/upgrader_models/*.ptl.ff',
-    'torch/csrc/jit/codegen/cuda/tools/examples/**',  # examples of generated files
 ]
 command = [
     'python3',
